# SPDX-License-Identifier: MIT
#
# Copyright (c) 2024 Berachain Foundation
#
# Permission is hereby granted, free of charge, to any person
# obtaining a copy of this software and associated documentation
# files (the "Software"), to deal in the Software without
# restriction, including without limitation the rights to use,
# copy, modify, merge, publish, distribute, sublicense, and/or sell
# copies of the Software, and to permit persons to whom the
# Software is furnished to do so, subject to the following
# conditions:
#
# The above copyright notice and this permission notice shall be
# included in all copies or substantial portions of the Software.
#
# THE SOFTWARE IS PROVIDED "AS IS", WITHOUT WARRANTY OF ANY KIND,
# EXPRESS OR IMPLIED, INCLUDING BUT NOT LIMITED TO THE WARRANTIES
# OF MERCHANTABILITY, FITNESS FOR A PARTICULAR PURPOSE AND
# NONINFRINGEMENT. IN NO EVENT SHALL THE AUTHORS OR COPYRIGHT
# HOLDERS BE LIABLE FOR ANY CLAIM, DAMAGES OR OTHER LIABILITY,
# WHETHER IN AN ACTION OF CONTRACT, TORT OR OTHERWISE, ARISING
# FROM, OUT OF OR IN CONNECTION WITH THE SOFTWARE OR THE USE OR
# OTHER DEALINGS IN THE SOFTWARE.

name: release

on:
  push:
    tags:
      - 'v*'
    branches:
      - 'release/*'

env:
<<<<<<< HEAD
  REPO_NAME: "beacon-kit"
=======
  REPO_NAME: beacon-kit
  IMAGE_NAME: beacon-kit
>>>>>>> 300c607f
  
jobs:
  extract-version:
    name: extract version
    runs-on: ubuntu-latest
    steps:
      - name: Extract version
        run: echo "VERSION=$(echo ${GITHUB_REF#refs/tags/})" >> $GITHUB_OUTPUT
        id: extract_version
    outputs:
      VERSION: ${{ steps.extract_version.outputs.VERSION }}

  build-linux:
    runs-on: ubuntu-latest
    needs: extract-version
    strategy:
      matrix:
        arch: [amd64, arm64]
        targetos: [linux]

    name: beacond-${{ matrix.targetos }}-${{ matrix.arch }}
    steps:
      - uses: actions/checkout@v3
      - uses: actions/setup-go@v3
        with:
          go-version: "^1.22"
        env:
          GOOS: ${{ matrix.targetos }}
          GOARCH: ${{ matrix.arch }}

      # Build and capture an artifact
      - name: Build beacond
        run: |
          make build-${{ matrix.targetos }}-${{ matrix.arch }}-${{ needs.extract-version.outputs.VERSION }}
          tar -czvf beacond-${{ matrix.targetos }}-${{ matrix.arch }}-${{ needs.extract-version.outputs.VERSION }}.tar.gz -C build/bin .

      # Uploads binaries
      - uses: actions/upload-artifact@v3
        with:
<<<<<<< HEAD
          name: beacond-${{ matrix.targetos }}-${{ matrix.arch }}-${{ needs.extract-version.outputs.VERSION }}
=======
          name: beacond-${{ matrix.targetos }}-${{ matrix.arch }}-${{ needs.extract-version.outputs.VERSION }}.tar.gz
>>>>>>> 300c607f
          path: beacond-${{ matrix.targetos }}-${{ matrix.arch }}-${{ needs.extract-version.outputs.VERSION }}.tar.gz

  build-mac:
    runs-on: macos-latest
    needs: extract-version
    strategy:
      matrix:
        arch: [arm64]
        targetos: [darwin]

    name: beacond-${{ matrix.targetos }}-${{ matrix.arch }}
    steps:
      - uses: actions/checkout@v3
      - uses: actions/setup-go@v3
        with:
          go-version: "^1.22"
        env:
          GOOS: ${{ matrix.targetos }}
          GOARCH: ${{ matrix.arch }}
          CGO_CFLAGS: "-O -D__BLST_PORTABLE__"
          CGO_CFLAGS_ALLOW: "-O -D__BLST_PORTABLE__"

      # Build and capture an artifact
      - name: Build beacond
        run: |
          make build-${{ matrix.targetos }}-${{ matrix.arch }}-${{ needs.extract-version.outputs.VERSION }}
          tar -czvf beacond-${{ matrix.targetos }}-${{ matrix.arch }}-${{ needs.extract-version.outputs.VERSION }}.tar.gz -C build/bin .

      # Uploads binaries
      - uses: actions/upload-artifact@v3
        with:
<<<<<<< HEAD
          name: beacond-${{ matrix.targetos }}-${{ matrix.arch }}-${{ needs.extract-version.outputs.VERSION }}
=======
          name: beacond-${{ matrix.targetos }}-${{ matrix.arch }}-${{ needs.extract-version.outputs.VERSION }}.tar.gz
>>>>>>> 300c607f
          path: beacond-${{ matrix.targetos }}-${{ matrix.arch }}-${{ needs.extract-version.outputs.VERSION }}.tar.gz

  draft-release:
    runs-on: ubuntu-latest
    needs: [build-linux, build-mac, extract-version]
    env:
      VERSION: ${{ needs.extract-version.outputs.VERSION }}
    permissions:
      # Required to post the release
      contents: write
    steps:
      - name: Checkout repository
        uses: actions/checkout@v3

      # This is necessary for generating the changelog.
      # It has to come before "Download Artifacts" or else it deletes the artifacts.
      - uses: actions/checkout@v4
        with:
          fetch-depth: 0
      - name: Download artifacts
        uses: actions/download-artifact@v4
        with:
          path: .
      - name: Generate full changelog
        id: changelog
        run: |
          echo "CHANGELOG<<EOF" >> $GITHUB_OUTPUT
          echo "$(git log --pretty=format:"- %s" $(git describe --tags --abbrev=0 ${{ env.VERSION }}^)..${{ env.VERSION }})" >> $GITHUB_OUTPUT
          echo "EOF" >> $GITHUB_OUTPUT

<<<<<<< HEAD
      - name: Create release draft
=======
      - name: Draft Release
        uses: softprops/action-gh-release@v2
        with:
          draft: true
          files: |
            ./beacond-linux-arm64/beacond-linux-arm64-${{ env.VERSION }}.tar.gz
            ./beacond-linux-amd64/beacond-linux-amd64-${{ env.VERSION }}.tar.gz
            ./beacond-darwin-arm64/beacond-darwin-arm64-${{ env.VERSION }}.tar.gz
>>>>>>> 300c607f
        env:
          GITHUB_USER: ${{ github.repository_owner }}
          GITHUB_TOKEN: ${{ secrets.GITHUB_TOKEN }}
        # The formatting here is borrowed from Lighthouse (which is borrowed from OpenEthereum):
        # https://github.com/openethereum/openethereum/blob/6c2d392d867b058ff867c4373e40850ca3f96969/.github/workflows/build.yml
        run: |
          body=$(cat <<- "ENDBODY"
          ![image](https://github.com/berachain/beacon-kit/raw/main/.github/assets/banner.png)

          ## Testing Checklist (DELETE ME)

          - [ ] Run on testnet for 1-3 days.
          - [ ] Resync a mainnet node.
          - [ ] Ensure all CI checks pass.

          ## Release Checklist (DELETE ME)

          - [ ] Ensure all crates have had their versions bumped.
          - [ ] Write the summary.
          - [ ] Fill out the update priority.
          - [ ] Ensure all binaries have been added.
          - [ ] Prepare release posts (Twitter, ...).

          ## Summary

          Add a summary, including:

          - Critical bug fixes
          - New features
          - Any breaking changes (and what to expect)

          ## Update Priority

          This table provides priorities for which classes of users should update particular components.

          | User Class           | Priority        |
          |----------------------|-----------------|
          | Payload Builders     | <TODO> |
          | Non-Payload Builders | <TODO>    |


          ## All Changes

          ${{ steps.changelog.outputs.CHANGELOG }}

          ## Binaries

          | System | Architecture | Binary | PGP Signature |
          |:---:|:---:|:---:|:---|
          | <img src="https://simpleicons.org/icons/linux.svg" style="width: 32px;"/> | x86_64 | [beacond-${{ env.VERSION }}-linux-amd64.tar.gz](https://github.com/${{ env.REPO_NAME }}/releases/download/${{ env.VERSION }}/beacond-${{ env.VERSION }}-linux-amd64.tar.gz) | [PGP Signature](https://github.com/${{ env.REPO_NAME }}/releases/download/${{ env.VERSION }}/beacond-${{ env.VERSION }}-linux-amd64.tar.gz.asc) |
          | <img src="https://simpleicons.org/icons/linux.svg" style="width: 32px;"/> | aarch64 | [beacond-${{ env.VERSION }}-linux-arm64.tar.gz](https://github.com/${{ env.REPO_NAME }}/releases/download/${{ env.VERSION }}/beacond-${{ env.VERSION }}-linux-arm64.tar.gz) | [PGP Signature](https://github.com/${{ env.REPO_NAME }}/releases/download/${{ env.VERSION }}/beacond-${{ env.VERSION }}-linux-arm64.tar.gz.asc) |
          | <img src="https://simpleicons.org/icons/windows.svg" style="width: 32px;"/> | x86_64 | [beacond-${{ env.VERSION }}-windows-amd64.tar.gz](https://github.com/${{ env.REPO_NAME }}/releases/download/${{ env.VERSION }}/beacond-${{ env.VERSION }}-windows-amd64.tar.gz) | [PGP Signature](https://github.com/${{ env.REPO_NAME }}/releases/download/${{ env.VERSION }}/beacond-${{ env.VERSION }}-windows-amd64.tar.gz.asc) |
          | <img src="https://simpleicons.org/icons/apple.svg" style="width: 32px;"/> | x86_64 | [beacond-${{ env.VERSION }}-darwin-amd64.tar.gz](https://github.com/${{ env.REPO_NAME }}/releases/download/${{ env.VERSION }}/beacond-${{ env.VERSION }}-darwin-amd64.tar.gz) | [PGP Signature](https://github.com/${{ env.REPO_NAME }}/releases/download/${{ env.VERSION }}/beacond-${{ env.VERSION }}-darwin-amd64.tar.gz.asc) |
          | <img src="https://simpleicons.org/icons/apple.svg" style="width: 32px;"/> | aarch64 | [beacond-${{ env.VERSION }}-darwin-arm64.tar.gz](https://github.com/${{ env.REPO_NAME }}/releases/download/${{ env.VERSION }}/beacond-${{ env.VERSION }}-darwin-arm64.tar.gz) | [PGP Signature](https://github.com/${{ env.REPO_NAME }}/releases/download/${{ env.VERSION }}/beacond-${{ env.VERSION }}-darwin-arm64.tar.gz.asc) |
          | | | | |
          | **System** | **Option** | - | **Resource** |
          | <img src="https://simpleicons.org/icons/docker.svg" style="width: 32px;"/> | Docker | | [${{ env.IMAGE_NAME }}](https://ghcr.io/berachain/beacon-kit) |
          ENDBODY
          )
          assets=()
          for asset in ./build/bin/*beacond-*.tar.gz*; do
              assets+=("$asset/$asset")
          done
          tag_name="${{ env.VERSION }}"
          echo "$body" | gh release create --draft -t "BeaconKit $tag_name" -F "-" "$tag_name" "${assets[@]}"<|MERGE_RESOLUTION|>--- conflicted
+++ resolved
@@ -28,18 +28,14 @@
 on:
   push:
     tags:
-      - 'v*'
+      - "v*"
     branches:
-      - 'release/*'
+      - "release/*"
 
 env:
-<<<<<<< HEAD
-  REPO_NAME: "beacon-kit"
-=======
   REPO_NAME: beacon-kit
   IMAGE_NAME: beacon-kit
->>>>>>> 300c607f
-  
+
 jobs:
   extract-version:
     name: extract version
@@ -78,11 +74,7 @@
       # Uploads binaries
       - uses: actions/upload-artifact@v3
         with:
-<<<<<<< HEAD
-          name: beacond-${{ matrix.targetos }}-${{ matrix.arch }}-${{ needs.extract-version.outputs.VERSION }}
-=======
           name: beacond-${{ matrix.targetos }}-${{ matrix.arch }}-${{ needs.extract-version.outputs.VERSION }}.tar.gz
->>>>>>> 300c607f
           path: beacond-${{ matrix.targetos }}-${{ matrix.arch }}-${{ needs.extract-version.outputs.VERSION }}.tar.gz
 
   build-mac:
@@ -114,11 +106,7 @@
       # Uploads binaries
       - uses: actions/upload-artifact@v3
         with:
-<<<<<<< HEAD
-          name: beacond-${{ matrix.targetos }}-${{ matrix.arch }}-${{ needs.extract-version.outputs.VERSION }}
-=======
           name: beacond-${{ matrix.targetos }}-${{ matrix.arch }}-${{ needs.extract-version.outputs.VERSION }}.tar.gz
->>>>>>> 300c607f
           path: beacond-${{ matrix.targetos }}-${{ matrix.arch }}-${{ needs.extract-version.outputs.VERSION }}.tar.gz
 
   draft-release:
@@ -149,9 +137,6 @@
           echo "$(git log --pretty=format:"- %s" $(git describe --tags --abbrev=0 ${{ env.VERSION }}^)..${{ env.VERSION }})" >> $GITHUB_OUTPUT
           echo "EOF" >> $GITHUB_OUTPUT
 
-<<<<<<< HEAD
-      - name: Create release draft
-=======
       - name: Draft Release
         uses: softprops/action-gh-release@v2
         with:
@@ -160,69 +145,5 @@
             ./beacond-linux-arm64/beacond-linux-arm64-${{ env.VERSION }}.tar.gz
             ./beacond-linux-amd64/beacond-linux-amd64-${{ env.VERSION }}.tar.gz
             ./beacond-darwin-arm64/beacond-darwin-arm64-${{ env.VERSION }}.tar.gz
->>>>>>> 300c607f
         env:
-          GITHUB_USER: ${{ github.repository_owner }}
-          GITHUB_TOKEN: ${{ secrets.GITHUB_TOKEN }}
-        # The formatting here is borrowed from Lighthouse (which is borrowed from OpenEthereum):
-        # https://github.com/openethereum/openethereum/blob/6c2d392d867b058ff867c4373e40850ca3f96969/.github/workflows/build.yml
-        run: |
-          body=$(cat <<- "ENDBODY"
-          ![image](https://github.com/berachain/beacon-kit/raw/main/.github/assets/banner.png)
-
-          ## Testing Checklist (DELETE ME)
-
-          - [ ] Run on testnet for 1-3 days.
-          - [ ] Resync a mainnet node.
-          - [ ] Ensure all CI checks pass.
-
-          ## Release Checklist (DELETE ME)
-
-          - [ ] Ensure all crates have had their versions bumped.
-          - [ ] Write the summary.
-          - [ ] Fill out the update priority.
-          - [ ] Ensure all binaries have been added.
-          - [ ] Prepare release posts (Twitter, ...).
-
-          ## Summary
-
-          Add a summary, including:
-
-          - Critical bug fixes
-          - New features
-          - Any breaking changes (and what to expect)
-
-          ## Update Priority
-
-          This table provides priorities for which classes of users should update particular components.
-
-          | User Class           | Priority        |
-          |----------------------|-----------------|
-          | Payload Builders     | <TODO> |
-          | Non-Payload Builders | <TODO>    |
-
-
-          ## All Changes
-
-          ${{ steps.changelog.outputs.CHANGELOG }}
-
-          ## Binaries
-
-          | System | Architecture | Binary | PGP Signature |
-          |:---:|:---:|:---:|:---|
-          | <img src="https://simpleicons.org/icons/linux.svg" style="width: 32px;"/> | x86_64 | [beacond-${{ env.VERSION }}-linux-amd64.tar.gz](https://github.com/${{ env.REPO_NAME }}/releases/download/${{ env.VERSION }}/beacond-${{ env.VERSION }}-linux-amd64.tar.gz) | [PGP Signature](https://github.com/${{ env.REPO_NAME }}/releases/download/${{ env.VERSION }}/beacond-${{ env.VERSION }}-linux-amd64.tar.gz.asc) |
-          | <img src="https://simpleicons.org/icons/linux.svg" style="width: 32px;"/> | aarch64 | [beacond-${{ env.VERSION }}-linux-arm64.tar.gz](https://github.com/${{ env.REPO_NAME }}/releases/download/${{ env.VERSION }}/beacond-${{ env.VERSION }}-linux-arm64.tar.gz) | [PGP Signature](https://github.com/${{ env.REPO_NAME }}/releases/download/${{ env.VERSION }}/beacond-${{ env.VERSION }}-linux-arm64.tar.gz.asc) |
-          | <img src="https://simpleicons.org/icons/windows.svg" style="width: 32px;"/> | x86_64 | [beacond-${{ env.VERSION }}-windows-amd64.tar.gz](https://github.com/${{ env.REPO_NAME }}/releases/download/${{ env.VERSION }}/beacond-${{ env.VERSION }}-windows-amd64.tar.gz) | [PGP Signature](https://github.com/${{ env.REPO_NAME }}/releases/download/${{ env.VERSION }}/beacond-${{ env.VERSION }}-windows-amd64.tar.gz.asc) |
-          | <img src="https://simpleicons.org/icons/apple.svg" style="width: 32px;"/> | x86_64 | [beacond-${{ env.VERSION }}-darwin-amd64.tar.gz](https://github.com/${{ env.REPO_NAME }}/releases/download/${{ env.VERSION }}/beacond-${{ env.VERSION }}-darwin-amd64.tar.gz) | [PGP Signature](https://github.com/${{ env.REPO_NAME }}/releases/download/${{ env.VERSION }}/beacond-${{ env.VERSION }}-darwin-amd64.tar.gz.asc) |
-          | <img src="https://simpleicons.org/icons/apple.svg" style="width: 32px;"/> | aarch64 | [beacond-${{ env.VERSION }}-darwin-arm64.tar.gz](https://github.com/${{ env.REPO_NAME }}/releases/download/${{ env.VERSION }}/beacond-${{ env.VERSION }}-darwin-arm64.tar.gz) | [PGP Signature](https://github.com/${{ env.REPO_NAME }}/releases/download/${{ env.VERSION }}/beacond-${{ env.VERSION }}-darwin-arm64.tar.gz.asc) |
-          | | | | |
-          | **System** | **Option** | - | **Resource** |
-          | <img src="https://simpleicons.org/icons/docker.svg" style="width: 32px;"/> | Docker | | [${{ env.IMAGE_NAME }}](https://ghcr.io/berachain/beacon-kit) |
-          ENDBODY
-          )
-          assets=()
-          for asset in ./build/bin/*beacond-*.tar.gz*; do
-              assets+=("$asset/$asset")
-          done
-          tag_name="${{ env.VERSION }}"
-          echo "$body" | gh release create --draft -t "BeaconKit $tag_name" -F "-" "$tag_name" "${assets[@]}"+          GIT_TOKEN: ${{ secrets.DEV_PAT }}