--- conflicted
+++ resolved
@@ -33,16 +33,13 @@
       recursive: True
       with-expecter: true
       all: True
-<<<<<<< HEAD
   github.com/itsdevbear/bolaris/runtime/service:
     config:
       recursive: True
       with-expecter: true
       all: True
-=======
   github.com/itsdevbear/bolaris/execution/engine/ethclient:
     config:
       recursive: True
       with-expecter: true
-      include-regex: GethRPCClient
->>>>>>> e5f93424
+      include-regex: GethRPCClient