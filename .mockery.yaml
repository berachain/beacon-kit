# SPDX-License-Identifier: MIT
#
# Copyright (c) 2024 Berachain Foundation
#
# Permission is hereby granted, free of charge, to any person
# obtaining a copy of this software and associated documentation
# files (the "Software"), to deal in the Software without
# restriction, including without limitation the rights to use,
# copy, modify, merge, publish, distribute, sublicense, and/or sell
# copies of the Software, and to permit persons to whom the
# Software is furnished to do so, subject to the following
# conditions:
#
# The above copyright notice and this permission notice shall be
# included in all copies or substantial portions of the Software.
#
# THE SOFTWARE IS PROVIDED "AS IS", WITHOUT WARRANTY OF ANY KIND,
# EXPRESS OR IMPLIED, INCLUDING BUT NOT LIMITED TO THE WARRANTIES
# OF MERCHANTABILITY, FITNESS FOR A PARTICULAR PURPOSE AND
# NONINFRINGEMENT. IN NO EVENT SHALL THE AUTHORS OR COPYRIGHT
# HOLDERS BE LIABLE FOR ANY CLAIM, DAMAGES OR OTHER LIABILITY,
# WHETHER IN AN ACTION OF CONTRACT, TORT OR OTHERWISE, ARISING
# FROM, OUT OF OR IN CONNECTION WITH THE SOFTWARE OR THE USE OR
# OTHER DEALINGS IN THE SOFTWARE.

dir: "{{.InterfaceDir}}/mocks"
mockname: "{{.InterfaceNameCamel}}"
filename: "{{.InterfaceNameSnake}}.mock.go"
outpkg: "mocks"
packages:
  github.com/berachain/beacon-kit/mod/execution/pkg/client/ethclient:
    config:
      recursive: True
      with-expecter: true
      include-regex: GethRPCClient
  github.com/berachain/beacon-kit/mod/runtime/pkg/service:
    config:
      recursive: True
      with-expecter: true
      all: True
  github.com/berachain/beacon-kit/mod/node-builder/pkg/commands/utils/prompt:
    config:
      recursive: True
      with-expecter: true
      all: True
  github.com/berachain/beacon-kit/mod/storage/pkg/interfaces:
    config:
      recursive: False
      with-expecter: true
      all: True
<<<<<<< HEAD
  github.com/berachain/beacon-kit/mod/storage/pkg/pruner:
    config:
      recursive: False
      with-expecter: true
      all: True
  github.com/berachain/beacon-kit/mod/storage/pkg/manager:
=======
  github.com/berachain/beacon-kit/mod/consensus-types/pkg/types:
>>>>>>> 8ea484bc
    config:
      recursive: False
      with-expecter: true
      all: True<|MERGE_RESOLUTION|>--- conflicted
+++ resolved
@@ -48,16 +48,17 @@
       recursive: False
       with-expecter: true
       all: True
-<<<<<<< HEAD
+  github.com/berachain/beacon-kit/mod/consensus-types/pkg/types:
+    config:
+      recursive: False
+      with-expecter: true
+      all: True
   github.com/berachain/beacon-kit/mod/storage/pkg/pruner:
     config:
       recursive: False
       with-expecter: true
       all: True
   github.com/berachain/beacon-kit/mod/storage/pkg/manager:
-=======
-  github.com/berachain/beacon-kit/mod/consensus-types/pkg/types:
->>>>>>> 8ea484bc
     config:
       recursive: False
       with-expecter: true
