# SPDX-License-Identifier: MIT
#
# Copyright (c) 2024 Berachain Foundation
#
# Permission is hereby granted, free of charge, to any person
# obtaining a copy of this software and associated documentation
# files (the "Software"), to deal in the Software without
# restriction, including without limitation the rights to use,
# copy, modify, merge, publish, distribute, sublicense, and/or sell
# copies of the Software, and to permit persons to whom the
# Software is furnished to do so, subject to the following
# conditions:
#
# The above copyright notice and this permission notice shall be
# included in all copies or substantial portions of the Software.
#
# THE SOFTWARE IS PROVIDED "AS IS", WITHOUT WARRANTY OF ANY KIND,
# EXPRESS OR IMPLIED, INCLUDING BUT NOT LIMITED TO THE WARRANTIES
# OF MERCHANTABILITY, FITNESS FOR A PARTICULAR PURPOSE AND
# NONINFRINGEMENT. IN NO EVENT SHALL THE AUTHORS OR COPYRIGHT
# HOLDERS BE LIABLE FOR ANY CLAIM, DAMAGES OR OTHER LIABILITY,
# WHETHER IN AN ACTION OF CONTRACT, TORT OR OTHERWISE, ARISING
# FROM, OUT OF OR IN CONNECTION WITH THE SOFTWARE OR THE USE OR
# OTHER DEALINGS IN THE SOFTWARE.

dir: "{{.InterfaceDir}}/mocks"
mockname: "{{.InterfaceNameCamel}}"
filename: "{{.InterfaceNameSnake}}.mock.go"
outpkg: "mocks"
packages:
  github.com/berachain/beacon-kit/mod/execution/pkg/client/ethclient:
    config:
      recursive: True
      with-expecter: true
      include-regex: GethRPCClient
  github.com/berachain/beacon-kit/mod/node-api/backend:
    config:
      recursive: True
      with-expecter: true
      all: True
  github.com/berachain/beacon-kit/mod/runtime/pkg/service:
    config:
      recursive: True
      with-expecter: true
      all: True
  github.com/berachain/beacon-kit/mod/node-builder/pkg/commands/utils/prompt:
    config:
      recursive: True
      with-expecter: true
      all: True
  github.com/berachain/beacon-kit/mod/storage/pkg/interfaces:
    config:
      recursive: False
      with-expecter: true
      all: True
  github.com/berachain/beacon-kit/mod/consensus-types/pkg/types:
    config:
      recursive: False
      with-expecter: true
      all: True
<<<<<<< HEAD
  github.com/berachain/beacon-kit/mod/storage/pkg/pruner:
    config:
      recursive: False
      with-expecter: true
      all: True
  github.com/berachain/beacon-kit/mod/storage/pkg/manager:
=======
  github.com/berachain/beacon-kit/mod/primitives/pkg/crypto:
>>>>>>> 8ad80ed0
    config:
      recursive: False
      with-expecter: true
      all: True<|MERGE_RESOLUTION|>--- conflicted
+++ resolved
@@ -58,16 +58,12 @@
       recursive: False
       with-expecter: true
       all: True
-<<<<<<< HEAD
   github.com/berachain/beacon-kit/mod/storage/pkg/pruner:
     config:
       recursive: False
       with-expecter: true
       all: True
-  github.com/berachain/beacon-kit/mod/storage/pkg/manager:
-=======
   github.com/berachain/beacon-kit/mod/primitives/pkg/crypto:
->>>>>>> 8ad80ed0
     config:
       recursive: False
       with-expecter: true
