--- conflicted
+++ resolved
@@ -67,8 +67,4 @@
     config:
       recursive: True
       with-expecter: true
-<<<<<<< HEAD
-      include-regex: Log*
-=======
-      include-regex: LogContainer
->>>>>>> 3647d0b8
+      include-regex: Log*