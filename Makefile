--- conflicted
+++ resolved
@@ -16,331 +16,6 @@
 ROOT_DIR := $(shell pwd)
 
 
-<<<<<<< HEAD
-###############################################################################
-###                                  Build                                  ###
-###############################################################################
-
-BUILD_TARGETS := build install
-
-build: BUILD_ARGS=-o $(OUT_DIR)/beacond
-
-build-linux-amd64:
-	GOOS=linux GOARCH=amd64 LEDGER_ENABLED=false $(MAKE) build
-
-build-linux-arm64:
-	GOOS=linux GOARCH=arm64 LEDGER_ENABLED=false $(MAKE) build
-
-build-darwin-arm64:
-	GOOS=darwin GOARCH=arm64 LEDGER_ENABLED=false $(MAKE) build
-
-$(BUILD_TARGETS): $(OUT_DIR)/
-	@echo "Building ${TESTAPP_CMD_DIR}"
-	@cd ${CURRENT_DIR}/$(TESTAPP_CMD_DIR) && go $@ -mod=readonly $(BUILD_FLAGS) $(BUILD_ARGS) ./.
-
-$(OUT_DIR)/:
-	mkdir -p $(OUT_DIR)/
-
-clean:
-	@rm -rf .tmp/ 
-	@rm -rf $(OUT_DIR)
-	@$(MAKE) sszgen-clean proto-clean forge-clean
-
-
-###############################################################################
-###                                 CodeGen                                 ###
-###############################################################################
-
-GETH_GO_GENERATE_VERSION := $(shell grep github.com/ethereum/go-ethereum go.mod | awk '{print $$2}')
-generate:
-	@$(MAKE) sszgen-clean mockery 
-	@for module in $(MODULES); do \
-		echo "Running go generate in $$module"; \
-		(cd $$module && \
-			GETH_GO_GENERATE_VERSION=$(GETH_GO_GENERATE_VERSION) go generate ./...) || exit 1; \
-	done
-
-mockery:
-	@echo "Running mockery..."
-	@go run github.com/vektra/mockery/v2@latest
-
-generate-check:
-	@$(MAKE) forge-build
-	@$(MAKE) generate
-	@if [ -n "$$(git status --porcelain | grep -vE '\.ssz\.go$$')" ]; then \
-		echo "Generated files are not up to date"; \
-		git status -s | grep -vE '\.ssz\.go$$'; \
-		git diff -- . ':(exclude)*.ssz.go'; \
-		exit 1; \
-	fi
-
-
-###############################################################################
-###                           Tests & Simulation                            ###
-###############################################################################
-
-#################
-#    beacond     #
-#################
-
-# TODO: add start-erigon
-
-JWT_PATH = ${TESTAPP_DIR}/jwt.hex
-ETH_GENESIS_PATH = ${TESTAPP_DIR}/eth-genesis.json
-
-# Start beacond
-start:
-	@JWT_SECRET_PATH=$(JWT_PATH) ./beacond/entrypoint.sh
-
-# Start reth node
-start-reth:
-	@rm -rf .tmp/eth-home
-	@docker run \
-	-p 30303:30303 \
-	-p 8545:8545 \
-	-p 8551:8551 \
-	--rm -v $(PWD)/${TESTAPP_DIR}:/${TESTAPP_DIR} \
-	ghcr.io/paradigmxyz/reth node \
-	--chain ${ETH_GENESIS_PATH} \
-	--http \
-	--http.addr "0.0.0.0" \
-	--http.api eth,net \
-	--authrpc.addr "0.0.0.0" \
-	--authrpc.jwtsecret $(JWT_PATH) \
-	
-# Init and start geth node
-start-geth:
-	rm -rf .tmp/geth
-	docker run \
-	--rm -v $(PWD)/${TESTAPP_DIR}:/${TESTAPP_DIR} \
-	-v $(PWD)/.tmp:/.tmp \
-	ethereum/client-go init \
-	--datadir .tmp/geth \
-	${ETH_GENESIS_PATH}
-
-	docker run \
-	-p 30303:30303 \
-	-p 8545:8545 \
-	-p 8551:8551 \
-	--rm -v $(PWD)/${TESTAPP_DIR}:/${TESTAPP_DIR} \
-	-v $(PWD)/.tmp:/.tmp \
-	ethereum/client-go \
-	--http \
-	--http.addr 0.0.0.0 \
-	--http.api eth,net \
-	--authrpc.addr 0.0.0.0 \
-	--authrpc.jwtsecret $(JWT_PATH) \
-	--authrpc.vhosts "*" \
-	--datadir .tmp/geth
-
-# Start nethermind node
-start-nethermind:
-	docker run \
-	-p 30303:30303 \
-	-p 8545:8545 \
-	-p 8551:8551 \
-	-v $(PWD)/${TESTAPP_DIR}:/${TESTAPP_DIR} \
-	nethermind/nethermind \
-	--JsonRpc.Port 8545 \
-	--JsonRpc.EngineEnabledModules "eth,net,engine" \
-	--JsonRpc.EnginePort 8551 \
-	--JsonRpc.EngineHost 0.0.0.0 \
-	--JsonRpc.Host 0.0.0.0 \
-	--JsonRpc.JwtSecretFile ../$(JWT_PATH) \
-	--Sync.PivotNumber 0 \
-	--Init.ChainSpecPath ../$(TESTAPP_DIR)/eth-nether-genesis.json
-
-# Start besu node
-start-besu:
-	docker run \
-	-p 30303:30303 \
-	-p 8545:8545 \
-	-p 8551:8551 \
-	-v $(PWD)/${TESTAPP_DIR}:/${TESTAPP_DIR} \
-	hyperledger/besu:latest \
-	--data-path=.tmp/besu \
-	--genesis-file=../../${ETH_GENESIS_PATH} \
-	--rpc-http-enabled \
-	--rpc-http-api=ETH,NET,ENGINE,DEBUG,NET,WEB3 \
-	--host-allowlist="*" \
-	--rpc-http-cors-origins="all" \
-	--engine-rpc-port=8551 \
-	--engine-rpc-enabled \
-	--engine-host-allowlist="*" \
-	--engine-jwt-secret=../../${JWT_PATH}
-
-
-###############################################################################
-###                                Testing                                  ###
-###############################################################################
-
-
-#################
-#      unit     #
-#################
-
-SHORT_FUZZ_TIME=10s
-MEDIUM_FUZZ_TIME=30s
-LONG_FUZZ_TIME=3m
-
-test:
-	@$(MAKE) test-unit test-forge-fuzz
-	
-test-unit:
-	@$(MAKE)
-	@echo "Running unit tests..."
-	go test ./...
-
-test-unit-cover:
-	@$(MAKE)
-	@echo "Running unit tests with coverage..."
-	go test -race -coverprofile=test-unit-cover.txt -covermode=atomic ./...
-
-# On MacOS, if there is a linking issue on the fuzz tests, 
-# use the old linker with flags -ldflags=-extldflags=-Wl,-ld_classic
-test-unit-fuzz:
-	@echo "Running fuzz tests with coverage..."
-	go test ./mod/runtime/services/builder/local/cache/... -fuzz=FuzzPayloadIDCacheBasic -fuzztime=${SHORT_FUZZ_TIME}
-	go test ./mod/runtime/services/builder/local/cache/... -fuzz=FuzzPayloadIDInvalidInput -fuzztime=${SHORT_FUZZ_TIME}
-	go test ./mod/runtime/services/builder/local/cache/... -fuzz=FuzzPayloadIDCacheConcurrency -fuzztime=${SHORT_FUZZ_TIME}
-	go test -fuzz=FuzzHashTreeRoot ./mod/trie/merkleize/... -fuzztime=${MEDIUM_FUZZ_TIME}
-	go test -fuzz=FuzzQueueSimple ./beacond/store/beacon/collections/ -fuzztime=${SHORT_FUZZ_TIME}
-	go test -fuzz=FuzzQueueMulti ./beacond/store/beacon/collections/ -fuzztime=${SHORT_FUZZ_TIME}
-
-#################
-#      e2e      #
-#################
-
-test-e2e:
-	@$(MAKE) docker-build VERSION=kurtosis-local test-e2e-no-build
-
-test-e2e-no-build:
-	go test -tags e2e ./testing/e2e/. -v
-
-#################
-#     forge     #
-#################
-
-
-###############################################################################
-###                                Linting                                  ###
-###############################################################################
-
-format:
-	@$(MAKE) license-fix buf-lint-fix forge-lint-fix golines golangci-fix star-fix
-
-lint:
-	@$(MAKE) license buf-lint forge-lint golangci star-lint
-
-
-#################
-# golangci-lint #
-#################
-
-golangci:
-	@echo "--> Running linter"
-	@go list -f '{{.Dir}}/...' -m | grep -v '**/contracts' | \
-		xargs go run github.com/golangci/golangci-lint/cmd/golangci-lint run --timeout=10m --concurrency 8 -v 
-
-golangci-fix:
-	@echo "--> Running linter"
-	@go list -f '{{.Dir}}/...' -m | grep -v '**/contracts' | \
-		xargs go run github.com/golangci/golangci-lint/cmd/golangci-lint run --timeout=10m --fix --concurrency 8 -v 
-
-#################
-#    golines    #
-#################
-
-golines:
-	@echo "--> Running golines"
-	@./build/scripts/golines.sh
-
-#################
-#    license    #
-#################
-
-license:
-	@echo "--> Running addlicense with -check"
-	@find . -name 'go.mod' -execdir go run github.com/google/addlicense -check -v -f $(ROOT_DIR)/LICENSE.header ./. \;
-
-license-fix:
-	@echo "--> Running addlicense"
-	@find . -name 'go.mod' -execdir go run github.com/google/addlicense -v -f $(ROOT_DIR)/LICENSE.header ./. \;
-
-
-#################
-#    nilaway    #
-#################
-
-nilaway:
-	@echo "--> Running nilaway"
-	@go run go.uber.org/nilaway/cmd/nilaway \
-		-exclude-errors-in-files beacond/x/beacon/api,mod/abi \
-		-v ./...
-
-#################
-#     gosec     #
-#################
-
-gosec:
-	@echo "--> Running gosec"
-	@go run github.com/cosmos/gosec/v2/cmd/gosec -exclude G702 ./...
-
-#################
-#    slither    #
-#################
-
-slither:
-	docker run \
-	-t \
-	--platform linux/amd64 \
-	-v ./contracts:/contracts \
-	trailofbits/eth-security-toolbox:edge \
-	/bin/bash -c "cd /contracts && slither ./src/eip4788 && slither ./src/staking"
-
-
-#################
-#     proto     #
-#################
-
-
-protoImageName    := "ghcr.io/cosmos/proto-builder"
-protoImageVersion := "0.14.0"
-modulesProtoDir := "beacond/x/beacon/proto"
-
-proto:
-	@$(MAKE) buf-lint-fix buf-lint proto-build
-
-proto-build:
-	@docker run --rm -v ${CURRENT_DIR}:/workspace --workdir /workspace $(protoImageName):$(protoImageVersion) sh ./build/scripts/proto_generate_pulsar.sh
-
-proto-clean:
-	@find . -name '*.pb.go' -delete
-	@find . -name '*.pb.gw.go' -delete
-	
-buf-install:
-	@echo "--> Installing buf"
-	@go install github.com/bufbuild/buf/cmd/buf
-
-buf-lint-fix:
-	@$(MAKE) buf-install 
-	@echo "--> Running buf format"
-	@buf format -w --error-format=json $(modulesProtoDir)
-
-buf-lint:
-	@$(MAKE) buf-install 
-	@echo "--> Running buf lint"
-	@buf lint --error-format=json $(modulesProtoDir)
-
-#################
-#    sszgen    #
-#################
-
-sszgen-clean:
-	@find . -name '*.ssz.go' -delete
-
-=======
->>>>>>> 6e1d45da
 ##############################################################################
 ###                             Dependencies                                ###
 ###############################################################################
