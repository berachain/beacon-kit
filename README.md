</br>

<div align="center">
  <a href="https://github.com/berachain/beacon-kit">
    <picture>
      <source media="(prefers-color-scheme: dark)" srcset="https://res.cloudinary.com/duv0g402y/image/upload/v1718034312/BeaconKitBanner.png">
      <img alt="beacon-kit-banner" src="https://res.cloudinary.com/duv0g402y/image/upload/v1718034312/BeaconKitBanner.png" width="auto" height="auto">
    </picture>
  </a>
</div>
<h2 >
  A modular framework for building EVM consensus clients ⛵️✨
</h2>

<div>

[![CI status](https://github.com/berachain/beacon-kit/workflows/pipeline/badge.svg)](https://github.com/berachain/beacon-kit/actions/workflows/pipeline.yml)
[![CodeCov](https://codecov.io/gh/berachain/beacon-kit/graph/badge.svg?token=0l5iJ3ZbzV)](https://codecov.io/gh/berachain/beacon-kit)
[![Telegram Chat](https://img.shields.io/endpoint?color=neon&logo=telegram&label=chat&url=https%3A%2F%2Ftg.sumanjay.workers.dev%2Fbeacon_kit)](https://t.me/beacon_kit)
[![X Follow](https://img.shields.io/twitter/follow/berachain)](https://x.com/berachain)
[![Discord](https://img.shields.io/discord/924442927399313448?label=discord)](https://discord.gg/berachain)

</div>

## What is BeaconKit?

[BeaconKit](https://docs.berachain.com/learn/what-is-beaconkit) is a modular framework for building EVM based consensus clients.
The framework offers the most user-friendly way to build and operate an EVM blockchain, while ensuring a functionally identical execution environment to that of the Ethereum Mainnet.

## Supported Execution Clients

Through utilizing the [Ethereum Engine API](https://github.com/ethereum/execution-apis/blob/main/src/engine)
BeaconKit supports the following execution clients:

- [**Bera-Geth**](https://github.com/berachain/bera-geth): Official Go implementation of the Berachain protocol.
- [**Bera-Reth**](https://github.com/berachain/bera-reth): Rust-based client focusing on performance and reliability.

## Running a Local Development Network

**Prerequisites:**

- [Docker](https://docs.docker.com/engine/install/)
- [Golang 1.23.0+](https://go.dev/doc/install)
- [Foundry](https://book.getfoundry.sh/)

Start by opening two terminals side-by-side:

**Terminal 1:**

```bash
# Start the sample BeaconKit Consensus Client:
make start
```

**Terminal 2:**

**Note:** This must be run *after* the `beacond` node is started since `make start` will populate the
eth-genesis file used by the Execution Client.

```bash
# Start an Ethereum Execution Client:
make start-reth # or start-geth
```

The account with
`private-key=0xfffdbb37105441e14b0ee6330d855d8504ff39e705c3afa8f859ac9865f99306`
corresponding with `address=0x20f33ce90a13a4b5e7697e3544c3083b8f8a51d4` is
preloaded with the native EVM token.

## Multinode Local Devnet

Please refer to the [Kurtosis README](https://github.com/berachain/beacon-kit/blob/main/kurtosis/README.md) for more information on how to run a multinode local devnet.

<<<<<<< HEAD
## Proof of liquidity deployment instructions

You can find instructions to deploy Proof of Liquidity smart contracts over a devnet in [contracts README](https://github.com/berachain/beacon-kit/blob/main/contracts/docs/PoL_deployment.md).
=======
## Important Commands and Options

`beacond help` lists available commands. Some commands have sub-commands.

`beacond init` creates a folder structure for beacond to operate in, along with initial configuration files, the important ones being `app.toml` and `config.toml`.

`beacond start` starts the chain client and begins the syncing process.

The key configuration value is the Beacon chain specification ("chainspec")  - analogous to an Eth genesis - is held in a spec.toml file. There are three well-known chainspecs (`mainnet|testnet|devnet`).  Or, a custom file can be provided to provide your own scenario's settings - see this [example using Docker](https://docs.berachain.com/nodes/guides/docker-devnet).

The chainspec is set with the `--beacon-kit.chain-spec` command line option, and if necessary for a custom chainspec, use `--beacon-kit.chain-spec-file`.  If used during `beacond init`, this value is written into app.toml and does not need to be specified anymore.

You can override the default operating directories for beacond with the `--home <path>` option.

The [Berachain Node Quickstart](https://docs.berachain.com/nodes/quickstart) provides a quick deployment of mainnet or testnet on your desk. 

For developing with beacon-kit, you have options:
1. see the Makefile for targets to start stand-alone processes
2. see [an example deploying a team with Docker on a custom chainspec](https://docs.berachain.com/nodes/guides/docker-devnet)
3. see [a deployment with Kurtosis](https://docs.berachain.com/nodes/guides/kurtosis)
4. see [an expect script that does a complete cycle of deposits, withdrawal, eviction, voluntary exit](https://github.com/berachain/guides/blob/main/apps/local-docker-devnet/devnet-automation.exp)
>>>>>>> 8b037a98
<|MERGE_RESOLUTION|>--- conflicted
+++ resolved
@@ -71,11 +71,6 @@
 
 Please refer to the [Kurtosis README](https://github.com/berachain/beacon-kit/blob/main/kurtosis/README.md) for more information on how to run a multinode local devnet.
 
-<<<<<<< HEAD
-## Proof of liquidity deployment instructions
-
-You can find instructions to deploy Proof of Liquidity smart contracts over a devnet in [contracts README](https://github.com/berachain/beacon-kit/blob/main/contracts/docs/PoL_deployment.md).
-=======
 ## Important Commands and Options
 
 `beacond help` lists available commands. Some commands have sub-commands.
@@ -97,4 +92,7 @@
 2. see [an example deploying a team with Docker on a custom chainspec](https://docs.berachain.com/nodes/guides/docker-devnet)
 3. see [a deployment with Kurtosis](https://docs.berachain.com/nodes/guides/kurtosis)
 4. see [an expect script that does a complete cycle of deposits, withdrawal, eviction, voluntary exit](https://github.com/berachain/guides/blob/main/apps/local-docker-devnet/devnet-automation.exp)
->>>>>>> 8b037a98
+
+## Proof of liquidity deployment instructions
+
+You can find instructions to deploy Proof of Liquidity smart contracts over a devnet in [contracts README](https://github.com/berachain/beacon-kit/blob/main/contracts/docs/PoL_deployment.md).