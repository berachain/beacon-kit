// SPDX-License-Identifier: BUSL-1.1
//
// Copyright (C) 2024, Berachain Foundation. All rights reserved.
// Use of this software is governed by the Business Source License included
// in the LICENSE file of this repository and at www.mariadb.com/bsl11.
//
// ANY USE OF THE LICENSED WORK IN VIOLATION OF THIS LICENSE WILL AUTOMATICALLY
// TERMINATE YOUR RIGHTS UNDER THIS LICENSE FOR THE CURRENT AND ALL OTHER
// VERSIONS OF THE LICENSED WORK.
//
// THIS LICENSE DOES NOT GRANT YOU ANY RIGHT IN ANY TRADEMARK OR LOGO OF
// LICENSOR OR ITS AFFILIATES (PROVIDED THAT YOU MAY USE A TRADEMARK OR LOGO OF
// LICENSOR AS EXPRESSLY REQUIRED BY THIS LICENSE).
//
// TO THE EXTENT PERMITTED BY APPLICABLE LAW, THE LICENSED WORK IS PROVIDED ON
// AN “AS IS” BASIS. LICENSOR HEREBY DISCLAIMS ALL WARRANTIES AND CONDITIONS,
// EXPRESS OR IMPLIED, INCLUDING (WITHOUT LIMITATION) WARRANTIES OF
// MERCHANTABILITY, FITNESS FOR A PARTICULAR PURPOSE, NON-INFRINGEMENT, AND
// TITLE.

package blockchain

import (
	"context"
	"maps"
	"slices"
	"time"

	"github.com/berachain/beacon-kit/primitives/math"
)

// defaultRetryInterval processes a deposit event.
const defaultRetryInterval = 20 * time.Second

func (s *Service[
	_, _, _, _, _, _, _, _, _,
]) depositFetcher(ctx context.Context, blockNum math.U64) {
	if blockNum <= s.eth1FollowDistance {
		s.logger.Info(
			"depositFetcher, nothing to fetch",
			"block num", blockNum, "eth1FollowDistance", s.eth1FollowDistance,
		)
		return
	}

	s.fetchAndStoreDeposits(ctx, blockNum-s.eth1FollowDistance)
}

func (s *Service[
	_, _, _, _, _, _, _, _, _,
]) fetchAndStoreDeposits(ctx context.Context, blockNum math.U64) {
	deposits, blockHash, err := s.depositContract.ReadDeposits(ctx, blockNum)
	if err != nil {
		s.logger.Error("Failed to read deposits", "error", err)
		s.metrics.sink.IncrementCounter(
			"beacon_kit.execution.deposit.failed_to_get_block_logs", "block_num", blockNum.Base10(),
		)
		s.failedBlocksMu.Lock()
		s.failedBlocks[blockNum] = struct{}{}
		s.failedBlocksMu.Unlock()
		return
	}

	if len(deposits) > 0 {
		s.logger.Info("Found deposits on execution layer", "block", blockNum, "deposits", len(deposits))
	}

<<<<<<< HEAD
	if err = s.depositStore.EnqueueDeposits(deposits, blockHash, blockNum); err != nil {
=======
	if err = s.depositStore.EnqueueDepositDatas(deposits); err != nil {
>>>>>>> 28e41b19
		s.logger.Error("Failed to store deposits", "error", err)
		s.failedBlocksMu.Lock()
		s.failedBlocks[blockNum] = struct{}{}
		s.failedBlocksMu.Unlock()
		return
	}

	s.failedBlocksMu.Lock()
	delete(s.failedBlocks, blockNum)
	s.failedBlocksMu.Unlock()
}

func (s *Service[
	_, _, _, _, _, _, _, _, _,
]) depositCatchupFetcher(ctx context.Context) {
	ticker := time.NewTicker(defaultRetryInterval)
	defer ticker.Stop()
	for {
		select {
		case <-ctx.Done():
			return
		case <-ticker.C:
			s.failedBlocksMu.RLock()
			failedBlks := slices.Collect(maps.Keys(s.failedBlocks))
			s.failedBlocksMu.RUnlock()
			if len(failedBlks) == 0 {
				continue
			}
			s.logger.Warn("Failed to get deposits from block(s), retrying...", "num_blocks", failedBlks)

			// Fetch deposits for blocks that failed to be processed.
			for _, blockNum := range failedBlks {
				s.fetchAndStoreDeposits(ctx, blockNum)
			}
		}
	}
}<|MERGE_RESOLUTION|>--- conflicted
+++ resolved
@@ -65,11 +65,7 @@
 		s.logger.Info("Found deposits on execution layer", "block", blockNum, "deposits", len(deposits))
 	}
 
-<<<<<<< HEAD
-	if err = s.depositStore.EnqueueDeposits(deposits, blockHash, blockNum); err != nil {
-=======
-	if err = s.depositStore.EnqueueDepositDatas(deposits); err != nil {
->>>>>>> 28e41b19
+	if err = s.depositStore.EnqueueDepositDatas(deposits, blockHash, blockNum); err != nil {
 		s.logger.Error("Failed to store deposits", "error", err)
 		s.failedBlocksMu.Lock()
 		s.failedBlocks[blockNum] = struct{}{}
