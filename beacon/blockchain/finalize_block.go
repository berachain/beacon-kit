--- conflicted
+++ resolved
@@ -31,11 +31,8 @@
 
 	"cosmossdk.io/collections"
 	"github.com/ethereum/go-ethereum/common"
-<<<<<<< HEAD
+	"github.com/itsdevbear/bolaris/beacon/execution"
 	"github.com/itsdevbear/bolaris/runtime/modules/beacon/keeper/store"
-=======
-	"github.com/itsdevbear/bolaris/beacon/execution"
->>>>>>> a60990af
 	"github.com/itsdevbear/bolaris/types/consensus/interfaces"
 )
 
@@ -52,7 +49,7 @@
 	}
 
 	// Process logs, including deposits.
-	err = s.en.ProcessLogs(ctx, execution.GetBlockNumber())
+	err = s.en.ProcessLogs(ctx, payload.GetBlockNumber())
 	if err != nil {
 		return err
 	}
@@ -78,10 +75,7 @@
 	}
 	// TODO: PROCESS VOLUNTARY EXITS HERE
 
-<<<<<<< HEAD
-	eth1BlockHash := common.Hash(execution.GetBlockHash())
-=======
-	if err := s.en.NotifyForkchoiceUpdate(ctx, &execution.FCUConfig{
+	if err = s.en.NotifyForkchoiceUpdate(ctx, &execution.FCUConfig{
 		HeadEth1Hash: common.Hash(payload.GetBlockHash()),
 		Attributes:   nil,
 	}); err != nil {
@@ -89,8 +83,6 @@
 	}
 
 	eth1BlockHash := common.Hash(payload.GetBlockHash())
-	state := s.BeaconState(ctx)
->>>>>>> a60990af
 	state.SetFinalizedEth1BlockHash(eth1BlockHash)
 	state.SetSafeEth1BlockHash(eth1BlockHash)
 	state.SetLastValidHead(eth1BlockHash)
