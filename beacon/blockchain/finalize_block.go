--- conflicted
+++ resolved
@@ -28,7 +28,6 @@
 	ctypes "github.com/berachain/beacon-kit/consensus-types/types"
 	"github.com/berachain/beacon-kit/consensus/types"
 	datypes "github.com/berachain/beacon-kit/da/types"
-	"github.com/berachain/beacon-kit/primitives/crypto"
 	"github.com/berachain/beacon-kit/primitives/math"
 	"github.com/berachain/beacon-kit/primitives/transition"
 	statedb "github.com/berachain/beacon-kit/state-transition/core/state"
@@ -49,24 +48,6 @@
 	blk := signedBlk.GetBeaconBlock()
 	st := s.storageBackend.StateFromContext(ctx)
 
-<<<<<<< HEAD
-=======
-	// Send an FCU to force the HEAD of the chain on the EL on startup.
-	var finalizeErr error
-	s.forceStartupSyncOnce.Do(func() {
-		var parentProposerPubkey *crypto.BLSPubkey
-		parentProposerPubkey, finalizeErr = st.ParentProposerPubkey(blk.GetTimestamp())
-		if finalizeErr != nil {
-			finalizeErr = fmt.Errorf("force sync upon finalize: failed retrieving parent proposer pubkey: %w", finalizeErr)
-		} else {
-			finalizeErr = s.forceSyncUponFinalize(ctx, blk, parentProposerPubkey)
-		}
-	})
-	if finalizeErr != nil {
-		return nil, finalizeErr
-	}
-
->>>>>>> 5bf596c5
 	// STEP 2: Finalize sidecars first (block will check for sidecar availability).
 	if err = s.FinalizeSidecars(ctx, req.SyncingToHeight, blk, blobs); err != nil {
 		return nil, fmt.Errorf("failed finalizing sidecars: %w", err)
