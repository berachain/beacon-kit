// SPDX-License-Identifier: MIT
//
// Copyright (c) 2024 Berachain Foundation
//
// Permission is hereby granted, free of charge, to any person
// obtaining a copy of this software and associated documentation
// files (the "Software"), to deal in the Software without
// restriction, including without limitation the rights to use,
// copy, modify, merge, publish, distribute, sublicense, and/or sell
// copies of the Software, and to permit persons to whom the
// Software is furnished to do so, subject to the following
// conditions:
//
// The above copyright notice and this permission notice shall be
// included in all copies or substantial portions of the Software.
//
// THE SOFTWARE IS PROVIDED "AS IS", WITHOUT WARRANTY OF ANY KIND,
// EXPRESS OR IMPLIED, INCLUDING BUT NOT LIMITED TO THE WARRANTIES
// OF MERCHANTABILITY, FITNESS FOR A PARTICULAR PURPOSE AND
// NONINFRINGEMENT. IN NO EVENT SHALL THE AUTHORS OR COPYRIGHT
// HOLDERS BE LIABLE FOR ANY CLAIM, DAMAGES OR OTHER LIABILITY,
// WHETHER IN AN ACTION OF CONTRACT, TORT OR OTHERWISE, ARISING
// FROM, OUT OF OR IN CONNECTION WITH THE SOFTWARE OR THE USE OR
// OTHER DEALINGS IN THE SOFTWARE.

package blockchain

import (
	"context"

	"github.com/ethereum/go-ethereum/common"
	"github.com/itsdevbear/bolaris/beacon/execution"
	"github.com/itsdevbear/bolaris/types/consensus/interfaces"
)

// FinalizeBeaconBlock finalizes a beacon block by processing the logs, deposits,
// and voluntary exits. It also updates the finalized and safe eth1 block hashes
// on the beacon state.
func (s *Service) FinalizeBeaconBlock(
	ctx context.Context,
	blk interfaces.ReadOnlyBeaconKitBlock,
) error {
	payload, err := blk.ExecutionPayload()
	if err != nil {
		return err
	}

<<<<<<< HEAD
	// Process logs, including deposit and withdrawal events.
	err = s.en.ProcessLogs(ctx, payload.GetBlockNumber())
	if err != nil {
		return err
	}
=======
	// TODO: PROCESS LOGS HERE
	// TODO: PROCESS DEPOSITS HERE
>>>>>>> 2ef1c7a5
	// TODO: PROCESS VOLUNTARY EXITS HERE

	if err = s.en.NotifyForkchoiceUpdate(ctx, &execution.FCUConfig{
		HeadEth1Hash: common.Hash(payload.GetBlockHash()),
		Attributes:   nil,
	}); err != nil {
		s.Logger().Error("failed to notify forkchoice update", "error", err)
	}

	state := s.BeaconState(ctx)
	eth1BlockHash := common.Hash(payload.GetBlockHash())
	state := s.BeaconState(ctx)
	state.SetFinalizedEth1BlockHash(eth1BlockHash)
	state.SetSafeEth1BlockHash(eth1BlockHash)
	state.SetLastValidHead(eth1BlockHash)

	return nil
}<|MERGE_RESOLUTION|>--- conflicted
+++ resolved
@@ -45,16 +45,11 @@
 		return err
 	}
 
-<<<<<<< HEAD
 	// Process logs, including deposit and withdrawal events.
 	err = s.en.ProcessLogs(ctx, payload.GetBlockNumber())
 	if err != nil {
 		return err
 	}
-=======
-	// TODO: PROCESS LOGS HERE
-	// TODO: PROCESS DEPOSITS HERE
->>>>>>> 2ef1c7a5
 	// TODO: PROCESS VOLUNTARY EXITS HERE
 
 	if err = s.en.NotifyForkchoiceUpdate(ctx, &execution.FCUConfig{
