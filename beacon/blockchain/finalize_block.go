// SPDX-License-Identifier: BUSL-1.1
//
// Copyright (C) 2025, Berachain Foundation. All rights reserved.
// Use of this software is governed by the Business Source License included
// in the LICENSE file of this repository and at www.mariadb.com/bsl11.
//
// ANY USE OF THE LICENSED WORK IN VIOLATION OF THIS LICENSE WILL AUTOMATICALLY
// TERMINATE YOUR RIGHTS UNDER THIS LICENSE FOR THE CURRENT AND ALL OTHER
// VERSIONS OF THE LICENSED WORK.
//
// THIS LICENSE DOES NOT GRANT YOU ANY RIGHT IN ANY TRADEMARK OR LOGO OF
// LICENSOR OR ITS AFFILIATES (PROVIDED THAT YOU MAY USE A TRADEMARK OR LOGO OF
// LICENSOR AS EXPRESSLY REQUIRED BY THIS LICENSE).
//
// TO THE EXTENT PERMITTED BY APPLICABLE LAW, THE LICENSED WORK IS PROVIDED ON
// AN “AS IS” BASIS. LICENSOR HEREBY DISCLAIMS ALL WARRANTIES AND CONDITIONS,
// EXPRESS OR IMPLIED, INCLUDING (WITHOUT LIMITATION) WARRANTIES OF
// MERCHANTABILITY, FITNESS FOR A PARTICULAR PURPOSE, NON-INFRINGEMENT, AND
// TITLE.

package blockchain

import (
	"context"
	"fmt"
	"time"

	"github.com/berachain/beacon-kit/consensus/cometbft/service/encoding"
	"github.com/berachain/beacon-kit/consensus/types"
	"github.com/berachain/beacon-kit/primitives/math"
	"github.com/berachain/beacon-kit/primitives/transition"
	statedb "github.com/berachain/beacon-kit/state-transition/core/state"
	cmtabci "github.com/cometbft/cometbft/abci/types"
	sdk "github.com/cosmos/cosmos-sdk/types"
)

func (s *Service) FinalizeBlock(
	ctx sdk.Context,
	req *cmtabci.FinalizeBlockRequest,
) (transition.ValidatorUpdates, error) {
	// STEP 1: Decode block and blobs
	signedBlk, blobs, err := encoding.ExtractBlobsAndBlockFromRequest(
		req,
		BeaconBlockTxIndex,
		BlobSidecarsTxIndex,
		s.chainSpec.ActiveForkVersionForSlot(math.Slot(req.Height))) // #nosec G115
	if err != nil {
		s.logger.Error("Failed to decode block and blobs", "error", err)
		return nil, fmt.Errorf("failed to decode block and blobs: %w", err)
	}
<<<<<<< HEAD
=======

	// Send an FCU to force the HEAD of the chain on the EL on startup.
	var finalizeErr error
	s.forceStartupSyncOnce.Do(func() {
		finalizeErr = s.forceSyncUponFinalize(ctx, signedBlk.GetMessage())
	})
	if finalizeErr != nil {
		return nil, finalizeErr
	}

	// STEP 2: Finalize sidecars first (block will check for
	// sidecar availability)
	err = s.blobProcessor.ProcessSidecars(
		s.storageBackend.AvailabilityStore(),
		blobs,
	)
	if err != nil {
		s.logger.Error("Failed to process blob sidecars", "error", err)
		return nil, fmt.Errorf("failed to process blob sidecars: %w", err)
	}

	// STEP 3: finalize the block
>>>>>>> 73dee6ed
	blk := signedBlk.GetMessage()
	if blk == nil {
		s.logger.Error("SignedBeaconBlock contains nil BeaconBlock during FinalizeBlock")
		return nil, ErrNilBlk
	}

	// STEP 2: Finalize sidecars first (block will check for sidecar availability).
	// SyncingToHeight is always the tip of the chain both during sync and when
	// caught up. We don't need to process sidecars unless they are within DA period.
	//#nosec: G115 // SyncingToHeight will never be negative.
	if s.chainSpec.WithinDAPeriod(blk.GetSlot(), math.Slot(req.SyncingToHeight)) {
		err = s.blobProcessor.ProcessSidecars(
			s.storageBackend.AvailabilityStore(),
			blobs,
		)
		if err != nil {
			s.logger.Error("Failed to process blob sidecars", "error", err)
			return nil, fmt.Errorf("failed to process blob sidecars: %w", err)
		}

		// Ensure we can access the data using the commitments from the block.
		if !s.storageBackend.AvailabilityStore().IsDataAvailable(
			ctx, blk.GetSlot(), blk.GetBody(),
		) {
			return nil, ErrDataNotAvailable
		}
	}

	// STEP 3: finalize the block
	consensusBlk := types.NewConsensusBlock(
		blk,
		req.GetProposerAddress(),
		req.GetTime(),
	)

	st := s.storageBackend.StateFromContext(ctx)
	valUpdates, err := s.finalizeBeaconBlock(ctx, st, consensusBlk)
	if err != nil {
		s.logger.Error("Failed to process verified beacon block",
			"error", err,
		)
		return nil, err
	}

	// STEP 4: Post Finalizations cleanups

	// fetch and store the deposit for the block
	blockNum := blk.GetBody().GetExecutionPayload().GetNumber()
	s.depositFetcher(ctx, blockNum)

	// store the finalized block in the KVStore.
	// TODO: Store full SignedBeaconBlock with all data in storage
	slot := blk.GetSlot()
	if err = s.storageBackend.BlockStore().Set(blk); err != nil {
		s.logger.Error(
			"failed to store block", "slot", slot, "error", err,
		)
		return nil, err
	}

	// prune the availability and deposit store
	err = s.processPruning(ctx, blk)
	if err != nil {
		s.logger.Error("failed to processPruning", "error", err)
	}

	if err = s.sendPostBlockFCU(ctx, st, consensusBlk); err != nil {
		return nil, fmt.Errorf("sendPostBlockFCU failed: %w", err)
	}

	return valUpdates, nil
}

// finalizeBeaconBlock receives an incoming beacon block, it first validates
// and then processes the block.
func (s *Service) finalizeBeaconBlock(
	ctx context.Context,
	st *statedb.StateDB,
	blk *types.ConsensusBlock,
) (transition.ValidatorUpdates, error) {
	beaconBlk := blk.GetBeaconBlock()

	// If the block is nil, exit early.
	if beaconBlk.IsNil() {
		return nil, ErrNilBlk
	}

	valUpdates, err := s.executeStateTransition(ctx, st, blk)
	if err != nil {
		return nil, err
	}
	return valUpdates.CanonicalSort(), nil
}

// executeStateTransition runs the stf.
func (s *Service) executeStateTransition(
	ctx context.Context,
	st *statedb.StateDB,
	blk *types.ConsensusBlock,
) (transition.ValidatorUpdates, error) {
	startTime := time.Now()
	defer s.metrics.measureStateTransitionDuration(startTime)

	// Notes about context attributes:
	// - VerifyPayload: set to true. When we are NOT synced to the tip,
	// process proposal does NOT get called and thus we must ensure that
	// NewPayload is called to get the execution client the payload.
	// When we are synced to the tip, we can skip the
	// NewPayload call since we already gave our execution client
	// the payload in process proposal.
	// In both cases the payload was already accepted by a majority
	// of validators in their process proposal call and thus
	// the "verification aspect" of this NewPayload call is
	// actually irrelevant at this point.
	// - VerifyRandao: set to false. We skip randao validation in FinalizeBlock
	// since either
	//   1. we validated it during ProcessProposal at the head of the chain OR
	//   2. we are bootstrapping and implicitly trust that the randao was validated by
	//    the super majority during ProcessProposal of the given block height.
	txCtx := transition.NewTransitionCtx(
		ctx,
		blk.GetConsensusTime(),
		blk.GetProposerAddress(),
	).
		WithVerifyPayload(true).
		WithVerifyRandao(false).
		WithVerifyResult(false).
		WithMeterGas(true)

	return s.stateProcessor.Transition(
		txCtx,
		st,
		blk.GetBeaconBlock(),
	)
}<|MERGE_RESOLUTION|>--- conflicted
+++ resolved
@@ -38,7 +38,7 @@
 	ctx sdk.Context,
 	req *cmtabci.FinalizeBlockRequest,
 ) (transition.ValidatorUpdates, error) {
-	// STEP 1: Decode block and blobs
+	// STEP 1: Decode block and blobs.
 	signedBlk, blobs, err := encoding.ExtractBlobsAndBlockFromRequest(
 		req,
 		BeaconBlockTxIndex,
@@ -48,8 +48,7 @@
 		s.logger.Error("Failed to decode block and blobs", "error", err)
 		return nil, fmt.Errorf("failed to decode block and blobs: %w", err)
 	}
-<<<<<<< HEAD
-=======
+	blk := signedBlk.GetMessage()
 
 	// Send an FCU to force the HEAD of the chain on the EL on startup.
 	var finalizeErr error
@@ -60,28 +59,10 @@
 		return nil, finalizeErr
 	}
 
-	// STEP 2: Finalize sidecars first (block will check for
-	// sidecar availability)
-	err = s.blobProcessor.ProcessSidecars(
-		s.storageBackend.AvailabilityStore(),
-		blobs,
-	)
-	if err != nil {
-		s.logger.Error("Failed to process blob sidecars", "error", err)
-		return nil, fmt.Errorf("failed to process blob sidecars: %w", err)
-	}
-
-	// STEP 3: finalize the block
->>>>>>> 73dee6ed
-	blk := signedBlk.GetMessage()
-	if blk == nil {
-		s.logger.Error("SignedBeaconBlock contains nil BeaconBlock during FinalizeBlock")
-		return nil, ErrNilBlk
-	}
-
 	// STEP 2: Finalize sidecars first (block will check for sidecar availability).
 	// SyncingToHeight is always the tip of the chain both during sync and when
 	// caught up. We don't need to process sidecars unless they are within DA period.
+	//
 	//#nosec: G115 // SyncingToHeight will never be negative.
 	if s.chainSpec.WithinDAPeriod(blk.GetSlot(), math.Slot(req.SyncingToHeight)) {
 		err = s.blobProcessor.ProcessSidecars(
@@ -101,13 +82,8 @@
 		}
 	}
 
-	// STEP 3: finalize the block
-	consensusBlk := types.NewConsensusBlock(
-		blk,
-		req.GetProposerAddress(),
-		req.GetTime(),
-	)
-
+	// STEP 3: Finalize the block.
+	consensusBlk := types.NewConsensusBlock(blk, req.GetProposerAddress(), req.GetTime())
 	st := s.storageBackend.StateFromContext(ctx)
 	valUpdates, err := s.finalizeBeaconBlock(ctx, st, consensusBlk)
 	if err != nil {
@@ -117,13 +93,14 @@
 		return nil, err
 	}
 
-	// STEP 4: Post Finalizations cleanups
+	// STEP 4: Post Finalizations cleanups.
 
-	// fetch and store the deposit for the block
+	// Fetch and store the deposit for the block.
 	blockNum := blk.GetBody().GetExecutionPayload().GetNumber()
 	s.depositFetcher(ctx, blockNum)
 
-	// store the finalized block in the KVStore.
+	// Store the finalized block in the KVStore.
+	//
 	// TODO: Store full SignedBeaconBlock with all data in storage
 	slot := blk.GetSlot()
 	if err = s.storageBackend.BlockStore().Set(blk); err != nil {
@@ -133,7 +110,7 @@
 		return nil, err
 	}
 
-	// prune the availability and deposit store
+	// Prune the availability and deposit store.
 	err = s.processPruning(ctx, blk)
 	if err != nil {
 		s.logger.Error("failed to processPruning", "error", err)
