--- conflicted
+++ resolved
@@ -164,32 +164,14 @@
 	defer s.metrics.measureStateTransitionDuration(startTime)
 
 	// Notes about context attributes:
-<<<<<<< HEAD
-	// - `OptimisticEngine`: set to true since this is called during
-	// FinalizeBlock. We want to assume the payload is valid. If it
-	// ends up not being valid later, the node will simply AppHash,
-	// which is completely fine. This means we were syncing from a
-	// bad peer, and we would likely AppHash anyways.
 	// - VerifyPayload: set to blk.GetConsensusSyncing().
 	//   - When we are NOT synced to the tip, process proposal
 	// does NOT get called and thus we must ensure that
-=======
-	// - VerifyPayload: set to true. When we are NOT synced to the tip,
-	// process proposal does NOT get called and thus we must ensure that
->>>>>>> 10993724
 	// NewPayload is called to get the execution client the payload.
 	//   - When we are synced to the tip, we can skip the
 	// NewPayload call since we already gave our execution client
 	// the payload in process proposal.
-<<<<<<< HEAD
 	// VerifyRandao: set to false. We skip randao validation in FinalizeBlock
-=======
-	// In both cases the payload was already accepted by a majority
-	// of validators in their process proposal call and thus
-	// the "verification aspect" of this NewPayload call is
-	// actually irrelevant at this point.
-	// - VerifyRandao: set to false. We skip randao validation in FinalizeBlock
->>>>>>> 10993724
 	// since either
 	//   1. we validated it during ProcessProposal at the head of the chain OR
 	//   2. we are bootstrapping and implicitly trust that the randao was validated by
