--- conflicted
+++ resolved
@@ -27,11 +27,8 @@
 
 	ctypes "github.com/berachain/beacon-kit/consensus-types/types"
 	"github.com/berachain/beacon-kit/consensus/types"
-<<<<<<< HEAD
+	datypes "github.com/berachain/beacon-kit/da/types"
 	"github.com/berachain/beacon-kit/primitives/crypto"
-=======
-	datypes "github.com/berachain/beacon-kit/da/types"
->>>>>>> 294e8756
 	"github.com/berachain/beacon-kit/primitives/math"
 	"github.com/berachain/beacon-kit/primitives/transition"
 	statedb "github.com/berachain/beacon-kit/state-transition/core/state"
@@ -39,7 +36,6 @@
 	sdk "github.com/cosmos/cosmos-sdk/types"
 )
 
-//nolint:funlen // abundantly commented
 func (s *Service) FinalizeBlock(
 	ctx sdk.Context,
 	req *cmtabci.FinalizeBlockRequest,
@@ -75,7 +71,6 @@
 
 	// STEP 3: Finalize the block.
 	consensusBlk := types.NewConsensusBlock(blk, req.GetProposerAddress(), req.GetTime())
-	st := s.storageBackend.StateFromContext(ctx)
 	valUpdates, err := s.finalizeBeaconBlock(ctx, st, consensusBlk)
 	if err != nil {
 		s.logger.Error("Failed to process verified beacon block",
@@ -127,23 +122,9 @@
 	return nil
 }
 
-<<<<<<< HEAD
-	// STEP 3: Finalize the block.
-	consensusBlk := types.NewConsensusBlock(blk, req.GetProposerAddress(), req.GetTime())
-	valUpdates, err := s.finalizeBeaconBlock(ctx, st, consensusBlk)
-	if err != nil {
-		s.logger.Error("Failed to process verified beacon block",
-			"error", err,
-		)
-		return nil, err
-	}
-
-	// STEP 4: Post Finalizations cleanups.
-=======
 func (s *Service) PostFinalizeBlockOps(ctx sdk.Context, blk *ctypes.BeaconBlock) error {
 	// TODO: consider extracting LatestExecutionPayloadHeader instead of using state here
 	st := s.storageBackend.StateFromContext(ctx)
->>>>>>> 294e8756
 
 	// Fetch and store the deposit for the block.
 	blockNum := blk.GetBody().GetExecutionPayload().GetNumber()
