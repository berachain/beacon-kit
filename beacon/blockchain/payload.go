--- conflicted
+++ resolved
@@ -52,10 +52,6 @@
 		"safe_eth1_hash", lph.GetParentHash(),
 		"finalized_eth1_hash", lph.GetParentHash(),
 		"for_slot", lph.GetNumber(),
-<<<<<<< HEAD
-		"fork_version", lph.GetForkVersion(),
-=======
->>>>>>> 022570ca
 	)
 
 	// Submit the forkchoice update to the execution client.
