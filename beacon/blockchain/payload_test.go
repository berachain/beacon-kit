// SPDX-License-Identifier: BUSL-1.1
//
// Copyright (C) 2025, Berachain Foundation. All rights reserved.
// Use of this software is governed by the Business Source License included
// in the LICENSE file of this repository and at www.mariadb.com/bsl11.
//
// ANY USE OF THE LICENSED WORK IN VIOLATION OF THIS LICENSE WILL AUTOMATICALLY
// TERMINATE YOUR RIGHTS UNDER THIS LICENSE FOR THE CURRENT AND ALL OTHER
// VERSIONS OF THE LICENSED WORK.
//
// THIS LICENSE DOES NOT GRANT YOU ANY RIGHT IN ANY TRADEMARK OR LOGO OF
// LICENSOR OR ITS AFFILIATES (PROVIDED THAT YOU MAY USE A TRADEMARK OR LOGO OF
// LICENSOR AS EXPRESSLY REQUIRED BY THIS LICENSE).
//
// TO THE EXTENT PERMITTED BY APPLICABLE LAW, THE LICENSED WORK IS PROVIDED ON
// AN “AS IS” BASIS. LICENSOR HEREBY DISCLAIMS ALL WARRANTIES AND CONDITIONS,
// EXPRESS OR IMPLIED, INCLUDING (WITHOUT LIMITATION) WARRANTIES OF
// MERCHANTABILITY, FITNESS FOR A PARTICULAR PURPOSE, NON-INFRINGEMENT, AND
// TITLE.

package blockchain_test

import (
	"context"
	"encoding/json"
	"sync"
	"testing"
	"time"

	"cosmossdk.io/log"
	storetypes "cosmossdk.io/store/types"
	"github.com/berachain/beacon-kit/beacon/blockchain"
	bcmocks "github.com/berachain/beacon-kit/beacon/blockchain/mocks"
	"github.com/berachain/beacon-kit/chain"
	"github.com/berachain/beacon-kit/config/spec"
	ctypes "github.com/berachain/beacon-kit/consensus-types/types"
	"github.com/berachain/beacon-kit/consensus/types"
	engineprimitives "github.com/berachain/beacon-kit/engine-primitives/engine-primitives"
	"github.com/berachain/beacon-kit/errors"
	gethprimitives "github.com/berachain/beacon-kit/geth-primitives"
	bemocks "github.com/berachain/beacon-kit/node-api/backend/mocks"
	"github.com/berachain/beacon-kit/node-core/components/metrics"
	"github.com/berachain/beacon-kit/payload/builder"
	"github.com/berachain/beacon-kit/primitives/common"
	"github.com/berachain/beacon-kit/primitives/constants"
	"github.com/berachain/beacon-kit/primitives/math"
	"github.com/berachain/beacon-kit/primitives/transition"
	"github.com/berachain/beacon-kit/primitives/version"
	"github.com/berachain/beacon-kit/state-transition/core"
	stmocks "github.com/berachain/beacon-kit/state-transition/core/mocks"
	"github.com/berachain/beacon-kit/state-transition/core/state"
	"github.com/berachain/beacon-kit/storage/deposit"
	statetransition "github.com/berachain/beacon-kit/testing/state-transition"
	sdk "github.com/cosmos/cosmos-sdk/types"
	"github.com/stretchr/testify/mock"
	"github.com/stretchr/testify/require"
)

// When we reject a block and we have optimistic payload building enabled
// we must make sure that a few beacon state quantities are duly pre-processed
// before building the block.
func TestOptimisticBlockBuildingRejectedBlockStateChecks(t *testing.T) {
	t.Parallel()

	optimisticPayloadBuilds := true // key to this test
	cs, err := spec.MainnetChainSpec()
	require.NoError(t, err)

	chain, st, _, ctx, _, b, sb, eng, depStore := setupOptimisticPayloadTests(t, cs, optimisticPayloadBuilds)
	sb.EXPECT().StateFromContext(mock.Anything).Return(st)
	sb.EXPECT().DepositStore().RunAndReturn(func() deposit.StoreManager { return depStore })
	b.EXPECT().Enabled().Return(optimisticPayloadBuilds)

	// Note: test avoid calling chain.Start since it only starts the deposits
	// goroutine which is not really relevant for this test

	// Before processing any block it is mandatory to handle genesis
	genesisData := testProcessGenesis(t, cs, chain, ctx)

	// Finally create a block that will be rejected and
	// verify the state on top of which is next payload built
	var (
		consensusTime   = time.Now()
		proposerAddress = []byte{'d', 'u', 'm', 'm', 'y'} // this will err on purpose
	)

	// Since this is the first block called post genesis
	// forceSyncUponProcess will be called.
	dummyPayloadID := &engineprimitives.PayloadID{1, 2, 3}
	eng.EXPECT().NotifyForkchoiceUpdate(mock.Anything, mock.Anything).Return(dummyPayloadID, nil)

	// we set just enough data in invalid block to let it pass
	// the first validations in chain before state processor is invoked
	invalidBlk := &ctypes.BeaconBlock{
		Slot: 1, // first block after genesis
		Body: &ctypes.BeaconBlockBody{
			ExecutionPayload: &ctypes.ExecutionPayload{
				Timestamp: math.U64(cs.GenesisTime() + 1),
			},
		},
	}

	// register async call to block building
	var wg sync.WaitGroup          // useful to make test wait on async checks
	stateRoot := st.HashTreeRoot() // track state root before the changes done by optimistic build
	latestHeader, err := st.GetLatestBlockHeader()
	require.NoError(t, err)
	latestHeader.SetStateRoot(stateRoot)
	expectedParentBlockRoot := latestHeader.HashTreeRoot()

	b.EXPECT().RequestPayloadAsync(mock.Anything, mock.Anything).Run(
		func(_ context.Context, r *builder.RequestPayloadData) {
			defer wg.Done()
			genesisHeader := genesisData.ExecutionPayloadHeader
			genesisBlkHeader := core.GenesisBlockHeader(cs.GenesisForkVersion())
			genesisBlkHeader.SetStateRoot(stateRoot)

			require.Equal(t, math.U64(consensusTime.Unix())+1, r.Timestamp)

			require.Equal(t, genesisHeader.GetBlockHash(), r.HeadEth1BlockHash)

			require.Equal(t, expectedParentBlockRoot, r.ParentBlockRoot)

			require.Empty(t, r.FinalEth1BlockHash)            // this is first block post genesis
			require.Equal(t, constants.GenesisSlot+1, r.Slot) // rebuild block on top of genesis
		},
	).Return(nil, common.Version{0xff}, errors.New("does not matter")) // return values do not really matter in this test
	wg.Add(1)

	// check slot pre test
	slot, err := st.GetSlot()
	require.NoError(t, err)
	require.Equal(t, constants.GenesisSlot, slot)

	_, err = chain.VerifyIncomingBlock(
		ctx.ConsensusCtx(),
<<<<<<< HEAD
		invalidBlk,
		consensusTime,
		proposerAddress,
		true, // this block is next block proposer
=======
		types.NewConsensusBlock(invalidBlk, proposerAddress, consensusTime),
>>>>>>> a3d900b3
	)
	require.ErrorIs(t, err, core.ErrProposerMismatch)

	// wait for block building goroutine to carry out all the checks
	wg.Wait()

	// No checks on state st post block. The block is invalid so
	// its state will be dropped and its content does not matter
}

// When we verify successfully a block and we have optimistic payload building enabled
// we must make sure that a few beacon state quantities are duly pre-processed
// before building the block.
func TestOptimisticBlockBuildingVerifiedBlockStateChecks(t *testing.T) {
	t.Parallel()

	optimisticPayloadBuilds := true // key to this test
	cs, err := spec.MainnetChainSpec()
	require.NoError(t, err)

	chain, st, cms, ctx, sp, b, sb, eng, depStore := setupOptimisticPayloadTests(t, cs, optimisticPayloadBuilds)
	sb.EXPECT().StateFromContext(mock.Anything).Return(st).Times(1) // only for genesis
	sb.EXPECT().DepositStore().RunAndReturn(func() deposit.StoreManager { return depStore })
	b.EXPECT().Enabled().Return(optimisticPayloadBuilds)

	// Before processing any block it is mandatory to handle genesis
	genesisData := testProcessGenesis(t, cs, chain, ctx)

	// write genesis changes to make them available for next block
	//nolint:errcheck // false positive as this has no return value
	ctx.ConsensusCtx().(sdk.Context).MultiStore().(storetypes.CacheMultiStore).Write()

	// Finally create a block that will be rejected and
	// verify the state on top of which is next payload built
	var (
		consensusTime = time.Now()
		proposer      = ctx.ProposerAddress()
	)

	// Since this is the first block called post genesis
	// forceSyncUponProcess will be called.
	dummyPayloadID := &engineprimitives.PayloadID{1, 2, 3}
	eng.EXPECT().NotifyForkchoiceUpdate(mock.Anything, mock.Anything).Return(dummyPayloadID, nil)

	// BUILD A VALID BLOCK (without polluting state st)
	sdkCtx := sdk.NewContext(cms.CacheMultiStore(), true, log.NewNopLogger())
	buildState := state.NewBeaconStateFromDB(
		st.KVStore.WithContext(sdkCtx), cs, sdkCtx.Logger(), metrics.NewNoOpTelemetrySink(),
	)

	nextBlkTimestamp := math.U64(cs.GenesisTime() + 1)
	_, err = sp.ProcessSlots(buildState, constants.GenesisSlot+1)
	require.NoError(t, err)

	depositsRoot := ctypes.Deposits(genesisData.Deposits).HashTreeRoot()

	validBlk := buildNextBlock(
		t,
		cs,
		buildState,
		ctypes.NewEth1Data(depositsRoot),
		nextBlkTimestamp,
	)
	stateRoot, err := computeStateRoot( // fix state root in block
		ctx.ConsensusCtx(),
		proposer,
		math.U64(consensusTime.Unix()),
		sp,
		buildState,
		validBlk,
	)
	require.NoError(t, err)
	validBlk.SetStateRoot(stateRoot)
	// end of BUILD A VALID BLOCK

	// register async call to block building
	var wg sync.WaitGroup // useful to make test wait on async checks
	b.EXPECT().RequestPayloadAsync(mock.Anything, mock.Anything).Run(
		func(_ context.Context, r *builder.RequestPayloadData) {
			defer wg.Done()
			require.Equal(t, math.U64(consensusTime.Unix())+1, r.Timestamp)

			require.Equal(
				t,
				validBlk.GetBody().GetExecutionPayload().GetBlockHash(),
				r.HeadEth1BlockHash,
			)

			genesisHeader := genesisData.ExecutionPayloadHeader.GetBlockHash()
			require.Equal(t, genesisHeader, r.FinalEth1BlockHash)

			require.Equal(t, validBlk.HashTreeRoot(), r.ParentBlockRoot)
			require.Equal(t, validBlk.Slot+1, r.Slot)
		},
	).Return(nil, common.Version{0xff}, errors.New("does not matter")) // return values do not really matter in this test
	wg.Add(1)

	// check slot pre test
	slot, err := st.GetSlot()
	require.NoError(t, err)
	require.Equal(t, constants.GenesisSlot, slot)

	eng.EXPECT().NotifyNewPayload(mock.Anything, mock.Anything, mock.Anything).Return(nil)
	sb.EXPECT().StateFromContext(mock.Anything).Return(st).Times(1)
	_, err = chain.VerifyIncomingBlock(
		ctx.ConsensusCtx(),
<<<<<<< HEAD
		validBlk,
		consensusTime,
		ctx.ProposerAddress(),
		true, // this block is next block proposer
=======
		types.NewConsensusBlock(validBlk, ctx.ProposerAddress(), consensusTime),
>>>>>>> a3d900b3
	)
	require.NoError(t, err)

	// wait for block building goroutine to carry out all the checks
	wg.Wait()

	// check slot post test
	slot, err = st.GetSlot()
	require.NoError(t, err)
	require.Equal(t, validBlk.GetSlot(), slot)
}

func setupOptimisticPayloadTests(t *testing.T, cs chain.Spec, optimisticPayloadBuilds bool) (
	*blockchain.Service,
	*statetransition.TestBeaconStateT,
	storetypes.CommitMultiStore,
	core.ReadOnlyContext,
	*statetransition.TestStateProcessorT,
	*bcmocks.LocalBuilder,
	*bemocks.StorageBackend,
	*stmocks.ExecutionEngine,
	deposit.StoreManager,
) {
	t.Helper()
	sp, st, depStore, ctx, cms, eng := statetransition.SetupTestState(t, cs)

	logger := log.NewNopLogger()
	ts := metrics.NewNoOpTelemetrySink()
	sb := bemocks.NewStorageBackend(t)
	b := bcmocks.NewLocalBuilder(t)

	chain := blockchain.NewService(
		sb,
		nil, // blockchain.BlobProcessor unused in this test
		nil, // deposit.Contract unused in this test
		logger,
		cs,
		eng,
		b,
		sp,
		ts,
		optimisticPayloadBuilds,
	)
	return chain, st, cms, ctx, sp, b, sb, eng, depStore
}

func testProcessGenesis(
	t *testing.T,
	cs chain.Spec,
	chain *blockchain.Service,
	ctx core.ReadOnlyContext,
) *ctypes.Genesis {
	t.Helper()

	// TODO: I had to manually align default genesis and cs specs
	// Check if this is correct/necessary
	genesisData := ctypes.DefaultGenesis(cs.GenesisForkVersion())
	genesisData.ExecutionPayloadHeader.Timestamp = math.U64(cs.GenesisTime())
	genesisData.Deposits = []*ctypes.Deposit{
		{
			Pubkey: [48]byte{0x01},
			Amount: cs.MaxEffectiveBalance(),
			Credentials: ctypes.NewCredentialsFromExecutionAddress(
				common.ExecutionAddress{0x01},
			),
			Index: uint64(0),
		},
	}
	genBytes, err := json.Marshal(genesisData)
	require.NoError(t, err)
	_, err = chain.ProcessGenesisData(ctx.ConsensusCtx(), genBytes)
	require.NoError(t, err)
	return genesisData
}

func buildNextBlock(
	t *testing.T,
	cs chain.Spec,
	st *state.StateDB,
	eth1Data *ctypes.Eth1Data,
	timestamp math.U64,
) *ctypes.BeaconBlock {
	t.Helper()
	require.NotNil(t, cs)

	parentBlkHeader, err := st.GetLatestBlockHeader()
	require.NoError(t, err)
	nextBlockSlot := parentBlkHeader.GetSlot() + 1
	nextBlockEpoch := cs.SlotToEpoch(nextBlockSlot)

	randaoMix, err := st.GetRandaoMixAtIndex(nextBlockEpoch.Unwrap() % cs.EpochsPerHistoricalVector())
	require.NoError(t, err)

	// build the block
	fv := cs.ActiveForkVersionForTimestamp(timestamp)
	versionable := ctypes.NewVersionable(fv)
	blk, err := ctypes.NewBeaconBlockWithVersion(
		nextBlockSlot,
		parentBlkHeader.GetProposerIndex(),
		parentBlkHeader.HashTreeRoot(),
		fv,
	)
	require.NoError(t, err)

	// build the payload
	lph, err := st.GetLatestExecutionPayloadHeader()
	require.NoError(t, err)

	// Check chain canonicity
	payload := &ctypes.ExecutionPayload{
		Versionable: versionable,
		Timestamp:   timestamp,
		ParentHash:  lph.GetBlockHash(),
		Random:      randaoMix,

		ExtraData:     []byte("testing"),
		Transactions:  [][]byte{},
		Withdrawals:   []*engineprimitives.Withdrawal{st.EVMInflationWithdrawal(timestamp)},
		BaseFeePerGas: math.NewU256(0),
	}
	parentBeaconBlockRoot := parentBlkHeader.HashTreeRoot()

	var (
		ethBlk    *gethprimitives.Block
		noExecReq = &ctypes.ExecutionRequests{}
	)
	if version.IsBefore(fv, version.Electra()) {
		ethBlk, _, err = ctypes.MakeEthBlock(payload, &parentBeaconBlockRoot)
		require.NoError(t, err)
	} else {
		encodedER, erErr := ctypes.GetExecutionRequestsList(noExecReq)
		require.NoError(t, erErr)
		require.NotNil(t, encodedER)
		ethBlk, _, err = ctypes.MakeEthBlockWithExecutionRequests(payload, &parentBeaconBlockRoot, encodedER)
		require.NoError(t, err)
	}
	payload.BlockHash = common.ExecutionHash(ethBlk.Hash())

	require.NoError(t, err)
	blk.Body = &ctypes.BeaconBlockBody{
		Versionable:      versionable,
		ExecutionPayload: payload,
		Eth1Data:         eth1Data,
	}
	if version.EqualsOrIsAfter(fv, version.Electra()) {
		err = blk.Body.SetExecutionRequests(noExecReq)
		require.NoError(t, err)
	}
	return blk
}

func computeStateRoot(
	ctx context.Context,
	proposerAddress []byte,
	consensusTime math.U64,
	sp *statetransition.TestStateProcessorT,
	st *state.StateDB,
	blk *ctypes.BeaconBlock,
) (common.Root, error) {
	txCtx := transition.NewTransitionCtx(
		ctx,
		consensusTime,
		proposerAddress,
	).
		WithVerifyPayload(false).
		WithVerifyRandao(false).
		WithVerifyResult(false).
		WithMeterGas(false)

	//nolint:contextcheck // we need txCtx
	if _, err := sp.Transition(txCtx, st, blk); err != nil {
		return common.Root{}, err
	}

	return st.HashTreeRoot(), nil
}<|MERGE_RESOLUTION|>--- conflicted
+++ resolved
@@ -134,14 +134,8 @@
 
 	_, err = chain.VerifyIncomingBlock(
 		ctx.ConsensusCtx(),
-<<<<<<< HEAD
-		invalidBlk,
-		consensusTime,
-		proposerAddress,
+		types.NewConsensusBlock(invalidBlk, proposerAddress, consensusTime),
 		true, // this block is next block proposer
-=======
-		types.NewConsensusBlock(invalidBlk, proposerAddress, consensusTime),
->>>>>>> a3d900b3
 	)
 	require.ErrorIs(t, err, core.ErrProposerMismatch)
 
@@ -248,14 +242,8 @@
 	sb.EXPECT().StateFromContext(mock.Anything).Return(st).Times(1)
 	_, err = chain.VerifyIncomingBlock(
 		ctx.ConsensusCtx(),
-<<<<<<< HEAD
-		validBlk,
-		consensusTime,
-		ctx.ProposerAddress(),
+		types.NewConsensusBlock(validBlk, ctx.ProposerAddress(), consensusTime),
 		true, // this block is next block proposer
-=======
-		types.NewConsensusBlock(validBlk, ctx.ProposerAddress(), consensusTime),
->>>>>>> a3d900b3
 	)
 	require.NoError(t, err)
 
