// SPDX-License-Identifier: BUSL-1.1
//
// Copyright (C) 2025, Berachain Foundation. All rights reserved.
// Use of this software is governed by the Business Source License included
// in the LICENSE file of this repository and at www.mariadb.com/bsl11.
//
// ANY USE OF THE LICENSED WORK IN VIOLATION OF THIS LICENSE WILL AUTOMATICALLY
// TERMINATE YOUR RIGHTS UNDER THIS LICENSE FOR THE CURRENT AND ALL OTHER
// VERSIONS OF THE LICENSED WORK.
//
// THIS LICENSE DOES NOT GRANT YOU ANY RIGHT IN ANY TRADEMARK OR LOGO OF
// LICENSOR OR ITS AFFILIATES (PROVIDED THAT YOU MAY USE A TRADEMARK OR LOGO OF
// LICENSOR AS EXPRESSLY REQUIRED BY THIS LICENSE).
//
// TO THE EXTENT PERMITTED BY APPLICABLE LAW, THE LICENSED WORK IS PROVIDED ON
// AN “AS IS” BASIS. LICENSOR HEREBY DISCLAIMS ALL WARRANTIES AND CONDITIONS,
// EXPRESS OR IMPLIED, INCLUDING (WITHOUT LIMITATION) WARRANTIES OF
// MERCHANTABILITY, FITNESS FOR A PARTICULAR PURPOSE, NON-INFRINGEMENT, AND
// TITLE.

package blockchain_test

import (
	"context"
	"encoding/json"
	"sync"
	"testing"
	"time"

	"cosmossdk.io/log"
	storetypes "cosmossdk.io/store/types"
	"github.com/berachain/beacon-kit/beacon/blockchain"
	bcmocks "github.com/berachain/beacon-kit/beacon/blockchain/mocks"
	"github.com/berachain/beacon-kit/chain"
	"github.com/berachain/beacon-kit/config/spec"
	ctypes "github.com/berachain/beacon-kit/consensus-types/types"
	engineprimitives "github.com/berachain/beacon-kit/engine-primitives/engine-primitives"
	"github.com/berachain/beacon-kit/errors"
	gethprimitives "github.com/berachain/beacon-kit/geth-primitives"
	bemocks "github.com/berachain/beacon-kit/node-api/backend/mocks"
	"github.com/berachain/beacon-kit/node-core/components/metrics"
	"github.com/berachain/beacon-kit/payload/builder"
	"github.com/berachain/beacon-kit/primitives/common"
	"github.com/berachain/beacon-kit/primitives/constants"
	"github.com/berachain/beacon-kit/primitives/math"
	"github.com/berachain/beacon-kit/primitives/transition"
	"github.com/berachain/beacon-kit/primitives/version"
	"github.com/berachain/beacon-kit/state-transition/core"
	stmocks "github.com/berachain/beacon-kit/state-transition/core/mocks"
	"github.com/berachain/beacon-kit/state-transition/core/state"
	"github.com/berachain/beacon-kit/storage/deposit"
	statetransition "github.com/berachain/beacon-kit/testing/state-transition"
	sdk "github.com/cosmos/cosmos-sdk/types"
	"github.com/stretchr/testify/mock"
	"github.com/stretchr/testify/require"
)

// When we reject a block and we have optimistic payload building enabled
// we must make sure that a few beacon state quantities are duly pre-processed
// before building the block.
func TestOptimisticBlockBuildingRejectedBlockStateChecks(t *testing.T) {
	t.Parallel()

	optimisticPayloadBuilds := true // key to this test
	cs, err := spec.MainnetChainSpec()
	require.NoError(t, err)

	chain, st, _, ctx, _, b, sb, eng, depStore := setupOptimisticPayloadTests(t, cs, optimisticPayloadBuilds)
	sb.EXPECT().StateFromContext(mock.Anything).Return(st)
	sb.EXPECT().DepositStore().RunAndReturn(func() deposit.StoreManager { return depStore })
	b.EXPECT().Enabled().Return(optimisticPayloadBuilds)

	// Note: test avoid calling chain.Start since it only starts the deposits
	// goroutine which is not really relevant for this test

	// Before processing any block it is mandatory to handle genesis
	genesisData := testProcessGenesis(t, cs, chain, ctx)

	// Finally create a block that will be rejected and
	// verify the state on top of which is next payload built
	var (
		consensusTime   = math.U64(time.Now().Unix())
		proposerAddress = []byte{'d', 'u', 'm', 'm', 'y'} // this will err on purpose
	)

	// Since this is the first block called post genesis
	// forceSyncUponProcess will be called.
	dummyPayloadID := &engineprimitives.PayloadID{1, 2, 3}
	eng.EXPECT().NotifyForkchoiceUpdate(mock.Anything, mock.Anything).Return(dummyPayloadID, nil)

	// we set just enough data in invalid block to let it pass
	// the first validations in chain before state processor is invoked
	invalidBlk := &ctypes.BeaconBlock{
		Slot: 1, // first block after genesis
		Body: &ctypes.BeaconBlockBody{
			ExecutionPayload: &ctypes.ExecutionPayload{
				Timestamp: math.U64(cs.GenesisTime() + 1),
			},
		},
	}

	// register async call to block building
	var wg sync.WaitGroup          // useful to make test wait on async checks
	stateRoot := st.HashTreeRoot() // track state root before the changes done by optimistic build
	latestHeader, err := st.GetLatestBlockHeader()
	require.NoError(t, err)
	latestHeader.SetStateRoot(stateRoot)
	expectedParentBlockRoot := latestHeader.HashTreeRoot()

	b.EXPECT().RequestPayloadAsync(mock.Anything, mock.Anything).Run(
		func(_ context.Context, r *builder.RequestPayloadData) {
			defer wg.Done()
			genesisHeader := genesisData.ExecutionPayloadHeader
			genesisBlkHeader := core.GenesisBlockHeader(cs.GenesisForkVersion())
			genesisBlkHeader.SetStateRoot(stateRoot)

			require.Equal(t, r.Timestamp, consensusTime+1)

			require.Equal(t, genesisHeader.GetBlockHash(), r.HeadEth1BlockHash)

			require.Equal(t, expectedParentBlockRoot, r.ParentBlockRoot)

			require.Empty(t, r.FinalEth1BlockHash)          // this is first block post genesis
			require.Equal(t, constants.GenesisSlot, r.Slot) // genesis slot in state
		},
	).Return(nil, common.Version{0xff}, errors.New("does not matter")) // return values do not really matter in this test
	wg.Add(1)

<<<<<<< HEAD
	_, err = chain.VerifyIncomingBlock(
=======
	// check slot pre test
	slot, err := st.GetSlot()
	require.NoError(t, err)
	require.Equal(t, constants.GenesisSlot, slot)

	err = chain.VerifyIncomingBlock(
>>>>>>> 879985dc
		ctx.ConsensusCtx(),
		invalidBlk,
		consensusTime,
		proposerAddress,
	)
	require.ErrorIs(t, err, core.ErrProposerMismatch)

	// wait for block building goroutine to carry out all the checks
	wg.Wait()

	// No checks on state st post block. The block is invalid so
	// its state will be dropped and its content does not matter
}

// When we verify successfully a block and we have optimistic payload building enabled
// we must make sure that a few beacon state quantities are duly pre-processed
// before building the block.
func TestOptimisticBlockBuildingVerifiedBlockStateChecks(t *testing.T) {
	t.Parallel()

	optimisticPayloadBuilds := true // key to this test
	cs, err := spec.MainnetChainSpec()
	require.NoError(t, err)

	chain, st, cms, ctx, sp, b, sb, eng, depStore := setupOptimisticPayloadTests(t, cs, optimisticPayloadBuilds)
	sb.EXPECT().StateFromContext(mock.Anything).Return(st).Times(1) // only for genesis
	sb.EXPECT().DepositStore().RunAndReturn(func() deposit.StoreManager { return depStore })
	b.EXPECT().Enabled().Return(optimisticPayloadBuilds)

	// Before processing any block it is mandatory to handle genesis
	genesisData := testProcessGenesis(t, cs, chain, ctx)

	// write genesis changes to make them available for next block
	//nolint:errcheck // false positive as this has no return value
	ctx.ConsensusCtx().(sdk.Context).MultiStore().(storetypes.CacheMultiStore).Write()

	// Finally create a block that will be rejected and
	// verify the state on top of which is next payload built
	var (
		consensusTime = math.U64(time.Now().Unix())
		proposer      = ctx.ProposerAddress()
	)

	// Since this is the first block called post genesis
	// forceSyncUponProcess will be called.
	dummyPayloadID := &engineprimitives.PayloadID{1, 2, 3}
	eng.EXPECT().NotifyForkchoiceUpdate(mock.Anything, mock.Anything).Return(dummyPayloadID, nil)

	// BUILD A VALID BLOCK (without polluting state st)
	sdkCtx := sdk.NewContext(cms.CacheMultiStore(), true, log.NewNopLogger())
	buildState := state.NewBeaconStateFromDB(
		st.KVStore.WithContext(sdkCtx), cs, sdkCtx.Logger(), metrics.NewNoOpTelemetrySink(),
	)

	nextBlkTimestamp := math.U64(cs.GenesisTime() + 1)
	_, err = sp.ProcessSlots(buildState, constants.GenesisSlot+1)
	require.NoError(t, err)

	depositsRoot := ctypes.Deposits(genesisData.Deposits).HashTreeRoot()

	validBlk := buildNextBlock(
		t,
		cs,
		buildState,
		ctypes.NewEth1Data(depositsRoot),
		nextBlkTimestamp,
	)
	stateRoot, err := computeStateRoot( // fix state root in block
		ctx.ConsensusCtx(),
		proposer,
		consensusTime,
		sp,
		buildState,
		validBlk,
	)
	require.NoError(t, err)
	validBlk.SetStateRoot(stateRoot)
	// end of BUILD A VALID BLOCK

	// register async call to block building
	var wg sync.WaitGroup // useful to make test wait on async checks
	b.EXPECT().RequestPayloadAsync(mock.Anything, mock.Anything).Run(
		func(_ context.Context, r *builder.RequestPayloadData) {
			defer wg.Done()
			require.Equal(t, r.Timestamp, consensusTime+1)

			require.Equal(
				t,
				validBlk.GetBody().GetExecutionPayload().GetBlockHash(),
				r.HeadEth1BlockHash,
			)

			genesisHeader := genesisData.ExecutionPayloadHeader.GetBlockHash()
			require.Equal(t, genesisHeader, r.FinalEth1BlockHash)

			require.Equal(t, validBlk.HashTreeRoot(), r.ParentBlockRoot)
			require.Equal(t, validBlk.Slot+1, r.Slot)
		},
	).Return(nil, common.Version{0xff}, errors.New("does not matter")) // return values do not really matter in this test
	wg.Add(1)

	// check slot pre test
	slot, err := st.GetSlot()
	require.NoError(t, err)
	require.Equal(t, constants.GenesisSlot, slot)

	eng.EXPECT().NotifyNewPayload(mock.Anything, mock.Anything, mock.Anything).Return(nil)
	sb.EXPECT().StateFromContext(mock.Anything).Return(st).Times(1)
	_, err = chain.VerifyIncomingBlock(
		ctx.ConsensusCtx(),
		validBlk,
		consensusTime,
		ctx.ProposerAddress(),
	)
	require.NoError(t, err)

	// wait for block building goroutine to carry out all the checks
	wg.Wait()

	// check slot post test
	slot, err = st.GetSlot()
	require.NoError(t, err)
	require.Equal(t, validBlk.GetSlot(), slot)
}

func setupOptimisticPayloadTests(t *testing.T, cs chain.Spec, optimisticPayloadBuilds bool) (
	*blockchain.Service,
	*statetransition.TestBeaconStateT,
	storetypes.CommitMultiStore,
	core.ReadOnlyContext,
	*statetransition.TestStateProcessorT,
	*bcmocks.LocalBuilder,
	*bemocks.StorageBackend,
	*stmocks.ExecutionEngine,
	deposit.StoreManager,
) {
	t.Helper()
	sp, st, depStore, ctx, cms, eng := statetransition.SetupTestState(t, cs)

	logger := log.NewNopLogger()
	ts := metrics.NewNoOpTelemetrySink()
	sb := bemocks.NewStorageBackend(t)
	b := bcmocks.NewLocalBuilder(t)

	chain := blockchain.NewService(
		sb,
		nil, // blockchain.BlobProcessor unused in this test
		nil, // deposit.Contract unused in this test
		logger,
		cs,
		eng,
		b,
		sp,
		ts,
		optimisticPayloadBuilds,
	)
	return chain, st, cms, ctx, sp, b, sb, eng, depStore
}

func testProcessGenesis(
	t *testing.T,
	cs chain.Spec,
	chain *blockchain.Service,
	ctx core.ReadOnlyContext,
) *ctypes.Genesis {
	t.Helper()

	// TODO: I had to manually align default genesis and cs specs
	// Check if this is correct/necessary
	genesisData := ctypes.DefaultGenesis(cs.GenesisForkVersion())
	genesisData.ExecutionPayloadHeader.Timestamp = math.U64(cs.GenesisTime())
	genesisData.Deposits = []*ctypes.Deposit{
		{
			Pubkey: [48]byte{0x01},
			Amount: cs.MaxEffectiveBalance(),
			Credentials: ctypes.NewCredentialsFromExecutionAddress(
				common.ExecutionAddress{0x01},
			),
			Index: uint64(0),
		},
	}
	genBytes, err := json.Marshal(genesisData)
	require.NoError(t, err)
	_, err = chain.ProcessGenesisData(ctx.ConsensusCtx(), genBytes)
	require.NoError(t, err)
	return genesisData
}

func buildNextBlock(
	t *testing.T,
	cs chain.Spec,
	st *state.StateDB,
	eth1Data *ctypes.Eth1Data,
	timestamp math.U64,
) *ctypes.BeaconBlock {
	t.Helper()
	require.NotNil(t, cs)

	parentBlkHeader, err := st.GetLatestBlockHeader()
	require.NoError(t, err)
	nextBlockSlot := parentBlkHeader.GetSlot() + 1
	nextBlockEpoch := cs.SlotToEpoch(nextBlockSlot)

	randaoMix, err := st.GetRandaoMixAtIndex(nextBlockEpoch.Unwrap() % cs.EpochsPerHistoricalVector())
	require.NoError(t, err)

	// build the block
	fv := cs.ActiveForkVersionForTimestamp(timestamp)
	versionable := ctypes.NewVersionable(fv)
	blk, err := ctypes.NewBeaconBlockWithVersion(
		nextBlockSlot,
		parentBlkHeader.GetProposerIndex(),
		parentBlkHeader.HashTreeRoot(),
		fv,
	)
	require.NoError(t, err)

	// build the payload
	lph, err := st.GetLatestExecutionPayloadHeader()
	require.NoError(t, err)

	// Check chain canonicity
	payload := &ctypes.ExecutionPayload{
		Versionable: versionable,
		Timestamp:   timestamp,
		ParentHash:  lph.GetBlockHash(),
		Random:      randaoMix,

		ExtraData:     []byte("testing"),
		Transactions:  [][]byte{},
		Withdrawals:   []*engineprimitives.Withdrawal{st.EVMInflationWithdrawal(timestamp)},
		BaseFeePerGas: math.NewU256(0),
	}
	parentBeaconBlockRoot := parentBlkHeader.HashTreeRoot()

	var (
		ethBlk    *gethprimitives.Block
		noExecReq = &ctypes.ExecutionRequests{}
	)
	if version.IsBefore(fv, version.Electra()) {
		ethBlk, _, err = ctypes.MakeEthBlock(payload, &parentBeaconBlockRoot)
		require.NoError(t, err)
	} else {
		encodedER, erErr := ctypes.GetExecutionRequestsList(noExecReq)
		require.NoError(t, erErr)
		require.NotNil(t, encodedER)
		ethBlk, _, err = ctypes.MakeEthBlockWithExecutionRequests(payload, &parentBeaconBlockRoot, encodedER)
		require.NoError(t, err)
	}
	payload.BlockHash = common.ExecutionHash(ethBlk.Hash())

	require.NoError(t, err)
	blk.Body = &ctypes.BeaconBlockBody{
		Versionable:      versionable,
		ExecutionPayload: payload,
		Eth1Data:         eth1Data,
	}
	if version.EqualsOrIsAfter(fv, version.Electra()) {
		err = blk.Body.SetExecutionRequests(noExecReq)
		require.NoError(t, err)
	}
	return blk
}

func computeStateRoot(
	ctx context.Context,
	proposerAddress []byte,
	consensusTime math.U64,
	sp *statetransition.TestStateProcessorT,
	st *state.StateDB,
	blk *ctypes.BeaconBlock,
) (common.Root, error) {
	txCtx := transition.NewTransitionCtx(
		ctx,
		consensusTime,
		proposerAddress,
	).
		WithVerifyPayload(false).
		WithVerifyRandao(false).
		WithVerifyResult(false).
		WithMeterGas(false)

	//nolint:contextcheck // we need txCtx
	if _, err := sp.Transition(txCtx, st, blk); err != nil {
		return common.Root{}, err
	}

	return st.HashTreeRoot(), nil
}<|MERGE_RESOLUTION|>--- conflicted
+++ resolved
@@ -126,16 +126,12 @@
 	).Return(nil, common.Version{0xff}, errors.New("does not matter")) // return values do not really matter in this test
 	wg.Add(1)
 
-<<<<<<< HEAD
-	_, err = chain.VerifyIncomingBlock(
-=======
 	// check slot pre test
 	slot, err := st.GetSlot()
 	require.NoError(t, err)
 	require.Equal(t, constants.GenesisSlot, slot)
 
-	err = chain.VerifyIncomingBlock(
->>>>>>> 879985dc
+	_, err = chain.VerifyIncomingBlock(
 		ctx.ConsensusCtx(),
 		invalidBlk,
 		consensusTime,
