--- conflicted
+++ resolved
@@ -113,18 +113,7 @@
 func (s *Service) validateStateTransition(
 	ctx context.Context, blk beacontypes.ReadOnlyBeaconBlock,
 ) error {
-<<<<<<< HEAD
-	// Validate the block
-	if err := s.bv.ValidateBlock(
-		s.BeaconState(ctx), blk,
-	); err != nil {
-		return err
-	}
-
-	//nolint:contextcheck // todo handle better.
-=======
 	//nolint:contextcheck // todo fix
->>>>>>> 8c783de5
 	return s.sp.ProcessBlock(
 		s.BeaconState(ctx),
 		blk,
