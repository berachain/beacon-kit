// SPDX-License-Identifier: MIT
//
// Copyright (c) 2024 Berachain Foundation
//
// Permission is hereby granted, free of charge, to any person
// obtaining a copy of this software and associated documentation
// files (the "Software"), to deal in the Software without
// restriction, including without limitation the rights to use,
// copy, modify, merge, publish, distribute, sublicense, and/or sell
// copies of the Software, and to permit persons to whom the
// Software is furnished to do so, subject to the following
// conditions:
//
// The above copyright notice and this permission notice shall be
// included in all copies or substantial portions of the Software.
//
// THE SOFTWARE IS PROVIDED "AS IS", WITHOUT WARRANTY OF ANY KIND,
// EXPRESS OR IMPLIED, INCLUDING BUT NOT LIMITED TO THE WARRANTIES
// OF MERCHANTABILITY, FITNESS FOR A PARTICULAR PURPOSE AND
// NONINFRINGEMENT. IN NO EVENT SHALL THE AUTHORS OR COPYRIGHT
// HOLDERS BE LIABLE FOR ANY CLAIM, DAMAGES OR OTHER LIABILITY,
// WHETHER IN AN ACTION OF CONTRACT, TORT OR OTHERWISE, ARISING
// FROM, OUT OF OR IN CONNECTION WITH THE SOFTWARE OR THE USE OR
// OTHER DEALINGS IN THE SOFTWARE.

package blockchain

import (
	"context"
	"errors"

	"github.com/ethereum/go-ethereum/common"
	beacontypes "github.com/itsdevbear/bolaris/beacon/core/types"
	"github.com/itsdevbear/bolaris/beacon/sync"
)

// postBlockProcess(.
func (s *Service) postBlockProcess(
	ctx context.Context,
	blk beacontypes.ReadOnlyBeaconBuoy,
	blockHash [32]byte,
	_ bool,
) error {
<<<<<<< HEAD
	if !isValidPayload {
		telemetry.IncrCounter(1, MetricReceivedInvalidPayload)
		// If the incoming payload for this block is not valid, we submit a
		// forkchoice
		// to bring us back to the last valid one.
		// TODO: Is doing this potentially the cause of the weird Geth SnapSync
		// issue?
		// TODO: Should introduce the concept of missed slots?
		if err := s.sendFCU(
			ctx, s.ForkchoiceStore(ctx).JustifiedCheckpoint(),
		); err != nil {
			s.Logger().Error("failed to send forkchoice update", "error", err)
		}
		return ErrInvalidPayload
	}

=======
>>>>>>> 57c4f9ba
	payload, err := blk.ExecutionPayload()
	if err != nil {
		return err
	}
	payloadBlockHash := common.Hash(payload.GetBlockHash())

	// If the consensus client is still syncing we are going to skip forkchoice
	// updates. This means that if the consensus client is still syncing, we
	// will not be able to build a block locally.
	//
	// NOTE: Status() will return nil during the initial syncing phase.
	if errors.Is(s.ss.Status(), sync.ErrConsensusClientIsSyncing) {
		return nil
	}

	// If the builder is enabled attempt to build a block locally.
	// If we are in the sync state, we skip building blocks optimistically.
	if s.BuilderCfg().LocalBuilderEnabled && !s.ss.IsInitSync() {
		if err = s.sendFCUWithAttributes(
			ctx, payloadBlockHash, blk.GetSlot(), blockHash,
		); err == nil {
			return nil
		}
		s.Logger().
			Error("failed to send forkchoice update in postBlockProcess", "error", err)
	}
	// Otherwise we send a forkchoice update to the execution client.
	return s.sendFCU(ctx, payloadBlockHash)
}<|MERGE_RESOLUTION|>--- conflicted
+++ resolved
@@ -41,25 +41,6 @@
 	blockHash [32]byte,
 	_ bool,
 ) error {
-<<<<<<< HEAD
-	if !isValidPayload {
-		telemetry.IncrCounter(1, MetricReceivedInvalidPayload)
-		// If the incoming payload for this block is not valid, we submit a
-		// forkchoice
-		// to bring us back to the last valid one.
-		// TODO: Is doing this potentially the cause of the weird Geth SnapSync
-		// issue?
-		// TODO: Should introduce the concept of missed slots?
-		if err := s.sendFCU(
-			ctx, s.ForkchoiceStore(ctx).JustifiedCheckpoint(),
-		); err != nil {
-			s.Logger().Error("failed to send forkchoice update", "error", err)
-		}
-		return ErrInvalidPayload
-	}
-
-=======
->>>>>>> 57c4f9ba
 	payload, err := blk.ExecutionPayload()
 	if err != nil {
 		return err
