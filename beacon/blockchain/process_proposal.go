// SPDX-License-Identifier: BUSL-1.1
//
// Copyright (C) 2025, Berachain Foundation. All rights reserved.
// Use of this software is governed by the Business Source License included
// in the LICENSE file of this repository and at www.mariadb.com/bsl11.
//
// ANY USE OF THE LICENSED WORK IN VIOLATION OF THIS LICENSE WILL AUTOMATICALLY
// TERMINATE YOUR RIGHTS UNDER THIS LICENSE FOR THE CURRENT AND ALL OTHER
// VERSIONS OF THE LICENSED WORK.
//
// THIS LICENSE DOES NOT GRANT YOU ANY RIGHT IN ANY TRADEMARK OR LOGO OF
// LICENSOR OR ITS AFFILIATES (PROVIDED THAT YOU MAY USE A TRADEMARK OR LOGO OF
// LICENSOR AS EXPRESSLY REQUIRED BY THIS LICENSE).
//
// TO THE EXTENT PERMITTED BY APPLICABLE LAW, THE LICENSED WORK IS PROVIDED ON
// AN “AS IS” BASIS. LICENSOR HEREBY DISCLAIMS ALL WARRANTIES AND CONDITIONS,
// EXPRESS OR IMPLIED, INCLUDING (WITHOUT LIMITATION) WARRANTIES OF
// MERCHANTABILITY, FITNESS FOR A PARTICULAR PURPOSE, NON-INFRINGEMENT, AND
// TITLE.

package blockchain

import (
	"bytes"
	"context"
	"fmt"
	"time"

	ctypes "github.com/berachain/beacon-kit/consensus-types/types"
	"github.com/berachain/beacon-kit/consensus/cometbft/service/cache"
	"github.com/berachain/beacon-kit/consensus/types"
	datypes "github.com/berachain/beacon-kit/da/types"
	"github.com/berachain/beacon-kit/errors"
	"github.com/berachain/beacon-kit/payload/builder"
	"github.com/berachain/beacon-kit/primitives/common"
	"github.com/berachain/beacon-kit/primitives/crypto"
	"github.com/berachain/beacon-kit/primitives/eip4844"
	"github.com/berachain/beacon-kit/primitives/math"
	"github.com/berachain/beacon-kit/primitives/transition"
	"github.com/berachain/beacon-kit/primitives/version"
	"github.com/berachain/beacon-kit/state-transition/core"
	statedb "github.com/berachain/beacon-kit/state-transition/core/state"
	cmtabci "github.com/cometbft/cometbft/abci/types"
	sdk "github.com/cosmos/cosmos-sdk/types"
)

const (
	// BeaconBlockTxIndex represents the index of the beacon block transaction.
	// It is the first transaction in the tx list.
	BeaconBlockTxIndex uint = iota
	// BlobSidecarsTxIndex represents the index of the blob sidecar transaction.
	// It follows the beacon block transaction in the tx list.
	BlobSidecarsTxIndex

	// A Consensus block has at most two transactions (block and blob).
	MaxConsensusTxsCount = 2
)

func (s *Service) ProcessProposal(
	ctx sdk.Context,
	req *cmtabci.ProcessProposalRequest,
<<<<<<< HEAD
	thisNodeAddress []byte,
) error {
	if countTx := len(req.Txs); countTx > MaxConsensusTxsCount {
		return fmt.Errorf("max expected %d, got %d: %w",
			MaxConsensusTxsCount, countTx,
			ErrTooManyConsensusTxs,
		)
	}

	forkVersion := s.chainSpec.ActiveForkVersionForTimestamp(math.U64(req.GetTime().Unix())) //#nosec: G115
	// Decode signed block and sidecars.
	signedBlk, sidecars, err := encoding.ExtractBlobsAndBlockFromRequest(
		req,
		BeaconBlockTxIndex,
		BlobSidecarsTxIndex,
		forkVersion,
	)
=======
) (transition.ValidatorUpdates, error) {
	signedBlk, sidecars, err := s.ParseBeaconBlock(req)
>>>>>>> a3d900b3
	if err != nil {
		s.logger.Error("Failed to decode block and blobs", "error", err)
		return nil, fmt.Errorf("failed to decode block and blobs: %w", err)
	}
	blk := signedBlk.GetBeaconBlock()

	// There are two different timestamps:
	//     - The "consensus time" is determined by CometBFT consensus and can be retrieved with `req.GetTime()`
	//     - The "block time" is determined by beacon-kit consensus and can be retrieved with `blk.GetTimestamp()`
	// The "consensus time" is what the network agrees the current time is based on CometBFT PBTS.
	// This "consensus time" is used to constrain the timestamp set as the "block time" by the
	// beacon-kit app, but they are not always equal in value. The "block time" is used by the
	// beacon-kit consensus and execution layers to determine the active fork version.
	//
	// When unmarshaling the BeaconBlock, we do not yet have access to the "block time", so we
	// must rely on the "consensus time" as our best estimation of the "block time" needed to
	// determine the current fork version. Since the two timestamps could be different, we need to
	// ensure that the fork version for these timestamps are the same. This may result in a failed
	// proposal or two at the start of the fork.
	forkVersion := s.chainSpec.ActiveForkVersionForTimestamp(math.U64(req.GetTime().Unix())) //#nosec: G115
	blkVersion := s.chainSpec.ActiveForkVersionForTimestamp(blk.GetTimestamp())
	if !version.Equals(blkVersion, forkVersion) {
		return nil, fmt.Errorf("CometBFT version %v, BeaconBlock version %v: %w",
			forkVersion, blkVersion,
			ErrVersionMismatch,
		)
	}

	// Make sure we have the right number of BlobSidecars
	blobKzgCommitments := blk.GetBody().GetBlobKzgCommitments()
	numCommitments := len(blobKzgCommitments)
	if numCommitments != len(sidecars) {
		return nil, fmt.Errorf("expected %d sidecars, got %d: %w",
			numCommitments, len(sidecars),
			ErrSidecarCommitmentMismatch,
		)
	}
	if uint64(numCommitments) > s.chainSpec.MaxBlobsPerBlock() {
		return nil, fmt.Errorf("expected less than %d sidecars, got %d: %w",
			s.chainSpec.MaxBlobsPerBlock(), numCommitments,
			core.ErrExceedsBlockBlobLimit,
		)
	}

	// Verify the block and sidecar signatures. We can simply verify the block
	// signature and then make sure the sidecar signatures match the block.
	blkSignature := signedBlk.GetSignature()
	for i, sidecar := range sidecars {
		sidecarSignature := sidecar.GetSignature()
		if !bytes.Equal(blkSignature[:], sidecarSignature[:]) {
			return nil, fmt.Errorf("%w, idx: %d", ErrSidecarSignatureMismatch, i)
		}
	}
	err = s.VerifyIncomingBlockSignature(ctx, blk, signedBlk.GetSignature())
	if err != nil {
		return nil, err
	}

	if numCommitments > 0 {
		// Process the blob sidecars
		//
		// In theory, swapping the order of verification between the sidecars
		// and the incoming block should not introduce any inconsistencies
		// in the state on which the sidecar verification depends on (notably
		// the currently active fork). ProcessProposal should only
		// keep the state changes as candidates (which is what we do in
		// VerifyIncomingBlock).
		err = s.VerifyIncomingBlobSidecars(ctx, sidecars, blk.GetHeader(), blobKzgCommitments)
		if err != nil {
			s.logger.Error("failed to verify incoming blob sidecars", "error", err)
			return nil, err
		}
	}

	// Process the block.
	s.logger.Debug( // needed for some checks in sim tests
		"Processing block with fork version",
		"block", req.Height,
		"fork", blkVersion.String(),
	)
	consensusBlk := types.NewConsensusBlock(
		blk,
		req.GetProposerAddress(),
		req.GetTime(),
	)
<<<<<<< HEAD
	err = s.VerifyIncomingBlock(
		ctx,
		consensusBlk.GetBeaconBlock(),
		consensusBlk.GetConsensusTime(),
		consensusBlk.GetProposerAddress(),
		bytes.Equal(thisNodeAddress, req.NextProposerAddress),
	)
=======

	var valUpdates transition.ValidatorUpdates
	valUpdates, err = s.VerifyIncomingBlock(ctx, consensusBlk)
>>>>>>> a3d900b3
	if err != nil {
		s.logger.Error("failed to verify incoming block", "error", err)
		return nil, err
	}

	return valUpdates.CanonicalSort(), nil
}

func (s *Service) VerifyIncomingBlockSignature(
	ctx context.Context,
	beaconBlk *ctypes.BeaconBlock,
	signature crypto.BLSSignature,
) error {
	// Get the sidecar verification function from the state processor
	signatureVerifierFn, err := s.stateProcessor.GetSignatureVerifierFn(
		s.storageBackend.StateFromContext(ctx),
	)
	if err != nil {
		return errors.New("failed to create block signature verifier")
	}
	err = signatureVerifierFn(beaconBlk, signature)
	if err != nil {
		return fmt.Errorf("failed verifying incoming block signature: %w", err)
	}
	return err
}

// VerifyIncomingBlobSidecars verifies the BlobSidecars of an incoming
// proposal and logs the process.
func (s *Service) VerifyIncomingBlobSidecars(
	ctx context.Context,
	sidecars datypes.BlobSidecars,
	blkHeader *ctypes.BeaconBlockHeader,
	kzgCommitments eip4844.KZGCommitments[common.ExecutionHash],
) error {
	// Verify the blobs and ensure they match the local state.
	err := s.blobProcessor.VerifySidecars(ctx, sidecars, blkHeader, kzgCommitments)
	if err != nil {
		s.logger.Error(
			"Blob sidecars verification failed - rejecting incoming blob sidecars",
			"reason", err, "slot", blkHeader.GetSlot(),
		)
		return err
	}

	s.logger.Info(
		"Blob sidecars verification succeeded - accepting incoming blob sidecars",
		"num_blobs", len(sidecars), "slot", blkHeader.GetSlot(),
	)
	return nil
}

// VerifyIncomingBlock verifies the state root of an incoming block
// and logs the process.
//
//nolint:funlen // abundantly commented
func (s *Service) VerifyIncomingBlock(
	ctx context.Context,
<<<<<<< HEAD
	beaconBlk *ctypes.BeaconBlock,
	consensusTime math.U64,
	proposerAddress []byte,
	isNextBlockProposer bool,
) error {
=======
	blk *types.ConsensusBlock,
) (transition.ValidatorUpdates, error) {
	beaconBlk := blk.GetBeaconBlock()
>>>>>>> a3d900b3
	state := s.storageBackend.StateFromContext(ctx)

	// Force a sync of the startup head if we haven't done so already.
	// TODO: Address the need for calling forceStartupSyncOnce in ProcessProposal. On a running
	// network (such as mainnet), it should be theoretically impossible to hit the case where
	// ProcessProposal is called before FinalizeBlock. It may be the case that new networks run
	// into this case during the first block after genesis.
	// TODO: Consider panicing here if this fails. If our node cannot successfully run
	// forceStartupSync, then we should shut down the node and fix the problem.
	s.forceStartupSyncOnce.Do(func() { s.forceSyncUponProcess(ctx, state) })

	s.logger.Info(
		"Received incoming beacon block",
		"state_root", beaconBlk.GetStateRoot(),
		"slot", beaconBlk.GetSlot(),
	)

	// verify block slot
	stateSlot, err := state.GetSlot()
	if err != nil {
		s.logger.Error(
			"failed loading state slot to verify block slot",
			"reason", err,
		)
		return nil, err
	}

	blkSlot := beaconBlk.GetSlot()
	if blkSlot != stateSlot+1 {
		s.logger.Error(
			"Rejecting incoming beacon block ❌ ",
			"state slot", stateSlot.Base10(),
			"block slot", blkSlot.Base10(),
			"reason", ErrUnexpectedBlockSlot.Error(),
		)
		return nil, ErrUnexpectedBlockSlot
	}

	var (
		nextBlockData        *builder.RequestPayloadData
		errFetch             error
		shouldBuildNextBlock = s.shouldBuildOptimisticPayloads(isNextBlockProposer)
	)

	if shouldBuildNextBlock {
		// state copy makes sure that preFetchBuildData does not affect state
		copiedState := state.Copy(ctx)
		nextBlockData, errFetch = s.preFetchBuildData(copiedState, blk.GetConsensusTime())
		if errFetch != nil {
			// We don't return with err if pre-fetch fails. Instead we log the issue
			// and still move to process the current block. Next block can always be
			// built right after current height is finalized.
			s.logger.Warn(
				"Failed pre fetching data for optimistic block building",
				"case", "block rejectiong",
				"err", errFetch,
			)
		}
	}

	// Verify the state root of the incoming block.
	valUpdates, err := s.verifyStateRoot(ctx, state, blk)
	if err != nil {
		s.logger.Error(
			"Rejecting incoming beacon block ❌ ",
			"state_root", beaconBlk.GetStateRoot(),
			"reason", err,
		)

		if shouldBuildNextBlock {
			if nextBlockData == nil {
				// Failed fetching data to build next block. Just return block error
				return nil, err
			}
			go s.handleRebuildPayloadForRejectedBlock(ctx, nextBlockData)
		}

		return nil, err
	}

	s.logger.Info(
		"State root verification succeeded - accepting incoming beacon block",
		"state_root", beaconBlk.GetStateRoot(),
	)

	if shouldBuildNextBlock {
		// state copy makes sure that preFetchBuildDataForSuccess does not affect state
		copiedState := state.Copy(ctx)
		nextBlockData, errFetch = s.preFetchBuildData(copiedState, blk.GetConsensusTime())
		if errFetch != nil {
			// We don't mark the block as rejected if it is valid but pre-fetch fails.
			// Instead we log the issue and move to process the current block.
			// Next block can always be built right after current height is finalized.
			s.logger.Warn(
				"Failed pre fetching data for optimistic block building",
				"case", "block success",
				"err", errFetch,
			)
			return valUpdates, nil
		}
		go s.handleOptimisticPayloadBuild(ctx, nextBlockData)
	}

	return valUpdates, nil
}

// verifyStateRoot verifies the state root of an incoming block.
func (s *Service) verifyStateRoot(
	ctx context.Context,
	st *statedb.StateDB,
	blk *types.ConsensusBlock,
) (transition.ValidatorUpdates, error) {
	startTime := time.Now()

	isCacheActive := cache.IsStateCachingActive(s.chainSpec, blk.GetBeaconBlock().GetSlot())
	if isCacheActive {
		// Re-use finalize block metrics if caching is active
		defer s.metrics.measureStateTransitionDuration(startTime)
	} else {
		// Keep ProcessProposal specific metrics before fork is active
		defer s.metrics.measureStateRootVerificationTime(startTime)
	}

	txCtx := transition.NewTransitionCtx(
		ctx,
		blk.GetConsensusTime(),
		blk.GetProposerAddress(),
	).
		WithVerifyPayload(true).
		WithVerifyRandao(true).
		WithVerifyResult(true).
		WithMeterGas(isCacheActive)

	valUpdates, err := s.stateProcessor.Transition(txCtx, st, blk.GetBeaconBlock())
	return valUpdates, err
}

// shouldBuildOptimisticPayloads returns true if optimistic
// payload builds are enabled.
func (s *Service) shouldBuildOptimisticPayloads(isNextBlockProposer bool) bool {
	return isNextBlockProposer && s.optimisticPayloadBuilds && s.localBuilder.Enabled()
}<|MERGE_RESOLUTION|>--- conflicted
+++ resolved
@@ -56,31 +56,13 @@
 	MaxConsensusTxsCount = 2
 )
 
+//nolint:funlen // abundantly commented
 func (s *Service) ProcessProposal(
 	ctx sdk.Context,
 	req *cmtabci.ProcessProposalRequest,
-<<<<<<< HEAD
 	thisNodeAddress []byte,
-) error {
-	if countTx := len(req.Txs); countTx > MaxConsensusTxsCount {
-		return fmt.Errorf("max expected %d, got %d: %w",
-			MaxConsensusTxsCount, countTx,
-			ErrTooManyConsensusTxs,
-		)
-	}
-
-	forkVersion := s.chainSpec.ActiveForkVersionForTimestamp(math.U64(req.GetTime().Unix())) //#nosec: G115
-	// Decode signed block and sidecars.
-	signedBlk, sidecars, err := encoding.ExtractBlobsAndBlockFromRequest(
-		req,
-		BeaconBlockTxIndex,
-		BlobSidecarsTxIndex,
-		forkVersion,
-	)
-=======
 ) (transition.ValidatorUpdates, error) {
 	signedBlk, sidecars, err := s.ParseBeaconBlock(req)
->>>>>>> a3d900b3
 	if err != nil {
 		s.logger.Error("Failed to decode block and blobs", "error", err)
 		return nil, fmt.Errorf("failed to decode block and blobs: %w", err)
@@ -166,19 +148,13 @@
 		req.GetProposerAddress(),
 		req.GetTime(),
 	)
-<<<<<<< HEAD
-	err = s.VerifyIncomingBlock(
+
+	var valUpdates transition.ValidatorUpdates
+	valUpdates, err = s.VerifyIncomingBlock(
 		ctx,
-		consensusBlk.GetBeaconBlock(),
-		consensusBlk.GetConsensusTime(),
-		consensusBlk.GetProposerAddress(),
+		consensusBlk,
 		bytes.Equal(thisNodeAddress, req.NextProposerAddress),
 	)
-=======
-
-	var valUpdates transition.ValidatorUpdates
-	valUpdates, err = s.VerifyIncomingBlock(ctx, consensusBlk)
->>>>>>> a3d900b3
 	if err != nil {
 		s.logger.Error("failed to verify incoming block", "error", err)
 		return nil, err
@@ -237,17 +213,10 @@
 //nolint:funlen // abundantly commented
 func (s *Service) VerifyIncomingBlock(
 	ctx context.Context,
-<<<<<<< HEAD
-	beaconBlk *ctypes.BeaconBlock,
-	consensusTime math.U64,
-	proposerAddress []byte,
+	blk *types.ConsensusBlock,
 	isNextBlockProposer bool,
-) error {
-=======
-	blk *types.ConsensusBlock,
 ) (transition.ValidatorUpdates, error) {
 	beaconBlk := blk.GetBeaconBlock()
->>>>>>> a3d900b3
 	state := s.storageBackend.StateFromContext(ctx)
 
 	// Force a sync of the startup head if we haven't done so already.
