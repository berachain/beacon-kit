// SPDX-License-Identifier: BUSL-1.1
//
// Copyright (C) 2025, Berachain Foundation. All rights reserved.
// Use of this software is governed by the Business Source License included
// in the LICENSE file of this repository and at www.mariadb.com/bsl11.
//
// ANY USE OF THE LICENSED WORK IN VIOLATION OF THIS LICENSE WILL AUTOMATICALLY
// TERMINATE YOUR RIGHTS UNDER THIS LICENSE FOR THE CURRENT AND ALL OTHER
// VERSIONS OF THE LICENSED WORK.
//
// THIS LICENSE DOES NOT GRANT YOU ANY RIGHT IN ANY TRADEMARK OR LOGO OF
// LICENSOR OR ITS AFFILIATES (PROVIDED THAT YOU MAY USE A TRADEMARK OR LOGO OF
// LICENSOR AS EXPRESSLY REQUIRED BY THIS LICENSE).
//
// TO THE EXTENT PERMITTED BY APPLICABLE LAW, THE LICENSED WORK IS PROVIDED ON
// AN “AS IS” BASIS. LICENSOR HEREBY DISCLAIMS ALL WARRANTIES AND CONDITIONS,
// EXPRESS OR IMPLIED, INCLUDING (WITHOUT LIMITATION) WARRANTIES OF
// MERCHANTABILITY, FITNESS FOR A PARTICULAR PURPOSE, NON-INFRINGEMENT, AND
// TITLE.

package blockchain

import (
	"bytes"
	"context"
	"fmt"
	"time"

	ctypes "github.com/berachain/beacon-kit/consensus-types/types"
	"github.com/berachain/beacon-kit/consensus/types"
	datypes "github.com/berachain/beacon-kit/da/types"
	"github.com/berachain/beacon-kit/errors"
	"github.com/berachain/beacon-kit/primitives/common"
	"github.com/berachain/beacon-kit/primitives/crypto"
	"github.com/berachain/beacon-kit/primitives/eip4844"
	"github.com/berachain/beacon-kit/primitives/math"
	"github.com/berachain/beacon-kit/primitives/transition"
	"github.com/berachain/beacon-kit/primitives/version"
	"github.com/berachain/beacon-kit/state-transition/core"
	statedb "github.com/berachain/beacon-kit/state-transition/core/state"
	cmtabci "github.com/cometbft/cometbft/abci/types"
	sdk "github.com/cosmos/cosmos-sdk/types"
)

const (
	// BeaconBlockTxIndex represents the index of the beacon block transaction.
	// It is the first transaction in the tx list.
	BeaconBlockTxIndex uint = iota
	// BlobSidecarsTxIndex represents the index of the blob sidecar transaction.
	// It follows the beacon block transaction in the tx list.
	BlobSidecarsTxIndex

	// A Consensus block has at most two transactions (block and blob).
	MaxConsensusTxsCount = 2
)

//nolint:funlen // it's fine
func (s *Service) ProcessProposal(
	ctx sdk.Context,
	req *cmtabci.ProcessProposalRequest,
) (transition.ValidatorUpdates, error) {
	signedBlk, sidecars, err := s.ParseBeaconBlock(req)
	if err != nil {
		s.logger.Error("Failed to decode block and blobs", "error", err)
		return nil, fmt.Errorf("failed to decode block and blobs: %w", err)
	}
	blk := signedBlk.GetBeaconBlock()

	// There are two different timestamps:
	//     - The "consensus time" is determined by CometBFT consensus and can be retrieved with `req.GetTime()`
	//     - The "block time" is determined by beacon-kit consensus and can be retrieved with `blk.GetTimestamp()`
	// The "consensus time" is what the network agrees the current time is based on CometBFT PBTS.
	// This "consensus time" is used to constrain the timestamp set as the "block time" by the
	// beacon-kit app, but they are not always equal in value. The "block time" is used by the
	// beacon-kit consensus and execution layers to determine the active fork version.
	//
	// When unmarshaling the BeaconBlock, we do not yet have access to the "block time", so we
	// must rely on the "consensus time" as our best estimation of the "block time" needed to
	// determine the current fork version. Since the two timestamps could be different, we need to
	// ensure that the fork version for these timestamps are the same. This may result in a failed
	// proposal or two at the start of the fork.
	forkVersion := s.chainSpec.ActiveForkVersionForTimestamp(math.U64(req.GetTime().Unix())) //#nosec: G115
	blkVersion := s.chainSpec.ActiveForkVersionForTimestamp(blk.GetTimestamp())
	if !version.Equals(blkVersion, forkVersion) {
		return nil, fmt.Errorf("CometBFT version %v, BeaconBlock version %v: %w",
			forkVersion, blkVersion,
			ErrVersionMismatch,
		)
	}

	// Make sure we have the right number of BlobSidecars
	blobKzgCommitments := blk.GetBody().GetBlobKzgCommitments()
	numCommitments := len(blobKzgCommitments)
	if numCommitments != len(sidecars) {
		return nil, fmt.Errorf("expected %d sidecars, got %d: %w",
			numCommitments, len(sidecars),
			ErrSidecarCommitmentMismatch,
		)
	}
	if uint64(numCommitments) > s.chainSpec.MaxBlobsPerBlock() {
		return nil, fmt.Errorf("expected less than %d sidecars, got %d: %w",
			s.chainSpec.MaxBlobsPerBlock(), numCommitments,
			core.ErrExceedsBlockBlobLimit,
		)
	}

	// Verify the block and sidecar signatures. We can simply verify the block
	// signature and then make sure the sidecar signatures match the block.
	blkSignature := signedBlk.GetSignature()
	for i, sidecar := range sidecars {
		sidecarSignature := sidecar.GetSignature()
		if !bytes.Equal(blkSignature[:], sidecarSignature[:]) {
			return nil, fmt.Errorf("%w, idx: %d", ErrSidecarSignatureMismatch, i)
		}
	}
	err = s.VerifyIncomingBlockSignature(ctx, blk, signedBlk.GetSignature())
	if err != nil {
		return nil, err
	}

	if numCommitments > 0 {
		// Process the blob sidecars
		//
		// In theory, swapping the order of verification between the sidecars
		// and the incoming block should not introduce any inconsistencies
		// in the state on which the sidecar verification depends on (notably
		// the currently active fork). ProcessProposal should only
		// keep the state changes as candidates (which is what we do in
		// VerifyIncomingBlock).
		err = s.VerifyIncomingBlobSidecars(ctx, sidecars, blk.GetHeader(), blobKzgCommitments)
		if err != nil {
			s.logger.Error("failed to verify incoming blob sidecars", "error", err)
			return nil, err
		}
	}

	// Process the block.
	s.logger.Debug( // needed for some checks in sim tests
		"Processing block with fork version",
		"block", req.Height,
		"fork", blkVersion.String(),
	)
	consensusBlk := types.NewConsensusBlock(
		blk,
		req.GetProposerAddress(),
		req.GetTime(),
	)

	var valUpdates transition.ValidatorUpdates
	valUpdates, err = s.VerifyIncomingBlock(
		ctx,
		consensusBlk.GetBeaconBlock(),
		consensusBlk.GetConsensusTime(),
		consensusBlk.GetProposerAddress(),
	)
	if err != nil {
		s.logger.Error("failed to verify incoming block", "error", err)
		return nil, err
	}

	return valUpdates, nil
}

func (s *Service) VerifyIncomingBlockSignature(
	ctx context.Context,
	beaconBlk *ctypes.BeaconBlock,
	signature crypto.BLSSignature,
) error {
	// Get the sidecar verification function from the state processor
	signatureVerifierFn, err := s.stateProcessor.GetSignatureVerifierFn(
		s.storageBackend.StateFromContext(ctx),
	)
	if err != nil {
		return errors.New("failed to create block signature verifier")
	}
	err = signatureVerifierFn(beaconBlk, signature)
	if err != nil {
		return fmt.Errorf("failed verifying incoming block signature: %w", err)
	}
	return err
}

// VerifyIncomingBlobSidecars verifies the BlobSidecars of an incoming
// proposal and logs the process.
func (s *Service) VerifyIncomingBlobSidecars(
	ctx context.Context,
	sidecars datypes.BlobSidecars,
	blkHeader *ctypes.BeaconBlockHeader,
	kzgCommitments eip4844.KZGCommitments[common.ExecutionHash],
) error {
	// Verify the blobs and ensure they match the local state.
	err := s.blobProcessor.VerifySidecars(ctx, sidecars, blkHeader, kzgCommitments)
	if err != nil {
		s.logger.Error(
			"Blob sidecars verification failed - rejecting incoming blob sidecars",
			"reason", err, "slot", blkHeader.GetSlot(),
		)
		return err
	}

	s.logger.Info(
		"Blob sidecars verification succeeded - accepting incoming blob sidecars",
		"num_blobs", len(sidecars), "slot", blkHeader.GetSlot(),
	)
	return nil
}

// VerifyIncomingBlock verifies the state root of an incoming block
// and logs the process.
func (s *Service) VerifyIncomingBlock(
	ctx context.Context,
	beaconBlk *ctypes.BeaconBlock,
	consensusTime math.U64,
	proposerAddress []byte,
<<<<<<< HEAD
) (transition.ValidatorUpdates, error) {
	// Grab a copy of the state to verify the incoming block.
=======
) error {
>>>>>>> 1c9e3050
	state := s.storageBackend.StateFromContext(ctx)

	// Force a sync of the startup head if we haven't done so already.
	// TODO: Address the need for calling forceStartupSyncOnce in ProcessProposal. On a running
	// network (such as mainnet), it should be theoretically impossible to hit the case where
	// ProcessProposal is called before FinalizeBlock. It may be the case that new networks run
	// into this case during the first block after genesis.
	// TODO: Consider panicing here if this fails. If our node cannot successfully run
	// forceStartupSync, then we should shut down the node and fix the problem.
	s.forceStartupSyncOnce.Do(func() { s.forceSyncUponProcess(ctx, state) })

	s.logger.Info(
		"Received incoming beacon block",
		"state_root", beaconBlk.GetStateRoot(),
		"slot", beaconBlk.GetSlot(),
	)

<<<<<<< HEAD
	// We purposefully make a copy of the BeaconState in order
	// to avoid modifying the underlying state, for the event in which
	// we have to rebuild a payload for this slot again, if we do not agree
	// with the incoming block.
	copiedPreState := state.Copy(ctx)

=======
>>>>>>> 1c9e3050
	// verify block slot
	stateSlot, err := state.GetSlot()
	if err != nil {
		s.logger.Error(
			"failed loading state slot to verify block slot",
			"reason", err,
		)
		return nil, err
	}

	blkSlot := beaconBlk.GetSlot()
	if blkSlot != stateSlot+1 {
		s.logger.Error(
			"Rejecting incoming beacon block ❌ ",
			"state slot", stateSlot.Base10(),
			"block slot", blkSlot.Base10(),
			"reason", ErrUnexpectedBlockSlot.Error(),
		)
		return nil, ErrUnexpectedBlockSlot
	}

	var preFetchFailureData *preFetchedBuildData
	if s.shouldBuildOptimisticPayloads() {
		copiedState := state.Copy(ctx)
		preFetchFailureData, err = s.preFetchBuildDataForRejection(copiedState, consensusTime)
		if err != nil {
			return fmt.Errorf("failed preFetching data for rejection: %w", err)
		}
	}

	// Verify the state root of the incoming block.
	var valUpdates transition.ValidatorUpdates
	valUpdates, err = s.verifyStateRoot(
		ctx,
		state,
		beaconBlk,
		consensusTime,
		proposerAddress)
	if err != nil {
		s.logger.Error(
			"Rejecting incoming beacon block ❌ ",
			"state_root", beaconBlk.GetStateRoot(),
			"reason", err,
		)

		if s.shouldBuildOptimisticPayloads() {
<<<<<<< HEAD
			lph, lphErr := copiedPreState.GetLatestExecutionPayloadHeader()
			if lphErr != nil {
				return nil, errors.Join(
					err,
					fmt.Errorf("failed getting LatestExecutionPayloadHeader: %w", lphErr),
				)
=======
			if preFetchFailureData == nil {
				panic("nil preFetchFailureData") // appease nilaway
>>>>>>> 1c9e3050
			}
			// If we are rejecting the incoming block, let's optimistically build a candidate
			// payload for this slot (in case we are selected as the next proposer for this slot).
<<<<<<< HEAD
			go s.handleRebuildPayloadForRejectedBlock(
				ctx,
				copiedPreState,
				payloadtime.Next(
					consensusTime,
					lph.GetTimestamp(),
					true, // buildOptimistically
				),
			)
=======
			go s.handleRebuildPayloadForRejectedBlock(ctx, preFetchFailureData)
>>>>>>> 1c9e3050
		}

		return nil, err
	}

	s.logger.Info("State root verification succeeded - accepting incoming beacon block",
		"state_root", beaconBlk.GetStateRoot(),
	)

	if s.shouldBuildOptimisticPayloads() {
<<<<<<< HEAD
		copiedPostState := state.Copy(ctx)
		lph, lphErr := copiedPostState.GetLatestExecutionPayloadHeader()
		if lphErr != nil {
			return nil, fmt.Errorf("failed loading LatestExecutionPayloadHeader: %w", lphErr)
		}

		go s.handleOptimisticPayloadBuild(
			ctx,
			copiedPostState,
			beaconBlk,
			payloadtime.Next(
				consensusTime,
				lph.GetTimestamp(),
				true, // buildOptimistically
			),
		)
=======
		var preFetchSuccessData *preFetchedBuildData
		preFetchSuccessData, err = s.preFetchBuildDataForSuccess(state, beaconBlk, consensusTime)
		if err != nil {
			return fmt.Errorf("failed preFetching data for success: %w", err)
		}
		go s.handleOptimisticPayloadBuild(ctx, preFetchSuccessData)
>>>>>>> 1c9e3050
	}

	return valUpdates, nil
}

// verifyStateRoot verifies the state root of an incoming block.
func (s *Service) verifyStateRoot(
	ctx context.Context,
	st *statedb.StateDB,
	blk *ctypes.BeaconBlock,
	consensusTime math.U64,
	proposerAddress []byte,
) (transition.ValidatorUpdates, error) {
	startTime := time.Now()
	defer s.metrics.measureStateRootVerificationTime(startTime)

	txCtx := transition.NewTransitionCtx(
		ctx,
		consensusTime,
		proposerAddress,
	).
		WithVerifyPayload(true).
		WithVerifyRandao(true).
		WithVerifyResult(true).
		WithMeterGas(false)

	valUpdates, err := s.stateProcessor.Transition(txCtx, st, blk)
	return valUpdates, err
}

// shouldBuildOptimisticPayloads returns true if optimistic
// payload builds are enabled.
func (s *Service) shouldBuildOptimisticPayloads() bool {
	return s.optimisticPayloadBuilds && s.localBuilder.Enabled()
}<|MERGE_RESOLUTION|>--- conflicted
+++ resolved
@@ -212,12 +212,7 @@
 	beaconBlk *ctypes.BeaconBlock,
 	consensusTime math.U64,
 	proposerAddress []byte,
-<<<<<<< HEAD
 ) (transition.ValidatorUpdates, error) {
-	// Grab a copy of the state to verify the incoming block.
-=======
-) error {
->>>>>>> 1c9e3050
 	state := s.storageBackend.StateFromContext(ctx)
 
 	// Force a sync of the startup head if we haven't done so already.
@@ -235,15 +230,6 @@
 		"slot", beaconBlk.GetSlot(),
 	)
 
-<<<<<<< HEAD
-	// We purposefully make a copy of the BeaconState in order
-	// to avoid modifying the underlying state, for the event in which
-	// we have to rebuild a payload for this slot again, if we do not agree
-	// with the incoming block.
-	copiedPreState := state.Copy(ctx)
-
-=======
->>>>>>> 1c9e3050
 	// verify block slot
 	stateSlot, err := state.GetSlot()
 	if err != nil {
@@ -270,7 +256,7 @@
 		copiedState := state.Copy(ctx)
 		preFetchFailureData, err = s.preFetchBuildDataForRejection(copiedState, consensusTime)
 		if err != nil {
-			return fmt.Errorf("failed preFetching data for rejection: %w", err)
+			return nil, fmt.Errorf("failed preFetching data for rejection: %w", err)
 		}
 	}
 
@@ -290,33 +276,12 @@
 		)
 
 		if s.shouldBuildOptimisticPayloads() {
-<<<<<<< HEAD
-			lph, lphErr := copiedPreState.GetLatestExecutionPayloadHeader()
-			if lphErr != nil {
-				return nil, errors.Join(
-					err,
-					fmt.Errorf("failed getting LatestExecutionPayloadHeader: %w", lphErr),
-				)
-=======
 			if preFetchFailureData == nil {
 				panic("nil preFetchFailureData") // appease nilaway
->>>>>>> 1c9e3050
 			}
 			// If we are rejecting the incoming block, let's optimistically build a candidate
 			// payload for this slot (in case we are selected as the next proposer for this slot).
-<<<<<<< HEAD
-			go s.handleRebuildPayloadForRejectedBlock(
-				ctx,
-				copiedPreState,
-				payloadtime.Next(
-					consensusTime,
-					lph.GetTimestamp(),
-					true, // buildOptimistically
-				),
-			)
-=======
 			go s.handleRebuildPayloadForRejectedBlock(ctx, preFetchFailureData)
->>>>>>> 1c9e3050
 		}
 
 		return nil, err
@@ -327,31 +292,12 @@
 	)
 
 	if s.shouldBuildOptimisticPayloads() {
-<<<<<<< HEAD
-		copiedPostState := state.Copy(ctx)
-		lph, lphErr := copiedPostState.GetLatestExecutionPayloadHeader()
-		if lphErr != nil {
-			return nil, fmt.Errorf("failed loading LatestExecutionPayloadHeader: %w", lphErr)
-		}
-
-		go s.handleOptimisticPayloadBuild(
-			ctx,
-			copiedPostState,
-			beaconBlk,
-			payloadtime.Next(
-				consensusTime,
-				lph.GetTimestamp(),
-				true, // buildOptimistically
-			),
-		)
-=======
 		var preFetchSuccessData *preFetchedBuildData
 		preFetchSuccessData, err = s.preFetchBuildDataForSuccess(state, beaconBlk, consensusTime)
 		if err != nil {
-			return fmt.Errorf("failed preFetching data for success: %w", err)
+			return nil, fmt.Errorf("failed preFetching data for success: %w", err)
 		}
 		go s.handleOptimisticPayloadBuild(ctx, preFetchSuccessData)
->>>>>>> 1c9e3050
 	}
 
 	return valUpdates, nil
