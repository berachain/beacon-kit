--- conflicted
+++ resolved
@@ -262,11 +262,6 @@
 	if s.shouldBuildOptimisticPayloads() {
 		// state copy makes sure that preFetchBuildData does not affect state
 		copiedState := state.Copy(ctx)
-<<<<<<< HEAD
-		preFetchFailureData, err = s.preFetchBuildDataForRejection(copiedState, consensusTime)
-		if err != nil {
-			return nil, fmt.Errorf("failed preFetching data for rejection: %w", err)
-=======
 		nextBlockData, errFetch = s.preFetchBuildData(copiedState, consensusTime)
 		if errFetch != nil {
 			// We don't return with err if pre-fetch fails. Instead we log the issue
@@ -277,7 +272,6 @@
 				"case", "block rejectiong",
 				"err", errFetch,
 			)
->>>>>>> df31ec84
 		}
 	}
 
@@ -299,7 +293,7 @@
 		if s.shouldBuildOptimisticPayloads() {
 			if nextBlockData == nil {
 				// Failed fetching data to build next block. Just return block error
-				return err
+				return nil, err
 			}
 			go s.handleRebuildPayloadForRejectedBlock(ctx, nextBlockData)
 		}
@@ -315,11 +309,6 @@
 	if s.shouldBuildOptimisticPayloads() {
 		// state copy makes sure that preFetchBuildDataForSuccess does not affect state
 		copiedState := state.Copy(ctx)
-<<<<<<< HEAD
-		preFetchSuccessData, errSuccess := s.preFetchBuildDataForSuccess(copiedState, beaconBlk, consensusTime)
-		if errSuccess != nil {
-			return nil, fmt.Errorf("failed preFetching data for success: %w", err)
-=======
 		nextBlockData, errFetch = s.preFetchBuildData(copiedState, consensusTime)
 		if errFetch != nil {
 			// We don't mark the block as rejected if it is valid but pre-fetch fails.
@@ -330,8 +319,7 @@
 				"case", "block success",
 				"err", errFetch,
 			)
-			return nil
->>>>>>> df31ec84
+			return valUpdates, nil
 		}
 		go s.handleOptimisticPayloadBuild(ctx, nextBlockData)
 	}
