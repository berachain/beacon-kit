// SPDX-License-Identifier: BUSL-1.1
//
// Copyright (C) 2024, Berachain Foundation. All rights reserved.
// Use of this software is governed by the Business Source License included
// in the LICENSE file of this repository and at www.mariadb.com/bsl11.
//
// ANY USE OF THE LICENSED WORK IN VIOLATION OF THIS LICENSE WILL AUTOMATICALLY
// TERMINATE YOUR RIGHTS UNDER THIS LICENSE FOR THE CURRENT AND ALL OTHER
// VERSIONS OF THE LICENSED WORK.
//
// THIS LICENSE DOES NOT GRANT YOU ANY RIGHT IN ANY TRADEMARK OR LOGO OF
// LICENSOR OR ITS AFFILIATES (PROVIDED THAT YOU MAY USE A TRADEMARK OR LOGO OF
// LICENSOR AS EXPRESSLY REQUIRED BY THIS LICENSE).
//
// TO THE EXTENT PERMITTED BY APPLICABLE LAW, THE LICENSED WORK IS PROVIDED ON
// AN “AS IS” BASIS. LICENSOR HEREBY DISCLAIMS ALL WARRANTIES AND CONDITIONS,
// EXPRESS OR IMPLIED, INCLUDING (WITHOUT LIMITATION) WARRANTIES OF
// MERCHANTABILITY, FITNESS FOR A PARTICULAR PURPOSE, NON-INFRINGEMENT, AND
// TITLE.

package blockchain

import (
	"github.com/berachain/beacon-kit/chain-spec/chain"
	ctypes "github.com/berachain/beacon-kit/consensus-types/types"
	"github.com/berachain/beacon-kit/primitives/math"
)

func (s *Service[
	_, ConsensusBlockT, BeaconBlockT, _, _, _, _, _, _,
]) processPruning(beaconBlk BeaconBlockT) error {
	// prune availability store
	start, end := availabilityPruneRangeFn(
		beaconBlk.GetSlot().Unwrap(), s.chainSpec)
	err := s.storageBackend.AvailabilityStore().Prune(start, end)
	if err != nil {
		return err
	}

	// prune deposit store
	start, end = depositPruneRangeFn(
<<<<<<< HEAD
		beaconBlk.GetBody().GetDeposits(), s.chainSpec)
	err = s.depositStore.Prune(start, end)
=======
		beaconBlk.GetBody().GetDepositDatas(), s.chainSpec)
	err = s.storageBackend.DepositStore().Prune(start, end)
>>>>>>> 28e41b19

	if err != nil {
		return err
	}

	return nil
}

func depositPruneRangeFn(deposits []*ctypes.DepositData, cs chain.ChainSpec) (uint64, uint64) {
	if len(deposits) == 0 || cs.MaxDepositsPerBlock() == 0 {
		return 0, 0
	}
	index := deposits[len(deposits)-1].GetIndex()

	end := min(index.Unwrap(), cs.MaxDepositsPerBlock())
	if index < math.U64(cs.MaxDepositsPerBlock()) {
		return 0, end
	}

	return index.Unwrap() - cs.MaxDepositsPerBlock(), end
}

//nolint:unparam // this is ok
func availabilityPruneRangeFn(
	slot uint64, cs chain.ChainSpec) (uint64, uint64) {
	window := cs.MinEpochsForBlobsSidecarsRequest() * cs.SlotsPerEpoch()
	if slot < window {
		return 0, 0
	}

	return 0, slot - window
}<|MERGE_RESOLUTION|>--- conflicted
+++ resolved
@@ -39,13 +39,8 @@
 
 	// prune deposit store
 	start, end = depositPruneRangeFn(
-<<<<<<< HEAD
-		beaconBlk.GetBody().GetDeposits(), s.chainSpec)
+		beaconBlk.GetBody().GetDepositDatas(), s.chainSpec)
 	err = s.depositStore.Prune(start, end)
-=======
-		beaconBlk.GetBody().GetDepositDatas(), s.chainSpec)
-	err = s.storageBackend.DepositStore().Prune(start, end)
->>>>>>> 28e41b19
 
 	if err != nil {
 		return err
