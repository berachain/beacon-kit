--- conflicted
+++ resolved
@@ -63,16 +63,12 @@
 	// metrics is the metrics for the service.
 	metrics *chainMetrics
 	// forceStartupSyncOnce is used to force a sync of the startup head.
-<<<<<<< HEAD
 	forceStartupSyncOnce sync.Once
-=======
-	forceStartupSyncOnce *sync.Once
 
 	// latestFcuReq holds a copy of the latest FCU sent to the execution layer.
 	// It helps avoid resending the same FCU data (and spares a network call)
 	// in case optimistic block building is active
 	latestFcuReq atomic.Pointer[engineprimitives.ForkchoiceStateV1]
->>>>>>> 5bf596c5
 }
 
 // NewService creates a new validator service.
@@ -88,33 +84,17 @@
 	telemetrySink TelemetrySink,
 ) *Service {
 	return &Service{
-<<<<<<< HEAD
-		storageBackend:          storageBackend,
-		blobProcessor:           blobProcessor,
-		depositContract:         depositContract,
-		eth1FollowDistance:      math.U64(chainSpec.Eth1FollowDistance()),
-		failedBlocks:            make(map[math.Slot]struct{}),
-		logger:                  logger,
-		chainSpec:               chainSpec,
-		executionEngine:         executionEngine,
-		localBuilder:            localBuilder,
-		stateProcessor:          stateProcessor,
-		metrics:                 newChainMetrics(telemetrySink),
-		optimisticPayloadBuilds: optimisticPayloadBuilds,
-=======
-		storageBackend:       storageBackend,
-		blobProcessor:        blobProcessor,
-		depositContract:      depositContract,
-		eth1FollowDistance:   math.U64(chainSpec.Eth1FollowDistance()),
-		failedBlocks:         make(map[math.Slot]struct{}),
-		logger:               logger,
-		chainSpec:            chainSpec,
-		executionEngine:      executionEngine,
-		localBuilder:         localBuilder,
-		stateProcessor:       stateProcessor,
-		metrics:              newChainMetrics(telemetrySink),
-		forceStartupSyncOnce: new(sync.Once),
->>>>>>> 5bf596c5
+		storageBackend:     storageBackend,
+		blobProcessor:      blobProcessor,
+		depositContract:    depositContract,
+		eth1FollowDistance: math.U64(chainSpec.Eth1FollowDistance()),
+		failedBlocks:       make(map[math.Slot]struct{}),
+		logger:             logger,
+		chainSpec:          chainSpec,
+		executionEngine:    executionEngine,
+		localBuilder:       localBuilder,
+		stateProcessor:     stateProcessor,
+		metrics:            newChainMetrics(telemetrySink),
 	}
 }
 
