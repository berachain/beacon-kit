// SPDX-License-Identifier: MIT
//
// Copyright (c) 2024 Berachain Foundation
//
// Permission is hereby granted, free of charge, to any person
// obtaining a copy of this software and associated documentation
// files (the "Software"), to deal in the Software without
// restriction, including without limitation the rights to use,
// copy, modify, merge, publish, distribute, sublicense, and/or sell
// copies of the Software, and to permit persons to whom the
// Software is furnished to do so, subject to the following
// conditions:
//
// The above copyright notice and this permission notice shall be
// included in all copies or substantial portions of the Software.
//
// THE SOFTWARE IS PROVIDED "AS IS", WITHOUT WARRANTY OF ANY KIND,
// EXPRESS OR IMPLIED, INCLUDING BUT NOT LIMITED TO THE WARRANTIES
// OF MERCHANTABILITY, FITNESS FOR A PARTICULAR PURPOSE AND
// NONINFRINGEMENT. IN NO EVENT SHALL THE AUTHORS OR COPYRIGHT
// HOLDERS BE LIABLE FOR ANY CLAIM, DAMAGES OR OTHER LIABILITY,
// WHETHER IN AN ACTION OF CONTRACT, TORT OR OTHERWISE, ARISING
// FROM, OUT OF OR IN CONNECTION WITH THE SOFTWARE OR THE USE OR
// OTHER DEALINGS IN THE SOFTWARE.

package blockchain

import (
<<<<<<< HEAD
	"github.com/berachain/beacon-kit/db"
=======
	"github.com/berachain/beacon-kit/beacon/core"
>>>>>>> 5019fd53
	"github.com/berachain/beacon-kit/runtime/service"
)

// Service is the blockchain service.
type Service struct {
	service.BaseService
	es ExecutionService
	lb LocalBuilder
	ss SyncService
<<<<<<< HEAD
	db db.DB
=======

	bv *core.BlockValidator
	sp *core.StateProcessor
	pv *core.PayloadValidator
>>>>>>> 5019fd53
}<|MERGE_RESOLUTION|>--- conflicted
+++ resolved
@@ -26,11 +26,7 @@
 package blockchain
 
 import (
-<<<<<<< HEAD
-	"github.com/berachain/beacon-kit/db"
-=======
 	"github.com/berachain/beacon-kit/beacon/core"
->>>>>>> 5019fd53
 	"github.com/berachain/beacon-kit/runtime/service"
 )
 
@@ -40,12 +36,7 @@
 	es ExecutionService
 	lb LocalBuilder
 	ss SyncService
-<<<<<<< HEAD
-	db db.DB
-=======
-
 	bv *core.BlockValidator
 	sp *core.StateProcessor
 	pv *core.PayloadValidator
->>>>>>> 5019fd53
 }