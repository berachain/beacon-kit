// SPDX-License-Identifier: MIT
//
// Copyright (c) 2023 Berachain Foundation
//
// Permission is hereby granted, free of charge, to any person
// obtaining a copy of this software and associated documentation
// files (the "Software"), to deal in the Software without
// restriction, including without limitation the rights to use,
// copy, modify, merge, publish, distribute, sublicense, and/or sell
// copies of the Software, and to permit persons to whom the
// Software is furnished to do so, subject to the following
// conditions:
//
// The above copyright notice and this permission notice shall be
// included in all copies or substantial portions of the Software.
//
// THE SOFTWARE IS PROVIDED "AS IS", WITHOUT WARRANTY OF ANY KIND,
// EXPRESS OR IMPLIED, INCLUDING BUT NOT LIMITED TO THE WARRANTIES
// OF MERCHANTABILITY, FITNESS FOR A PARTICULAR PURPOSE AND
// NONINFRINGEMENT. IN NO EVENT SHALL THE AUTHORS OR COPYRIGHT
// HOLDERS BE LIABLE FOR ANY CLAIM, DAMAGES OR OTHER LIABILITY,
// WHETHER IN AN ACTION OF CONTRACT, TORT OR OTHERWISE, ARISING
// FROM, OUT OF OR IN CONNECTION WITH THE SOFTWARE OR THE USE OR
// OTHER DEALINGS IN THE SOFTWARE.

package blockchain

import (
	"context"

	"github.com/ethereum/go-ethereum/common"
	"github.com/itsdevbear/bolaris/beacon/execution"
	"github.com/itsdevbear/bolaris/types/consensus/primitives"
	"github.com/itsdevbear/bolaris/types/engine"
	enginev1 "github.com/prysmaticlabs/prysm/v4/proto/engine/v1"
)

type ExecutionService interface {
	// NotifyForkchoiceUpdate notifies the execution client of a forkchoice update.
	NotifyForkchoiceUpdate(
		ctx context.Context, fcuConfig *execution.FCUConfig,
	) error

	// NotifyNewPayload notifies the execution client of a new payload.
	NotifyNewPayload(ctx context.Context /*preStateVersion*/, _ int,
		preStateHeader engine.ExecutionPayload, /*, blk engine.ReadOnlySignedBeaconBlock*/
	) (bool, error)

	// GetBuiltPayload returns the payload and blobs bundle for the given slot.
	GetBuiltPayload(
		ctx context.Context, slot primitives.Slot, headHash common.Hash,
<<<<<<< HEAD
	) (interfaces.ExecutionData, *enginev1.BlobsBundle, bool, error)

	// ProcessLogs processes logs for the given block number.
	ProcessLogs(ctx context.Context, blkNum uint64) error
=======
	) (engine.ExecutionPayload, *enginev1.BlobsBundle, bool, error)
>>>>>>> bc15a9c0
}<|MERGE_RESOLUTION|>--- conflicted
+++ resolved
@@ -49,12 +49,8 @@
 	// GetBuiltPayload returns the payload and blobs bundle for the given slot.
 	GetBuiltPayload(
 		ctx context.Context, slot primitives.Slot, headHash common.Hash,
-<<<<<<< HEAD
-	) (interfaces.ExecutionData, *enginev1.BlobsBundle, bool, error)
+	) (engine.ExecutionPayload, *enginev1.BlobsBundle, bool, error)
 
 	// ProcessLogs processes logs for the given block number.
 	ProcessLogs(ctx context.Context, blkNum uint64) error
-=======
-	) (engine.ExecutionPayload, *enginev1.BlobsBundle, bool, error)
->>>>>>> bc15a9c0
 }