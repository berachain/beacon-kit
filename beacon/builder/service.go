// SPDX-License-Identifier: MIT
//
// Copyright (c) 2024 Berachain Foundation
//
// Permission is hereby granted, free of charge, to any person
// obtaining a copy of this software and associated documentation
// files (the "Software"), to deal in the Software without
// restriction, including without limitation the rights to use,
// copy, modify, merge, publish, distribute, sublicense, and/or sell
// copies of the Software, and to permit persons to whom the
// Software is furnished to do so, subject to the following
// conditions:
//
// The above copyright notice and this permission notice shall be
// included in all copies or substantial portions of the Software.
//
// THE SOFTWARE IS PROVIDED "AS IS", WITHOUT WARRANTY OF ANY KIND,
// EXPRESS OR IMPLIED, INCLUDING BUT NOT LIMITED TO THE WARRANTIES
// OF MERCHANTABILITY, FITNESS FOR A PARTICULAR PURPOSE AND
// NONINFRINGEMENT. IN NO EVENT SHALL THE AUTHORS OR COPYRIGHT
// HOLDERS BE LIABLE FOR ANY CLAIM, DAMAGES OR OTHER LIABILITY,
// WHETHER IN AN ACTION OF CONTRACT, TORT OR OTHERWISE, ARISING
// FROM, OUT OF OR IN CONNECTION WITH THE SOFTWARE OR THE USE OR
// OTHER DEALINGS IN THE SOFTWARE.

package builder

import (
	"context"
	"fmt"

	randaotypes "github.com/berachain/beacon-kit/beacon/core/randao/types"
	beacontypes "github.com/berachain/beacon-kit/beacon/core/types"
	"github.com/berachain/beacon-kit/config"
	bls12381 "github.com/berachain/beacon-kit/crypto/bls12-381"
	enginetypes "github.com/berachain/beacon-kit/engine/types"
	"github.com/berachain/beacon-kit/primitives"
	"github.com/berachain/beacon-kit/runtime/service"
)

// PayloadBuilder represents a service that is responsible for
// building eth1 blocks.
type PayloadBuilder interface {
	GetBestPayload(
		ctx context.Context,
		slot primitives.Slot,
		parentBlockRoot [32]byte,
		parentEth1Hash primitives.ExecutionHash,
	) (enginetypes.ExecutionPayload, *enginetypes.BlobsBundleV1, bool, error)
}

type RandaoProcessor interface {
	BuildReveal(
		epoch primitives.Epoch,
	) (randaotypes.Reveal, error)
}

// Service is responsible for building beacon blocks.
type Service struct {
	service.BaseService
	cfg *config.Builder

	// localBuilder represents the local block builder, this builder
	// is connected to this nodes execution client via the EngineAPI.
	// Building blocks is done by submitting forkchoice updates through.
	// The local Builder.
	localBuilder   PayloadBuilder
	remoteBuilders []PayloadBuilder

	randaoProcessor RandaoProcessor
}

// LocalBuilder returns the local builder.
func (s *Service) LocalBuilder() PayloadBuilder {
	return s.localBuilder
}

// RequestBestBlock builds a new beacon block.
func (s *Service) RequestBestBlock(
	ctx context.Context, slot primitives.Slot,
<<<<<<< HEAD
) (beacontypes.BeaconBlock, *enginetypes.BlobsBundleV1, error) {
=======
	proposerPubkey [bls12381.PubKeyLength]byte,
) (beacontypes.BeaconBlock, error) {
>>>>>>> 5019fd53
	s.Logger().Info("our turn to propose a block 🙈", "slot", slot)
	// The goal here is to acquire a payload whose parent is the previously
	// finalized block, such that, if this payload is accepted, it will be
	// the next finalized block in the chain. A byproduct of this design
	// is that we get the nice property of lazily propogating the finalized
	// and safe block hashes to the execution client.

	reveal, err := s.randaoProcessor.BuildReveal(
		s.BeaconCfg().SlotToEpoch(slot))
	if err != nil {
		return nil, nil, fmt.Errorf("failed to build reveal: %w", err)
	}

	parentBlockRoot := s.BeaconState(ctx).GetParentBlockRoot()

	proposerIndex, err := s.BeaconState(ctx).
		ValidatorIndexByPubkey(proposerPubkey[:])
	if err != nil {
		return nil, err
	}

	// Create a new empty block from the current state.
	beaconBlock, err := beacontypes.EmptyBeaconBlock(
		slot,
		proposerIndex,
		parentBlockRoot,
		s.ActiveForkVersionForSlot(slot),
		reveal,
	)
	if err != nil {
		return nil, nil, err
	} else if beaconBlock == nil {
		return nil, nil, beacontypes.ErrNilBlk
	}

	// Get the payload for the block.
	payload, blobsBundle, overrideBuilder, err := s.localBuilder.GetBestPayload(
		ctx,
		slot,
		parentBlockRoot,
		s.ForkchoiceStore(ctx).JustifiedPayloadBlockHash(),
	)
	if err != nil {
		return beaconBlock, nil, err
	}

	// TODO: allow external block builders to override the payload.
	_ = overrideBuilder

	// Assemble a new block with the payload.
	body := beaconBlock.GetBody()
	if body.IsNil() {
		return nil, nil, beacontypes.ErrNilBlkBody
	}

	// Dequeue deposits from the state.
	deposits, err := s.BeaconState(ctx).ExpectedDeposits(
		s.BeaconCfg().Limits.MaxDepositsPerBlock,
	)
	if err != nil {
		return nil, nil, err
	}

	// Set the deposits on the block body.
	body.SetDeposits(deposits)

	// if err = b
	if err = body.SetExecutionData(payload); err != nil {
		return nil, nil, err
	}

	s.Logger().Info("finished assembling beacon block 🛟",
		"slot", slot,
		"deposits", len(deposits),
	)

	// Return the block.
	return beaconBlock, blobsBundle, nil
}<|MERGE_RESOLUTION|>--- conflicted
+++ resolved
@@ -78,12 +78,8 @@
 // RequestBestBlock builds a new beacon block.
 func (s *Service) RequestBestBlock(
 	ctx context.Context, slot primitives.Slot,
-<<<<<<< HEAD
+	proposerPubkey [bls12381.PubKeyLength]byte,
 ) (beacontypes.BeaconBlock, *enginetypes.BlobsBundleV1, error) {
-=======
-	proposerPubkey [bls12381.PubKeyLength]byte,
-) (beacontypes.BeaconBlock, error) {
->>>>>>> 5019fd53
 	s.Logger().Info("our turn to propose a block 🙈", "slot", slot)
 	// The goal here is to acquire a payload whose parent is the previously
 	// finalized block, such that, if this payload is accepted, it will be
@@ -102,7 +98,7 @@
 	proposerIndex, err := s.BeaconState(ctx).
 		ValidatorIndexByPubkey(proposerPubkey[:])
 	if err != nil {
-		return nil, err
+		return nil, nil, err
 	}
 
 	// Create a new empty block from the current state.
