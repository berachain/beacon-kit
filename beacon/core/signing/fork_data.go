--- conflicted
+++ resolved
@@ -33,27 +33,13 @@
 
 type Version [VersionLength]byte
 
-type Version [VersionLength]byte
-
 // ForkData is the fork data used for signing.
 type ForkData struct {
 	CurrentVersion        Version             `ssz-size:"4"`
 	GenesisValidatorsRoot primitives.HashRoot `ssz-size:"32"`
 }
 
-<<<<<<< HEAD
-// ComputeForkDataRoot computes the root of the fork data.
-// Spec:
-// def compute_fork_data_root(current_version: Version, genesis_validators_root: Root) -> Root:
-//
-//	"""
-//	Return the 32-byte fork data root for the current_version and genesis_validators_root.
-//	This is used primarily in signature domains to avoid collisions across forks/chains.
-//	"""
-//	return hash_tree_root(ForkData(
-//		current_version=current_version,
-//		genesis_validators_root=genesis_validators_root,
-//	))
+// computeForkDataRoot computes the root of the fork data.
 func computeForkDataRoot(
 	currentVersion Version,
 	genesisValidatorsRoot primitives.HashRoot,
@@ -63,11 +49,11 @@
 		GenesisValidatorsRoot: genesisValidatorsRoot,
 	}
 	return forkData.HashTreeRoot()
-=======
-// VersionFromUint returns a Version from a uint.
+}
+
+// VersionFromUint returns a Version from a uint32.
 func VersionFromUint32(version uint32) Version {
 	versionBz := Version{}
 	binary.LittleEndian.PutUint32(versionBz[:], version)
 	return versionBz
->>>>>>> 6fbe956f
 }