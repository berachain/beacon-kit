--- conflicted
+++ resolved
@@ -255,7 +255,7 @@
 
 		val.EffectiveBalance = min(
 			val.EffectiveBalance+dep.Amount,
-			sp.cfg.MaxEffectiveBalance,
+			primitives.Gwei(sp.cfg.MaxEffectiveBalance),
 		)
 		if err = st.UpdateValidatorAtIndex(idx, val); err != nil {
 			return err
@@ -294,11 +294,7 @@
 		}
 
 		val.EffectiveBalance -= min(
-<<<<<<< HEAD
-			val.EffectiveBalance, sp.cfg.MaxEffectiveBalance,
-=======
 			val.EffectiveBalance, wd.Amount,
->>>>>>> cdceb7d2
 		)
 		if err = st.UpdateValidatorAtIndex(wd.Validator, val); err != nil {
 			return err
