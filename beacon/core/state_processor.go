--- conflicted
+++ resolved
@@ -31,13 +31,10 @@
 	"github.com/berachain/beacon-kit/beacon/core/state"
 	"github.com/berachain/beacon-kit/beacon/core/types"
 	"github.com/berachain/beacon-kit/config"
-<<<<<<< HEAD
+	bls12381 "github.com/berachain/beacon-kit/crypto/bls12-381"
 	"github.com/berachain/beacon-kit/crypto/kzg"
 	"github.com/berachain/beacon-kit/db"
 	"github.com/berachain/beacon-kit/db/file"
-=======
-	bls12381 "github.com/berachain/beacon-kit/crypto/bls12-381"
->>>>>>> 5019fd53
 	enginetypes "github.com/berachain/beacon-kit/engine/types"
 )
 
@@ -45,32 +42,21 @@
 // main state transition for the beacon chain.
 type StateProcessor struct {
 	cfg *config.Beacon
-<<<<<<< HEAD
 	st  state.BeaconState
 	db  db.DB
-=======
 	rp  RandaoProcessor
->>>>>>> 5019fd53
 }
 
 // NewStateProcessor creates a new state processor.
 func NewStateProcessor(
 	cfg *config.Beacon,
-<<<<<<< HEAD
-	st state.BeaconState,
 	db db.DB,
-) *StateProcessor {
-	return &StateProcessor{
-		cfg: cfg,
-		st:  st,
-		db:  db,
-=======
 	rp RandaoProcessor,
 ) *StateProcessor {
 	return &StateProcessor{
 		cfg: cfg,
+		db:  db,
 		rp:  rp,
->>>>>>> 5019fd53
 	}
 }
 
@@ -127,7 +113,6 @@
 }
 
 // ProcessBlob processes a blob.
-<<<<<<< HEAD
 func (sp *StateProcessor) ProcessBlob(bs *types.BlobTxSidecar, height, index uint64) error {
 
 	ranger := file.NewRangeDB(sp.db)
@@ -145,10 +130,6 @@
 	if err := ranger.Set(uint64(height), bs.KzgCommitment, bz); err != nil {
 		return err
 	}
-=======
-func (sp *StateProcessor) ProcessBlob(_ state.BeaconState) error {
-	// TODO: 4844.
->>>>>>> 5019fd53
 	return nil
 }
 
