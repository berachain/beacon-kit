--- conflicted
+++ resolved
@@ -252,7 +252,6 @@
 			wd.Amount,
 		); err != nil {
 			return err
-<<<<<<< HEAD
 		}
 	}
 	return nil
@@ -291,8 +290,6 @@
 			red.Index,
 		); err != nil {
 			return err
-=======
->>>>>>> 8c783de5
 		}
 	}
 	return nil
