--- conflicted
+++ resolved
@@ -30,10 +30,7 @@
 	"github.com/berachain/beacon-kit/primitives"
 )
 
-<<<<<<< HEAD
 // BeaconBlockDeneb is the block structure for the Deneb fork.
-=======
->>>>>>> 8c783de5
 type BeaconBlockDeneb struct {
 	// Slot represents the position of the block in the chain.
 	Slot primitives.Slot
