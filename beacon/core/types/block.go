--- conflicted
+++ resolved
@@ -26,13 +26,8 @@
 package types
 
 import (
-	"github.com/berachain/beacon-kit/beacon/core/randao/types"
+	randaotypes "github.com/berachain/beacon-kit/beacon/core/randao/types"
 	"github.com/berachain/beacon-kit/config/version"
-<<<<<<< HEAD
-	enginetypes "github.com/berachain/beacon-kit/engine/types"
-	"github.com/berachain/beacon-kit/lib/encoding/ssz"
-=======
->>>>>>> 05154832
 	"github.com/berachain/beacon-kit/primitives"
 )
 
@@ -67,90 +62,12 @@
 	return b.Slot
 }
 
+// GetSlot retrieves the slot of the BeaconBlockDeneb.
+func (b *BeaconBlockDeneb) GetRandaoReveal() randaotypes.Reveal {
+	return b.Body.RandaoReveal
+}
+
 // GetParentBlockRoot retrieves the parent block root of the BeaconBlockDeneb.
 func (b *BeaconBlockDeneb) GetParentBlockRoot() [32]byte {
 	return b.ParentBlockRoot
-}
-
-<<<<<<< HEAD
-type BeaconBlockBodyDeneb struct {
-	RandaoReveal       [96]byte   `ssz-size:"96"`
-	Graffiti           [32]byte   `ssz-size:"32"`
-	Deposits           []*Deposit `                ssz-max:"16"`
-	ExecutionPayload   *enginetypes.ExecutableDataDeneb
-	BlobKzgCommitments [][48]byte `ssz-size:"?,48" ssz-max:"16"`
-}
-
-// If you are adding values to the BeaconBlockBodyDeneb struct,
-// the body length must be increased and GetTopLevelRoots updated
-const bodyLength = 5
-
-func (b *BeaconBlockBodyDeneb) GetTopLevelRoots() ([][]byte, error) {
-	layer := make([][]byte, bodyLength)
-	for i := range layer {
-		layer[i] = make([]byte, 32)
-	}
-
-	randao := b.RandaoReveal
-	root, err := ssz.MerkleizeByteSliceSSZ(randao[:])
-	if err != nil {
-		return nil, err
-	}
-	copy(layer[0], root[:])
-
-	// graffiti
-	root = b.Graffiti
-	copy(layer[1], root[:])
-
-	// Deposits
-	dep := b.Deposits
-	root, err = ssz.MerkleizeListSSZ(dep, 16)
-	if err != nil {
-		return nil, err
-	}
-	copy(layer[3], root[:])
-
-	// Execution Payload
-	rt, err := b.ExecutionPayload.HashTreeRoot()
-	if err != nil {
-		return nil, err
-	}
-
-	copy(layer[4], rt[:])
-
-	return layer, nil
-}
-
-func (b *BeaconBlockBodyDeneb) IsNil() bool {
-	return b == nil
-}
-
-func (b *BeaconBlockBodyDeneb) GetRandaoReveal() []byte {
-	return b.RandaoReveal[:]
-}
-
-//
-//nolint:lll
-func (b *BeaconBlockBodyDeneb) GetExecutionPayload() enginetypes.ExecutionPayload {
-	return b.ExecutionPayload
-}
-
-func (b *BeaconBlockBodyDeneb) AttachExecution(
-	executionData enginetypes.ExecutionPayload,
-) error {
-	var ok bool
-	b.ExecutionPayload, ok = executionData.(*enginetypes.ExecutableDataDeneb)
-	if !ok {
-		return errors.New("invalid execution data type")
-	}
-	return nil
-}
-
-func (b *BeaconBlockBodyDeneb) GetKzgCommitments() [][48]byte {
-	return b.BlobKzgCommitments
-=======
-// GetRandaoReveal retrieves the randao reveal of the BeaconBlockDeneb.
-func (b *BeaconBlockDeneb) GetRandaoReveal() types.Reveal {
-	return b.Body.RandaoReveal
->>>>>>> 05154832
 }