// SPDX-License-Identifier: MIT
//
// Copyright (c) 2024 Berachain Foundation
//
// Permission is hereby granted, free of charge, to any person
// obtaining a copy of this software and associated documentation
// files (the "Software"), to deal in the Software without
// restriction, including without limitation the rights to use,
// copy, modify, merge, publish, distribute, sublicense, and/or sell
// copies of the Software, and to permit persons to whom the
// Software is furnished to do so, subject to the following
// conditions:
//
// The above copyright notice and this permission notice shall be
// included in all copies or substantial portions of the Software.
//
// THE SOFTWARE IS PROVIDED "AS IS", WITHOUT WARRANTY OF ANY KIND,
// EXPRESS OR IMPLIED, INCLUDING BUT NOT LIMITED TO THE WARRANTIES
// OF MERCHANTABILITY, FITNESS FOR A PARTICULAR PURPOSE AND
// NONINFRINGEMENT. IN NO EVENT SHALL THE AUTHORS OR COPYRIGHT
// HOLDERS BE LIABLE FOR ANY CLAIM, DAMAGES OR OTHER LIABILITY,
// WHETHER IN AN ACTION OF CONTRACT, TORT OR OTHERWISE, ARISING
// FROM, OUT OF OR IN CONNECTION WITH THE SOFTWARE OR THE USE OR
// OTHER DEALINGS IN THE SOFTWARE.

package types

import (
	randaotypes "github.com/itsdevbear/bolaris/beacon/core/randao/types"
	beacontypesv1 "github.com/itsdevbear/bolaris/beacon/core/types/v1"
	"github.com/itsdevbear/bolaris/config/version"
	enginetypes "github.com/itsdevbear/bolaris/engine/types"
	"github.com/itsdevbear/bolaris/primitives"
)

<<<<<<< HEAD
// NewBeaconBuoy assembles a new beacon block from
=======
// BeaconBlock assembles a new beacon block from
>>>>>>> 6464d025
// the given slot, time, execution data, and version.
func NewBeaconBlock(
	slot primitives.Slot,
	executionData enginetypes.ExecutionPayload,
	parentBlockRoot [32]byte,
	forkVersion int,
<<<<<<< HEAD
	reveal randaotypes.Reveal,
) (BeaconBuoy, error) {
	var block BeaconBuoy
=======
) (BeaconBlock, error) {
	var block BeaconBlock
>>>>>>> 6464d025
	switch forkVersion {
	case version.Deneb:
		block = &beacontypesv1.BeaconBlockDeneb{
			Slot:            slot,
			ParentBlockRoot: parentBlockRoot[:],
<<<<<<< HEAD
			Body: &beacontypesv1.BeaconBuoyBodyDeneb{
				RandaoReveal: reveal[:],        //nolint:gomnd
=======
			Body: &beacontypesv1.BeaconBlockBodyDeneb{
				RandaoReveal: make([]byte, 96), //nolint:gomnd
>>>>>>> 6464d025
				Graffiti:     make([]byte, 32), //nolint:gomnd
			},
		}
	default:
		return nil, ErrForkVersionNotSupported
	}

	if executionData != nil {
		if err := block.AttachExecution(executionData); err != nil {
			return nil, err
		}
	}
	return block, nil
}

// EmptyBeaconBlock assembles a new beacon block
// with no execution data.
func EmptyBeaconBlock(
	slot primitives.Slot,
	parentBlockRoot [32]byte,
	version int,
<<<<<<< HEAD
	reveal randaotypes.Reveal,
) (BeaconBuoy, error) {
	return NewBeaconBuoy(slot, nil, parentBlockRoot, version, reveal)
=======
) (BeaconBlock, error) {
	return NewBeaconBlock(slot, nil, parentBlockRoot, version)
>>>>>>> 6464d025
}

// BeaconBlockFromSSZ assembles a new beacon block
// from the given SSZ bytes and fork version.
func BeaconBlockFromSSZ(
	bz []byte,
	forkVersion int,
) (BeaconBlock, error) {
	var block BeaconBlock
	switch forkVersion {
	case version.Deneb:
		block = &beacontypesv1.BeaconBlockDeneb{}
	default:
		return nil, ErrForkVersionNotSupported
	}

	if err := block.UnmarshalSSZ(bz); err != nil {
		return nil, err
	}
	return block, nil
}

// BeaconBuoyIsNil checks if any composite field of input signed beacon block
// is nil.
// Access to these nil fields will result in run time panic,
// it is recommended to run these checks as first line of defense.
func BeaconBlockIsNil(b ReadOnlyBeaconBlock) error {
	if b == nil || b.IsNil() {
		return ErrNilBuoy
	}
	return nil
}<|MERGE_RESOLUTION|>--- conflicted
+++ resolved
@@ -33,37 +33,23 @@
 	"github.com/itsdevbear/bolaris/primitives"
 )
 
-<<<<<<< HEAD
-// NewBeaconBuoy assembles a new beacon block from
-=======
 // BeaconBlock assembles a new beacon block from
->>>>>>> 6464d025
 // the given slot, time, execution data, and version.
 func NewBeaconBlock(
 	slot primitives.Slot,
 	executionData enginetypes.ExecutionPayload,
 	parentBlockRoot [32]byte,
 	forkVersion int,
-<<<<<<< HEAD
 	reveal randaotypes.Reveal,
-) (BeaconBuoy, error) {
-	var block BeaconBuoy
-=======
 ) (BeaconBlock, error) {
 	var block BeaconBlock
->>>>>>> 6464d025
 	switch forkVersion {
 	case version.Deneb:
 		block = &beacontypesv1.BeaconBlockDeneb{
 			Slot:            slot,
 			ParentBlockRoot: parentBlockRoot[:],
-<<<<<<< HEAD
-			Body: &beacontypesv1.BeaconBuoyBodyDeneb{
+			Body: &beacontypesv1.BeaconBlockBodyDeneb{
 				RandaoReveal: reveal[:],        //nolint:gomnd
-=======
-			Body: &beacontypesv1.BeaconBlockBodyDeneb{
-				RandaoReveal: make([]byte, 96), //nolint:gomnd
->>>>>>> 6464d025
 				Graffiti:     make([]byte, 32), //nolint:gomnd
 			},
 		}
@@ -85,14 +71,9 @@
 	slot primitives.Slot,
 	parentBlockRoot [32]byte,
 	version int,
-<<<<<<< HEAD
 	reveal randaotypes.Reveal,
-) (BeaconBuoy, error) {
-	return NewBeaconBuoy(slot, nil, parentBlockRoot, version, reveal)
-=======
 ) (BeaconBlock, error) {
-	return NewBeaconBlock(slot, nil, parentBlockRoot, version)
->>>>>>> 6464d025
+	return NewBeaconBlock(slot, nil, parentBlockRoot, version, reveal)
 }
 
 // BeaconBlockFromSSZ assembles a new beacon block
