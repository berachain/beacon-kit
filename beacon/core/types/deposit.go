// SPDX-License-Identifier: MIT
//
// Copyright (c) 2024 Berachain Foundation
//
// Permission is hereby granted, free of charge, to any person
// obtaining a copy of this software and associated documentation
// files (the "Software"), to deal in the Software without
// restriction, including without limitation the rights to use,
// copy, modify, merge, publish, distribute, sublicense, and/or sell
// copies of the Software, and to permit persons to whom the
// Software is furnished to do so, subject to the following
// conditions:
//
// The above copyright notice and this permission notice shall be
// included in all copies or substantial portions of the Software.
//
// THE SOFTWARE IS PROVIDED "AS IS", WITHOUT WARRANTY OF ANY KIND,
// EXPRESS OR IMPLIED, INCLUDING BUT NOT LIMITED TO THE WARRANTIES
// OF MERCHANTABILITY, FITNESS FOR A PARTICULAR PURPOSE AND
// NONINFRINGEMENT. IN NO EVENT SHALL THE AUTHORS OR COPYRIGHT
// HOLDERS BE LIABLE FOR ANY CLAIM, DAMAGES OR OTHER LIABILITY,
// WHETHER IN AN ACTION OF CONTRACT, TORT OR OTHERWISE, ARISING
// FROM, OUT OF OR IN CONNECTION WITH THE SOFTWARE OR THE USE OR
// OTHER DEALINGS IN THE SOFTWARE.

package types

import (
	"strconv"

	"github.com/berachain/beacon-kit/beacon/staking/logs"
	stakingabi "github.com/berachain/beacon-kit/contracts/abi"
	abilib "github.com/berachain/beacon-kit/lib/abi"
	"github.com/ethereum/go-ethereum/core/types"
)

// TODO: move deposit off of protobuf once the staking prs are merged.

// Deposit into the consensus layer from the deposit contract in the execution
// layer.
//

type Deposit struct {
	// Public key of the validator, which is compatible to the implementations
	// of the PubKey interface in Cosmos SDK. 32-byte ed25519 public key is
	// preferred.
	Pubkey []byte `json:"pubkey"      ssz-max:"48"`
	// A staking credentials with
	// 1 byte prefix + 11 bytes padding + 20 bytes address = 32 bytes.
	Credentials []byte `json:"credentials"              ssz-size:"32"`
	// Deposit amount in gwei.
	Amount uint64 `json:"amount"`
	// Signature of the deposit data.
	Signature []byte `json:"signature"   ssz-max:"96"`
<<<<<<< HEAD
	// Index of the deposit in the deposit contract.
	Index uint64 `json:"index"`
}

// Compare compares two Withdrawals.
func (d *Deposit) Compare(other *Deposit) int {
	switch {
	case d.Index < other.Index:
		return -1
	case d.Index > other.Index:
		return 1
	default:
		return 0
	}
}

// UnmarshalEthLog unmarshals the log into a Deposit.
func (d *Deposit) UnmarshalEthLog(log types.Log) error {
	abigenType := &stakingabi.BeaconDepositContractDeposit{}
	if err := (abilib.WrappedABI{ABI: logs.DepositContractABI}).
		UnpackLogs(abigenType, logs.DepositName, log); err != nil {
		return err
	}
	if d == nil {
		d = &Deposit{}
	}

	d.Pubkey = abigenType.Pubkey
	d.Credentials = abigenType.Credentials
	d.Amount = abigenType.Amount
	d.Signature = abigenType.Signature
	d.Index = abigenType.Index
	return nil
=======
	// Index of the deposit.
	Index uint64 `json:"index"                    ssz-size:"8"`
>>>>>>> 74ff48f3
}

// String returns a string representation of the Deposit.
func (d *Deposit) String() string {
	return "Deposit{" +
		"Pubkey: " + string(d.Pubkey) +
		", Credentials: " + string(d.Credentials) +
		", Amount: " + strconv.FormatUint(d.Amount, 10) +
		", Signature: " + string(d.Signature) +
		"}"
}<|MERGE_RESOLUTION|>--- conflicted
+++ resolved
@@ -28,7 +28,6 @@
 import (
 	"strconv"
 
-	"github.com/berachain/beacon-kit/beacon/staking/logs"
 	stakingabi "github.com/berachain/beacon-kit/contracts/abi"
 	abilib "github.com/berachain/beacon-kit/lib/abi"
 	"github.com/ethereum/go-ethereum/core/types"
@@ -52,7 +51,6 @@
 	Amount uint64 `json:"amount"`
 	// Signature of the deposit data.
 	Signature []byte `json:"signature"   ssz-max:"96"`
-<<<<<<< HEAD
 	// Index of the deposit in the deposit contract.
 	Index uint64 `json:"index"`
 }
@@ -72,8 +70,8 @@
 // UnmarshalEthLog unmarshals the log into a Deposit.
 func (d *Deposit) UnmarshalEthLog(log types.Log) error {
 	abigenType := &stakingabi.BeaconDepositContractDeposit{}
-	if err := (abilib.WrappedABI{ABI: logs.DepositContractABI}).
-		UnpackLogs(abigenType, logs.DepositName, log); err != nil {
+	if err := (abilib.WrappedABI{ABI: stakingabi.DepositContractABI}).
+		UnpackLogs(abigenType, "Deposit", log); err != nil {
 		return err
 	}
 	if d == nil {
@@ -86,10 +84,6 @@
 	d.Signature = abigenType.Signature
 	d.Index = abigenType.Index
 	return nil
-=======
-	// Index of the deposit.
-	Index uint64 `json:"index"                    ssz-size:"8"`
->>>>>>> 74ff48f3
 }
 
 // String returns a string representation of the Deposit.
