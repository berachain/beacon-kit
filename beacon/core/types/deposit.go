--- conflicted
+++ resolved
@@ -60,32 +60,4 @@
 	//#nosec:G703 // ignore potential marshalling failure.
 	output, _ := json.Marshal(d)
 	return string(output)
-<<<<<<< HEAD
-}
-
-// DepositCredentials is a staking credential that is used to identify a
-// validator.
-type DepositCredentials [32]byte
-
-// NewCredentialsFromExecutionAddress creates a new DepositCredentials from an.
-func NewCredentialsFromExecutionAddress(
-	address primitives.ExecutionAddress,
-) DepositCredentials {
-	credentials := DepositCredentials{}
-	credentials[0] = 0x01
-	copy(credentials[12:], address[:])
-	return credentials
-}
-
-// ToExecutionAddress converts the DepositCredentials to an ExecutionAddress.
-func (c DepositCredentials) ToExecutionAddress() (
-	primitives.ExecutionAddress,
-	error,
-) {
-	if c[0] != byte(EthSecp256k1CredentialPrefix) {
-		return primitives.ExecutionAddress{}, ErrInvalidDepositCredentials
-	}
-	return primitives.ExecutionAddress(c[12:]), nil
-=======
->>>>>>> a9657893
 }