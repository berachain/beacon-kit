--- conflicted
+++ resolved
@@ -26,12 +26,8 @@
 package types_test
 
 import (
-<<<<<<< HEAD
-	"crypto/rand"
-=======
 	"bytes"
 	"math"
->>>>>>> d51b6676
 	"testing"
 
 	"github.com/berachain/beacon-kit/beacon/core/types"
