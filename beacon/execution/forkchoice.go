--- conflicted
+++ resolved
@@ -30,74 +30,51 @@
 	"errors"
 	"fmt"
 
-<<<<<<< HEAD
-	"github.com/prysmaticlabs/prysm/v4/beacon-chain/execution"
-	"github.com/prysmaticlabs/prysm/v4/consensus-types/primitives"
+	eth "github.com/itsdevbear/bolaris/execution/engine/ethclient"
 	"github.com/prysmaticlabs/prysm/v4/encoding/bytesutil"
-=======
-	eth "github.com/itsdevbear/bolaris/execution/engine/ethclient"
-	"github.com/itsdevbear/bolaris/types/consensus/primitives"
-	"github.com/itsdevbear/bolaris/types/engine"
->>>>>>> fd24dafc
 	enginev1 "github.com/prysmaticlabs/prysm/v4/proto/engine/v1"
 )
 
 func (s *Service) notifyForkchoiceUpdate(
 	ctx context.Context, fcuConfig *FCUConfig,
-) error {
+) (*enginev1.PayloadIDBytes, error) {
 	var (
-		payloadIDBytes *enginev1.PayloadIDBytes
-		err            error
-		beaconState    = s.BeaconState(ctx)
-		fc             = &enginev1.ForkchoiceState{
+		payloadID   *enginev1.PayloadIDBytes
+		err         error
+		beaconState = s.BeaconState(ctx)
+		fc          = &enginev1.ForkchoiceState{
 			HeadBlockHash:      fcuConfig.HeadEth1Hash[:],
 			SafeBlockHash:      beaconState.GetSafeEth1BlockHash().Bytes(),
 			FinalizedBlockHash: beaconState.GetFinalizedEth1BlockHash().Bytes(),
 		}
 	)
 
-<<<<<<< HEAD
 	// TODO: remember and figure out what the middle param is.
 	payloadID, _, err = s.engine.ForkchoiceUpdated(ctx, fc, fcuConfig.Attributes)
-=======
-	// Cache payloads if we get a payloadID in our response.
-	defer func() {
-		if payloadIDBytes != nil {
-			s.payloadCache.Set(
-				fcuConfig.ProposingSlot,
-				fcuConfig.HeadEth1Hash,
-				primitives.PayloadID(*payloadIDBytes),
-			)
-		}
-	}()
-
-	if fcuConfig.Attributes == nil {
-		fcuConfig.Attributes = engine.EmptyPayloadAttributesWithVersion(beaconState.Version())
-	}
-
-	payloadIDBytes, _, err = s.engine.ForkchoiceUpdated(ctx, fc, fcuConfig.Attributes)
->>>>>>> fd24dafc
 	if err != nil {
 		switch err { //nolint:errorlint // okay for now.
-<<<<<<< HEAD
-		case execution.ErrAcceptedSyncingPayloadStatus:
-			return nil
-		case execution.ErrInvalidPayloadStatus:
-=======
 		case eth.ErrAcceptedSyncingPayloadStatus:
-			return err
+			s.Logger().Info("forkchoice updated with optimistic block",
+				"head_eth1_hash", fcuConfig.HeadEth1Hash,
+				"proposing_slot", fcuConfig.ProposingSlot,
+			)
+			return payloadID, nil
 		case eth.ErrInvalidPayloadStatus:
->>>>>>> fd24dafc
 			s.Logger().Error("invalid payload status", "error", err)
-			// In Prysm, this code recursively calls back until we find a valid hash we can
-			// insert. In BeaconKit, we don't have the nice ability to do this, *but* in
-			// theory we should never need it, since we have single block finality thanks
-			// to CometBFT. Essentially, if we get an invalid payload status here, something
-			// higher up must've gone wrong and thus we don't really need the retry here.
-			return errors.New("invalid payload")
+
+			// Attempt to get the chain back into a valid state.
+			payloadID, err = s.notifyForkchoiceUpdate(ctx, &FCUConfig{
+				HeadEth1Hash:  beaconState.GetLastValidHead(),
+				ProposingSlot: fcuConfig.ProposingSlot,
+				Attributes:    fcuConfig.Attributes,
+			})
+			if err != nil {
+				return nil, err // Returning err because it's recursive here.
+			}
+			return payloadID, errors.New("BAD BLOCK REEEEEE RIP WALRUS")
 		default:
 			s.Logger().Error("undefined execution engine error", "error", err)
-			return err
+			return nil, err
 		}
 	}
 
@@ -105,7 +82,7 @@
 	// TODO: maybe move to blockchain for IsCanonical and Head checks.
 	// TODO: the whole getting the execution payload off the block /
 	// the whole LastestExecutionPayload Premine thing "PremineGenesisConfig".
-	s.bsp.BeaconState(ctx).SetLastValidHead(fcuConfig.HeadEth1Hash)
+	beaconState.SetLastValidHead(fcuConfig.HeadEth1Hash)
 
 	// If the forkchoice update call has an attribute, update the payload ID cache.
 	hasAttr := fcuConfig.Attributes != nil && !fcuConfig.Attributes.IsEmpty()
@@ -126,5 +103,5 @@
 		)
 	}
 
-	return nil
+	return payloadID, nil
 }