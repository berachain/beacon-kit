--- conflicted
+++ resolved
@@ -63,20 +63,20 @@
 	// Get the ABI, type, and name of the event from the factory.
 	// This function only processes logs from contracts and events
 	// that have been registered with the factory.
-	registry, ok := f.addressToAllocator[log.Address]
+	allocator, ok := f.addressToAllocator[log.Address]
 	if !ok {
 		return reflect.Value{}, errors.New("registry not found for contract address")
 	}
 
-	contractAbi := registry.GetABI()
+	contractAbi := allocator.GetABI()
 
-	eventName, err := registry.GetName(sig)
+	eventName, err := allocator.GetName(sig)
 	if err != nil {
 		return reflect.Value{}, err
 	}
 
 	// Allocate an empty object, which we can unmarshal the log data into.
-	into, err := registry.Allocate(sig)
+	into, err := allocator.Allocate(sig)
 	if err != nil {
 		return reflect.Value{}, err
 	}
@@ -89,15 +89,14 @@
 		return reflect.Value{}, err
 	}
 
-<<<<<<< HEAD
-	return reflect.ValueOf(into), nil
+	return reflect.ValueOf(intoPtr), nil
 }
 
 // GetRegisteredAddresses returns the addresses of the contracts
 // that have been registered with the factory.
 func (f *Factory) GetRegisteredAddresses() []common.Address {
-	addresses := make([]common.Address, 0, len(f.addressToAbi))
-	for addr := range f.addressToAbi {
+	addresses := make([]common.Address, 0, len(f.addressToAllocator))
+	for addr := range f.addressToAllocator {
 		addresses = append(addresses, addr)
 	}
 	return addresses
@@ -106,18 +105,16 @@
 // IsRegisteredLog returns true if its corresponding event
 // has been registered with the factory.
 func (f *Factory) IsRegisteredLog(log *ethtypes.Log) bool {
-	if _, ok := f.addressToAbi[log.Address]; !ok {
+	allocator, ok := f.addressToAllocator[log.Address]
+	if !ok {
 		return false
 	}
+
 	sig := log.Topics[0]
-	if _, ok := f.sigToType[sig]; !ok {
+	contractAbi := allocator.GetABI()
+	eventName, err := allocator.GetName(sig)
+	if err != nil {
 		return false
 	}
-	if _, ok := f.sigToName[sig]; !ok {
-		return false
-	}
-	return true
-=======
-	return reflect.ValueOf(intoPtr), nil
->>>>>>> 9cd34505
+	return sig.Cmp(contractAbi.Events[eventName].ID) == 0
 }