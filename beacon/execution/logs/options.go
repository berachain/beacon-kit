--- conflicted
+++ resolved
@@ -33,25 +33,11 @@
 // Option is a function that applies a specific configuration to the Processor.
 type Option func(*Processor) error
 
-<<<<<<< HEAD
-// WithHandler is an Option that sets the handler of a contract address for the Processor.
+// WithHandler is an Option that sets the handler
+// of a contract address for the Processor.
 func WithHandler(contractAddr common.Address, handler Handler) Option {
 	return func(p *Processor) error {
 		p.handlers[contractAddr] = handler
-=======
-// WithEthClient  sets the Ethereum client for the Processor.
-func WithEthClient(eth1Client *eth.Eth1Client) Option {
-	return func(p *Processor) error {
-		p.eth1Client = eth1Client
-		return nil
-	}
-}
-
-// WithContractAddr sets the contract address for the Processor.
-func WithHandlers(handlers map[common.Address]Handler) Option {
-	return func(p *Processor) error {
-		p.handlers = handlers
->>>>>>> 7887226e
 		return nil
 	}
 }
