--- conflicted
+++ resolved
@@ -26,12 +26,7 @@
 package logs
 
 import (
-<<<<<<< HEAD
-=======
-	"reflect"
-
 	"github.com/ethereum/go-ethereum/common"
->>>>>>> 2c7d06f7
 	ethtypes "github.com/ethereum/go-ethereum/core/types"
 	"github.com/sourcegraph/conc/iter"
 )
@@ -69,43 +64,21 @@
 // block number and their indices.
 func (f *Factory) ProcessLogs(
 	logs []ethtypes.Log,
-<<<<<<< HEAD
+	blockNumToHash map[uint64]common.Hash,
 ) ([]LogContainer, error) {
 	// Process logs in parallel
 	containers, err := iter.MapErr(
 		logs,
 		func(log *ethtypes.Log) (LogContainer, error) {
-			return f.ProcessLog(log)
-=======
-	blockHash common.Hash,
-) ([]*reflect.Value, error) {
-	logValues, err := iter.MapErr(
-		logs,
-		func(log *ethtypes.Log) (*reflect.Value, error) {
-			// Skip logs not from the block we're processing. This should
-			// not occur, but we check defensively.
-			if log.BlockHash != blockHash {
+			blockHash, ok := blockNumToHash[log.BlockNumber]
+			if !ok || blockHash != log.BlockHash {
 				return nil, NewErrLogFromIncorrectBlock(
 					blockHash.String(),
 					log.BlockHash.String(),
 					log.BlockNumber,
 				)
 			}
-
-			// Skip logs that are not registered with the factory.
-			// They may be from unregistered contracts (defensive check)
-			// or emitted from unregistered events in the registered contracts.
-			if !f.IsRegisteredLog(log) {
-				//nolint:nilnil // nil is expected here
-				return nil, nil
-			}
-
-			val, err := f.UnmarshalEthLog(log)
-			if err != nil {
-				return nil, err
-			}
-			return &val, nil
->>>>>>> 2c7d06f7
+			return f.ProcessLog(log)
 		})
 
 	if err != nil {
