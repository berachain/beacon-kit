// SPDX-License-Identifier: MIT
//
// Copyright (c) 2024 Berachain Foundation
//
// Permission is hereby granted, free of charge, to any person
// obtaining a copy of this software and associated documentation
// files (the "Software"), to deal in the Software without
// restriction, including without limitation the rights to use,
// copy, modify, merge, publish, distribute, sublicense, and/or sell
// copies of the Software, and to permit persons to whom the
// Software is furnished to do so, subject to the following
// conditions:
//
// The above copyright notice and this permission notice shall be
// included in all copies or substantial portions of the Software.
//
// THE SOFTWARE IS PROVIDED "AS IS", WITHOUT WARRANTY OF ANY KIND,
// EXPRESS OR IMPLIED, INCLUDING BUT NOT LIMITED TO THE WARRANTIES
// OF MERCHANTABILITY, FITNESS FOR A PARTICULAR PURPOSE AND
// NONINFRINGEMENT. IN NO EVENT SHALL THE AUTHORS OR COPYRIGHT
// HOLDERS BE LIABLE FOR ANY CLAIM, DAMAGES OR OTHER LIABILITY,
// WHETHER IN AN ACTION OF CONTRACT, TORT OR OTHERWISE, ARISING
// FROM, OUT OF OR IN CONNECTION WITH THE SOFTWARE OR THE USE OR
// OTHER DEALINGS IN THE SOFTWARE.

package logs

import (
	"errors"

	"github.com/berachain/beacon-kit/primitives"
	ethtypes "github.com/ethereum/go-ethereum/core/types"
	"github.com/sourcegraph/conc/iter"
)

// ProcessLog processes a single log
// received from the execution client.
func (f *Factory) ProcessLog(
	log *ethtypes.Log,
) (LogContainer, error) {
	// Skip logs that are not registered with the factory.
	// They may be from unregistered contracts (defensive check)
	// or emitted from unregistered events in the registered contracts.
	if !f.IsRegisteredLog(log) {
		return nil, ErrUnRegisteredLog
	}

	val, err := f.UnmarshalEthLog(log)
	if err != nil {
		return nil, err
	}
	return &Container{
		value:       val,
		sig:         log.Topics[0],
		index:       uint64(log.Index),
		blockNumber: log.BlockNumber,
		blockHash:   log.BlockHash,
	}, nil
}

// ProcessLogs processes the logs received
// from the execution client in parallel.
// The order of the logs does not matter
// since the cache will sort them by
// block number and their indices.
func (f *Factory) ProcessLogs(
	logs []ethtypes.Log,
<<<<<<< HEAD
	blockNumToHash map[uint64]common.Hash,
) ([]LogContainer, error) {
	// Process logs in parallel
	containers, multiErrs := iter.MapErr(
=======
	blockHash primitives.ExecutionHash,
) ([]*reflect.Value, error) {
	logValues, err := iter.MapErr(
>>>>>>> be376577
		logs,
		func(log *ethtypes.Log) (LogContainer, error) {
			blockHash, ok := blockNumToHash[log.BlockNumber]
			if !ok || blockHash != log.BlockHash {
				return nil, NewErrLogFromIncorrectBlock(
					blockHash.String(),
					log.BlockHash.String(),
					log.BlockNumber,
				)
			}
			return f.ProcessLog(log)
		})

	if multiErrs != nil {
		unwappableErr, ok := multiErrs.(interface {
			Unwrap() []error
		})
		if !ok {
			return nil, multiErrs
		}
		for _, err := range unwappableErr.Unwrap() {
			// We skip ErrUnRegisteredLog errors.
			if !errors.Is(err, ErrUnRegisteredLog) {
				return nil, multiErrs
			}
		}
	}

	// Filter out nil values
	nonNilContainers := make([]LogContainer, 0, len(containers))
	for _, container := range containers {
		if container != nil {
			nonNilContainers = append(nonNilContainers, container)
		}
	}

	return nonNilContainers, nil
}<|MERGE_RESOLUTION|>--- conflicted
+++ resolved
@@ -65,16 +65,10 @@
 // block number and their indices.
 func (f *Factory) ProcessLogs(
 	logs []ethtypes.Log,
-<<<<<<< HEAD
-	blockNumToHash map[uint64]common.Hash,
+	blockNumToHash map[uint64]primitives.ExecutionHash,
 ) ([]LogContainer, error) {
 	// Process logs in parallel
 	containers, multiErrs := iter.MapErr(
-=======
-	blockHash primitives.ExecutionHash,
-) ([]*reflect.Value, error) {
-	logValues, err := iter.MapErr(
->>>>>>> be376577
 		logs,
 		func(log *ethtypes.Log) (LogContainer, error) {
 			blockHash, ok := blockNumToHash[log.BlockNumber]
