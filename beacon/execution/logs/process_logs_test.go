--- conflicted
+++ resolved
@@ -73,14 +73,9 @@
 	require.Len(t, containers, numDepositLogs)
 
 	// Check if the values are returned in the correct order.
-<<<<<<< HEAD
 	for i, container := range containers {
 		val := container.Value()
-		processedDeposit, ok := val.Interface().(*beacontypesv1.Deposit)
-=======
-	for i, val := range vals {
 		processedDeposit, ok := val.Interface().(*beacontypes.Deposit)
->>>>>>> 229538c4
 		require.True(t, ok)
 		require.Equal(t, uint64(i*depositFactor), processedDeposit.Amount)
 	}
