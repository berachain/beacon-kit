// SPDX-License-Identifier: MIT
//
// Copyright (c) 2024 Berachain Foundation
//
// Permission is hereby granted, free of charge, to any person
// obtaining a copy of this software and associated documentation
// files (the "Software"), to deal in the Software without
// restriction, including without limitation the rights to use,
// copy, modify, merge, publish, distribute, sublicense, and/or sell
// copies of the Software, and to permit persons to whom the
// Software is furnished to do so, subject to the following
// conditions:
//
// The above copyright notice and this permission notice shall be
// included in all copies or substantial portions of the Software.
//
// THE SOFTWARE IS PROVIDED "AS IS", WITHOUT WARRANTY OF ANY KIND,
// EXPRESS OR IMPLIED, INCLUDING BUT NOT LIMITED TO THE WARRANTIES
// OF MERCHANTABILITY, FITNESS FOR A PARTICULAR PURPOSE AND
// NONINFRINGEMENT. IN NO EVENT SHALL THE AUTHORS OR COPYRIGHT
// HOLDERS BE LIABLE FOR ANY CLAIM, DAMAGES OR OTHER LIABILITY,
// WHETHER IN AN ACTION OF CONTRACT, TORT OR OTHERWISE, ARISING
// FROM, OUT OF OR IN CONNECTION WITH THE SOFTWARE OR THE USE OR
// OTHER DEALINGS IN THE SOFTWARE.

package logs_test

import (
	"testing"

	ethcommon "github.com/ethereum/go-ethereum/common"
	ethtypes "github.com/ethereum/go-ethereum/core/types"
	beacontypesv1 "github.com/itsdevbear/bolaris/beacon/core/types/v1"
	loghandler "github.com/itsdevbear/bolaris/beacon/execution/logs"
	"github.com/itsdevbear/bolaris/beacon/staking/logs"
	logmocks "github.com/itsdevbear/bolaris/beacon/staking/logs/mocks"
	"github.com/itsdevbear/bolaris/contracts/abi"
	enginetypes "github.com/itsdevbear/bolaris/engine/types"
	"github.com/stretchr/testify/require"
)

func TestProcessStakingLogs(t *testing.T) {
	contractAddress := ethcommon.HexToAddress("0x1234")
	stakingAbi, err := abi.StakingMetaData.GetAbi()
	require.NoError(t, err)

	stakingLogRequest, err := logs.NewStakingRequest(
		contractAddress,
	)
	require.NoError(t, err)
	logFactory, err := loghandler.NewFactory(
		loghandler.WithRequest(stakingLogRequest),
	)
	require.NoError(t, err)

	blkNum := uint64(100)
	depositFactor := 3
	numDepositLogs := 10
	mockLogs, err := logmocks.CreateDepositLogs(
		numDepositLogs,
		depositFactor,
		contractAddress,
		blkNum,
	)
	require.NoError(t, err)

<<<<<<< HEAD
	containers, err := logFactory.ProcessLogs(mockLogs)
=======
	blockHash := [32]byte{byte(blkNum)}
	vals, err := logFactory.ProcessLogs(mockLogs, blockHash)
>>>>>>> 2c7d06f7
	require.NoError(t, err)
	require.Len(t, containers, numDepositLogs)

	// Check if the values are returned in the correct order.
	for i, container := range containers {
		val := container.Value()
		processedDeposit, ok := val.Interface().(*beacontypesv1.Deposit)
		require.True(t, ok)
		require.Equal(t, uint64(i*depositFactor), processedDeposit.GetAmount())
	}

	withdrawal := enginetypes.NewWithdrawal(
		[]byte("pubkey"),
		uint64(1000),
	)

	var log *ethtypes.Log
	log, err = logmocks.NewLogFromWithdrawal(
		stakingAbi.Events[logs.WithdrawalName],
		withdrawal,
	)
	require.NoError(t, err)

	log.Address = contractAddress
	log.BlockNumber = blkNum + 1
	blockHash = [32]byte{byte(blkNum + 1)}
	log.BlockHash = blockHash
	_, err = logFactory.ProcessLogs(
		append(mockLogs, *log),
<<<<<<< HEAD
=======
		blockHash,
>>>>>>> 2c7d06f7
	)
	// This is an expected error as
	// the log is from a different block.
	require.Error(t, err)

	// This log is skipped because it is not
	// from the contract address of interest.
	log.Address = ethcommon.HexToAddress("0x5678")
	log.BlockNumber = blkNum
	blockHash = [32]byte{byte(blkNum)}
	log.BlockHash = blockHash
	mockLogs = append(mockLogs, *log)
<<<<<<< HEAD
	containers, err = logFactory.ProcessLogs(mockLogs)
=======
	vals, err = logFactory.ProcessLogs(mockLogs, blockHash)
>>>>>>> 2c7d06f7
	require.NoError(t, err)
	require.Len(t, containers, numDepositLogs)

	log.Address = contractAddress
	log.BlockNumber = blkNum
	blockHash = [32]byte{byte(blkNum)}
	log.BlockHash = blockHash
	mockLogs = append(mockLogs, *log)
<<<<<<< HEAD
	_, err = logFactory.ProcessLogs(mockLogs)
=======
	_, err = logFactory.ProcessLogs(mockLogs, blockHash)
>>>>>>> 2c7d06f7
	// This is an expected error as currently we cannot
	// unmarsal a withdrawal log into a Withdrawal object.
	require.Error(t, err)
}<|MERGE_RESOLUTION|>--- conflicted
+++ resolved
@@ -64,12 +64,9 @@
 	)
 	require.NoError(t, err)
 
-<<<<<<< HEAD
-	containers, err := logFactory.ProcessLogs(mockLogs)
-=======
-	blockHash := [32]byte{byte(blkNum)}
-	vals, err := logFactory.ProcessLogs(mockLogs, blockHash)
->>>>>>> 2c7d06f7
+	blockNumToHash := make(map[uint64]ethcommon.Hash)
+	blockNumToHash[blkNum] = ethcommon.BytesToHash([]byte{byte(blkNum)})
+	containers, err := logFactory.ProcessLogs(mockLogs, blockNumToHash)
 	require.NoError(t, err)
 	require.Len(t, containers, numDepositLogs)
 
@@ -95,14 +92,12 @@
 
 	log.Address = contractAddress
 	log.BlockNumber = blkNum + 1
-	blockHash = [32]byte{byte(blkNum + 1)}
+	blockHash := ethcommon.BytesToHash([]byte{byte(blkNum + 1)})
 	log.BlockHash = blockHash
+	blockNumToHash[log.BlockNumber] = blockHash
 	_, err = logFactory.ProcessLogs(
 		append(mockLogs, *log),
-<<<<<<< HEAD
-=======
-		blockHash,
->>>>>>> 2c7d06f7
+		blockNumToHash,
 	)
 	// This is an expected error as
 	// the log is from a different block.
@@ -111,28 +106,17 @@
 	// This log is skipped because it is not
 	// from the contract address of interest.
 	log.Address = ethcommon.HexToAddress("0x5678")
-	log.BlockNumber = blkNum
-	blockHash = [32]byte{byte(blkNum)}
-	log.BlockHash = blockHash
+	log.BlockHash = ethcommon.BytesToHash([]byte{byte(blkNum)})
 	mockLogs = append(mockLogs, *log)
-<<<<<<< HEAD
-	containers, err = logFactory.ProcessLogs(mockLogs)
-=======
-	vals, err = logFactory.ProcessLogs(mockLogs, blockHash)
->>>>>>> 2c7d06f7
+	containers, err = logFactory.ProcessLogs(mockLogs, blockNumToHash)
 	require.NoError(t, err)
 	require.Len(t, containers, numDepositLogs)
 
 	log.Address = contractAddress
 	log.BlockNumber = blkNum
-	blockHash = [32]byte{byte(blkNum)}
-	log.BlockHash = blockHash
+	log.BlockHash = ethcommon.BytesToHash([]byte{byte(blkNum)})
 	mockLogs = append(mockLogs, *log)
-<<<<<<< HEAD
-	_, err = logFactory.ProcessLogs(mockLogs)
-=======
-	_, err = logFactory.ProcessLogs(mockLogs, blockHash)
->>>>>>> 2c7d06f7
+	_, err = logFactory.ProcessLogs(mockLogs, blockNumToHash)
 	// This is an expected error as currently we cannot
 	// unmarsal a withdrawal log into a Withdrawal object.
 	require.Error(t, err)
