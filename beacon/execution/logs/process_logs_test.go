// SPDX-License-Identifier: MIT
//
// Copyright (c) 2024 Berachain Foundation
//
// Permission is hereby granted, free of charge, to any person
// obtaining a copy of this software and associated documentation
// files (the "Software"), to deal in the Software without
// restriction, including without limitation the rights to use,
// copy, modify, merge, publish, distribute, sublicense, and/or sell
// copies of the Software, and to permit persons to whom the
// Software is furnished to do so, subject to the following
// conditions:
//
// The above copyright notice and this permission notice shall be
// included in all copies or substantial portions of the Software.
//
// THE SOFTWARE IS PROVIDED "AS IS", WITHOUT WARRANTY OF ANY KIND,
// EXPRESS OR IMPLIED, INCLUDING BUT NOT LIMITED TO THE WARRANTIES
// OF MERCHANTABILITY, FITNESS FOR A PARTICULAR PURPOSE AND
// NONINFRINGEMENT. IN NO EVENT SHALL THE AUTHORS OR COPYRIGHT
// HOLDERS BE LIABLE FOR ANY CLAIM, DAMAGES OR OTHER LIABILITY,
// WHETHER IN AN ACTION OF CONTRACT, TORT OR OTHERWISE, ARISING
// FROM, OUT OF OR IN CONNECTION WITH THE SOFTWARE OR THE USE OR
// OTHER DEALINGS IN THE SOFTWARE.

package logs_test

import (
	"testing"

	ethcommon "github.com/ethereum/go-ethereum/common"
	coretypes "github.com/ethereum/go-ethereum/core/types"
	beacontypesv1 "github.com/itsdevbear/bolaris/beacon/core/types/v1"
	loghandler "github.com/itsdevbear/bolaris/beacon/execution/logs"
	logmocks "github.com/itsdevbear/bolaris/beacon/execution/logs/mocks"
	"github.com/itsdevbear/bolaris/beacon/staking/logs"
	"github.com/itsdevbear/bolaris/contracts/abi"
	"github.com/stretchr/testify/require"
)

func TestProcessStakingLogs(t *testing.T) {
	contractAddress := ethcommon.HexToAddress("0x1234")
	depositContractAbi, err := abi.BeaconDepositContractMetaData.GetAbi()
	require.NoError(t, err)
	require.NotNil(t, depositContractAbi)
	require.NotNil(t, depositContractAbi.Events)

	stakingLogRequest, err := logs.NewStakingRequest(
		contractAddress,
	)
	require.NoError(t, err)
	logFactory, err := loghandler.NewFactory(
		loghandler.WithRequest(stakingLogRequest),
	)
	require.NoError(t, err)

	blkNum := uint64(100)
	depositFactor := 3
	numDepositLogs := 10
	mockLogs, err := logmocks.CreateDepositLogs(
		numDepositLogs,
		depositFactor,
		contractAddress,
		blkNum,
	)
	require.NoError(t, err)

	blockNumToHash := make(map[uint64]ethcommon.Hash)
	blockNumToHash[blkNum] = ethcommon.BytesToHash([]byte{byte(blkNum)})
	containers, err := logFactory.ProcessLogs(mockLogs, blockNumToHash)
	require.NoError(t, err)
	require.Len(t, containers, numDepositLogs)

	// Check if the values are returned in the correct order.
	for i, container := range containers {
		val := container.Value()
		processedDeposit, ok := val.Interface().(*beacontypesv1.Deposit)
		require.True(t, ok)
		require.Equal(t, uint64(i*depositFactor), processedDeposit.GetAmount())
	}

	event := depositContractAbi.Events[logs.WithdrawalName]
	pubKey := []byte("pubkey")
	stakingCredentials := []byte{}
	signature := []byte{}
	amount := uint64(1000)

<<<<<<< HEAD
	var log *ethtypes.Log
	log, err = logmocks.NewLogFromWithdrawal(
		depositContractAbi.Events[logs.WithdrawalName],
		withdrawal,
=======
	// Create a log from the deposit.
	data, err := event.Inputs.Pack(
		pubKey,
		stakingCredentials,
		signature,
		amount,
>>>>>>> 8d1a708f
	)
	require.NoError(t, err)
	log := &coretypes.Log{
		Topics:  []ethcommon.Hash{event.ID},
		Data:    data,
		Address: contractAddress,
	}

	log.Address = contractAddress
	log.BlockNumber = blkNum
	blockHash := ethcommon.BytesToHash([]byte{byte(blkNum + 1)})
	log.BlockHash = blockHash
	blockNumToHash[log.BlockNumber] = blockHash
	_, err = logFactory.ProcessLogs(
		append(mockLogs, *log),
		blockNumToHash,
	)
	// This is an expected error as
	// the log is from a different block.
	require.Error(t, err)

	log.Address = ethcommon.HexToAddress("0x5678")
	// This log has an incorrect block hash.
	// The hash is (blkNum + 1) in blockNumToHash.
	log.BlockHash = ethcommon.BytesToHash([]byte{byte(blkNum)})
	mockLogs = append(mockLogs, *log)
	_, err = logFactory.ProcessLogs(mockLogs, blockNumToHash)
	require.Error(t, err)

	log.Address = contractAddress
	log.BlockNumber = blkNum
	log.BlockHash = ethcommon.BytesToHash([]byte{byte(blkNum + 1)})
	mockLogs = append(mockLogs, *log)
	_, err = logFactory.ProcessLogs(mockLogs, blockNumToHash)
	// This is an expected error as currently we cannot
	// unmarsal a withdrawal log into a Withdrawal object.
	require.Error(t, err)
}<|MERGE_RESOLUTION|>--- conflicted
+++ resolved
@@ -85,19 +85,12 @@
 	signature := []byte{}
 	amount := uint64(1000)
 
-<<<<<<< HEAD
-	var log *ethtypes.Log
-	log, err = logmocks.NewLogFromWithdrawal(
-		depositContractAbi.Events[logs.WithdrawalName],
-		withdrawal,
-=======
 	// Create a log from the deposit.
 	data, err := event.Inputs.Pack(
 		pubKey,
 		stakingCredentials,
 		signature,
 		amount,
->>>>>>> 8d1a708f
 	)
 	require.NoError(t, err)
 	log := &coretypes.Log{
