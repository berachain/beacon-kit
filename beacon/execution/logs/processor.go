--- conflicted
+++ resolved
@@ -103,18 +103,7 @@
 	}
 
 	// Gather all the logs from this block.
-<<<<<<< HEAD
-	logs, err := s.eth1Client.FilterLogs(ctx, query)
-	if err != nil {
-		return nil, err
-	}
-
-	// Convert the logs to our own type.
-	// TODO: determine a way to not have to do this cause its a waste of CPU.
-	return logs, nil
-=======
 	return s.eth1Client.FilterLogs(ctx, query)
->>>>>>> e03a7386
 }
 
 // ProcessETH1Block processes logs from the provided eth1 block.
