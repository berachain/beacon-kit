--- conflicted
+++ resolved
@@ -25,19 +25,15 @@
 
 package logs
 
-<<<<<<< HEAD
 import (
 	"context"
 	"math/big"
 	"reflect"
 
+	"github.com/berachain/beacon-kit/primitives"
 	ethcommon "github.com/ethereum/go-ethereum/common"
 	ethcoretypes "github.com/ethereum/go-ethereum/core/types"
-	"github.com/itsdevbear/bolaris/primitives"
 )
-=======
-import "github.com/berachain/beacon-kit/primitives"
->>>>>>> 449620eb
 
 // LogRequest is a request for logs sent from a service.
 type LogRequest struct {
