--- conflicted
+++ resolved
@@ -41,15 +41,9 @@
 	service.BaseService
 	// engine gives the notifier access to the engine api of the execution
 	// client.
-<<<<<<< HEAD
-	engine engineclient.Caller
+	engine *engineclient.EngineClient
 	// logProcessor processes Ethereum logs.
 	logProcessor LogProcessor
-=======
-	engine *engineclient.EngineClient
-	// logFactory is the factory for creating objects from Ethereum logs.
-	logFactory LogFactory
->>>>>>> 1dacea0f
 }
 
 // Start spawns any goroutines required by the service.
