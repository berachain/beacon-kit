--- conflicted
+++ resolved
@@ -110,28 +110,4 @@
 		versionedHashes,
 		parentBlockRoot,
 	)
-<<<<<<< HEAD
-=======
-}
-
-// ProcessLogsInETH1Block gets logs in the Eth1 block
-// received from the execution client and uses LogFactory to
-// convert them into appropriate objects that can be consumed
-// by other services.
-func (s *Service) ProcessLogsInETH1Block(
-	ctx context.Context,
-	blockHash primitives.ExecutionHash,
-) ([]*reflect.Value, error) {
-	// Gather all the logs corresponding to
-	// the addresses of interest from this block.
-	logsInBlock, err := s.engine.GetLogs(
-		ctx,
-		blockHash,
-		s.logFactory.GetRegisteredAddresses(),
-	)
-	if err != nil {
-		return nil, err
-	}
-	return s.logFactory.ProcessLogs(logsInBlock, blockHash)
->>>>>>> be376577
 }