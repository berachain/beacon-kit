// SPDX-License-Identifier: MIT
//
// Copyright (c) 2024 Berachain Foundation
//
// Permission is hereby granted, free of charge, to any person
// obtaining a copy of this software and associated documentation
// files (the "Software"), to deal in the Software without
// restriction, including without limitation the rights to use,
// copy, modify, merge, publish, distribute, sublicense, and/or sell
// copies of the Software, and to permit persons to whom the
// Software is furnished to do so, subject to the following
// conditions:
//
// The above copyright notice and this permission notice shall be
// included in all copies or substantial portions of the Software.
//
// THE SOFTWARE IS PROVIDED "AS IS", WITHOUT WARRANTY OF ANY KIND,
// EXPRESS OR IMPLIED, INCLUDING BUT NOT LIMITED TO THE WARRANTIES
// OF MERCHANTABILITY, FITNESS FOR A PARTICULAR PURPOSE AND
// NONINFRINGEMENT. IN NO EVENT SHALL THE AUTHORS OR COPYRIGHT
// HOLDERS BE LIABLE FOR ANY CLAIM, DAMAGES OR OTHER LIABILITY,
// WHETHER IN AN ACTION OF CONTRACT, TORT OR OTHERWISE, ARISING
// FROM, OUT OF OR IN CONNECTION WITH THE SOFTWARE OR THE USE OR
// OTHER DEALINGS IN THE SOFTWARE.

package execution

import (
	"context"
	"errors"
	"math/big"

	"github.com/ethereum/go-ethereum/common"
	"github.com/itsdevbear/bolaris/beacon/execution/logs"
	"github.com/itsdevbear/bolaris/cache"
	"github.com/itsdevbear/bolaris/execution/engine"
	"github.com/itsdevbear/bolaris/runtime/service"
	"github.com/itsdevbear/bolaris/types/consensus/primitives"
	enginetypes "github.com/itsdevbear/bolaris/types/engine/interfaces"
	enginev1 "github.com/prysmaticlabs/prysm/v4/proto/engine/v1"
)

// Service is responsible for delivering beacon chain notifications to
// the execution client and processing logs from the execution chain.
type Service struct {
	service.BaseService
	// engine gives the notifier access to the engine api of the execution client.
	engine engine.Caller
	// payloadCache is used to track currently building payload IDs for a given slot.
	payloadCache *cache.PayloadIDCache
	// logProcessor is used to process logs from the execution chain.
	logProcessor *logs.Processor
}

// New creates a new Service with the provided options.
func New(
	base service.BaseService,
	opts ...Option,
) *Service {
	ec := &Service{
		BaseService: base,
	}
	for _, opt := range opts {
		if err := opt(ec); err != nil {
			ec.Logger().Error("Failed to apply option", "error", err)
		}
	}

	return ec
}

// Start spawns any goroutines required by the service.
func (s *Service) Start(context.Context) {}

// Status returns error if the service is not considered healthy.
func (s *Service) Status() error {
	if !s.engine.IsConnected() {
		return ErrExecutionClientDisconnected
	}
	return nil
}

// NotifyForkchoiceUpdate notifies the execution client of a forkchoice update.
// TODO: handle the bools better i.e attrs, retry, async.
func (s *Service) NotifyForkchoiceUpdate(
	ctx context.Context, fcuConfig *FCUConfig,
) error {
	var err error

	// Push the forkchoice request to the forkchoice dispatcher, we want to block until
	if e := s.GCD().GetQueue(forkchoiceDispatchQueue).Sync(func() {
		_, err = s.notifyForkchoiceUpdate(ctx, fcuConfig)
	}); e != nil {
		return e
	}

	return err
}

// GetBuiltPayload returns the payload and blobs bundle for the given slot.
func (s *Service) GetBuiltPayload(
	ctx context.Context, slot primitives.Slot, headHash common.Hash,
) (enginetypes.ExecutionPayload, *enginev1.BlobsBundle, bool, error) {
	payloadID, found := s.payloadCache.Get(
		slot, headHash,
	)
	if !found {
		return nil, nil, false, errors.New("payload not found")
	}

	return s.engine.GetPayload(ctx, payloadID, slot)
}

// NotifyNewPayload notifies the execution client of a new payload.
// It returns true if the EL has returned VALID for the block.
func (s *Service) NotifyNewPayload(ctx context.Context /*preStateVersion*/, _ int,
	payload enginetypes.ExecutionPayload, /*, blk interfaces.ReadOnlySignedBeaconBlock*/
) (bool, error) {
<<<<<<< HEAD
	// var lastValidHash []byte
	// if blk.Version() >= version.Deneb {
	// 	var versionedHashes []common.Hash
	// 	versionedHashes, err = kzgCommitmentsToVersionedHashes(blk.Block().Body())
	// 	if err != nil {
	// 		return false, errors.Wrap(err, "could not get versioned hashes to feed the engine")
	// 	}
	// 	pr := common.Hash(blk.Block().ParentRoot())
	// 	lastValidHash, err = s.cfg.ExecutionEngineCaller.NewPayload
	//			(ctx, payload, versionedHashes, &pr)
	// } else {
	// 	lastValidHash, err = s.cfg.ExecutionEngineCaller.NewPayload(ctx, payload,
	// []common.Hash{}, &common.Hash{} /*empty version hashes and root before Deneb*/)
	// }

	lastValidHash, err := s.engine.NewPayload(ctx, preStateHeader,
		[]common.Hash{}, &common.Hash{} /* TODO: empty version hashes and root before Deneb*/)
	return lastValidHash != nil, err
}

// ProcessLogs processes logs for the given block number.
func (s *Service) ProcessLogs(ctx context.Context, blkNum uint64) error {
	return s.logProcessor.ProcessFinalizedETH1Block(ctx, new(big.Int).SetUint64(blkNum))
=======
	return s.notifyNewPayload(ctx, payload)
>>>>>>> a60990af
}<|MERGE_RESOLUTION|>--- conflicted
+++ resolved
@@ -116,31 +116,10 @@
 func (s *Service) NotifyNewPayload(ctx context.Context /*preStateVersion*/, _ int,
 	payload enginetypes.ExecutionPayload, /*, blk interfaces.ReadOnlySignedBeaconBlock*/
 ) (bool, error) {
-<<<<<<< HEAD
-	// var lastValidHash []byte
-	// if blk.Version() >= version.Deneb {
-	// 	var versionedHashes []common.Hash
-	// 	versionedHashes, err = kzgCommitmentsToVersionedHashes(blk.Block().Body())
-	// 	if err != nil {
-	// 		return false, errors.Wrap(err, "could not get versioned hashes to feed the engine")
-	// 	}
-	// 	pr := common.Hash(blk.Block().ParentRoot())
-	// 	lastValidHash, err = s.cfg.ExecutionEngineCaller.NewPayload
-	//			(ctx, payload, versionedHashes, &pr)
-	// } else {
-	// 	lastValidHash, err = s.cfg.ExecutionEngineCaller.NewPayload(ctx, payload,
-	// []common.Hash{}, &common.Hash{} /*empty version hashes and root before Deneb*/)
-	// }
-
-	lastValidHash, err := s.engine.NewPayload(ctx, preStateHeader,
-		[]common.Hash{}, &common.Hash{} /* TODO: empty version hashes and root before Deneb*/)
-	return lastValidHash != nil, err
+	return s.notifyNewPayload(ctx, payload)
 }
 
 // ProcessLogs processes logs for the given block number.
 func (s *Service) ProcessLogs(ctx context.Context, blkNum uint64) error {
 	return s.logProcessor.ProcessFinalizedETH1Block(ctx, new(big.Int).SetUint64(blkNum))
-=======
-	return s.notifyNewPayload(ctx, payload)
->>>>>>> a60990af
 }