--- conflicted
+++ resolved
@@ -44,15 +44,9 @@
 	service.BaseService
 	// engine gives the notifier access to the engine api of the execution
 	// client.
-<<<<<<< HEAD
-	engine engine.Caller
+	engine engineclient.Caller
 	// logFactory is the factory for creating objects from Ethereum logs.
 	logFactory LogFactory
-=======
-	engine engineclient.Caller
-	// lp is the processor for logs.
-	lp LogProcessor
->>>>>>> cd944012
 }
 
 // Start spawns any goroutines required by the service.
