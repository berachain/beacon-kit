// SPDX-License-Identifier: MIT
//
// Copyright (c) 2024 Berachain Foundation
//
// Permission is hereby granted, free of charge, to any person
// obtaining a copy of this software and associated documentation
// files (the "Software"), to deal in the Software without
// restriction, including without limitation the rights to use,
// copy, modify, merge, publish, distribute, sublicense, and/or sell
// copies of the Software, and to permit persons to whom the
// Software is furnished to do so, subject to the following
// conditions:
//
// The above copyright notice and this permission notice shall be
// included in all copies or substantial portions of the Software.
//
// THE SOFTWARE IS PROVIDED "AS IS", WITHOUT WARRANTY OF ANY KIND,
// EXPRESS OR IMPLIED, INCLUDING BUT NOT LIMITED TO THE WARRANTIES
// OF MERCHANTABILITY, FITNESS FOR A PARTICULAR PURPOSE AND
// NONINFRINGEMENT. IN NO EVENT SHALL THE AUTHORS OR COPYRIGHT
// HOLDERS BE LIABLE FOR ANY CLAIM, DAMAGES OR OTHER LIABILITY,
// WHETHER IN AN ACTION OF CONTRACT, TORT OR OTHERWISE, ARISING
// FROM, OUT OF OR IN CONNECTION WITH THE SOFTWARE OR THE USE OR
// OTHER DEALINGS IN THE SOFTWARE.

package execution

import (
	"context"
	"math/big"
	"reflect"

	"cosmossdk.io/errors"
	"github.com/ethereum/go-ethereum/rpc"
	"github.com/itsdevbear/bolaris/engine"
	"github.com/itsdevbear/bolaris/runtime/service"
	"github.com/itsdevbear/bolaris/types/consensus/primitives"
	enginetypes "github.com/itsdevbear/bolaris/types/engine"
	enginev1 "github.com/itsdevbear/bolaris/types/engine/v1"
)

// Service is responsible for delivering beacon chain notifications to
// the execution client and processing logs received from the execution client.
type Service struct {
	service.BaseService
	// engine gives the notifier access to the engine api of the execution
	// client.
	engine engine.Caller
	// logFactory is the factory for creating objects from Ethereum logs.
	logFactory LogFactory
}

// Start spawns any goroutines required by the service.
func (s *Service) Start(ctx context.Context) {
	s.engine.Start(ctx)
}

// Status returns error if the service is not considered healthy.
func (s *Service) Status() error {
	if !s.engine.IsConnected() {
		return ErrExecutionClientDisconnected
	}
	return nil
}

// NotifyForkchoiceUpdate notifies the execution client of a forkchoice update.
// TODO: handle the bools better i.e attrs, retry, async.
func (s *Service) NotifyForkchoiceUpdate(
	ctx context.Context, fcuConfig *FCUConfig,
) (*enginev1.PayloadIDBytes, error) {
	var (
		err       error
		payloadID *enginev1.PayloadIDBytes
	)
	// Push the forkchoice request to the forkchoice dispatcher, we want to
	// block until
	if e := s.GCD().GetQueue(forkchoiceDispatchQueue).Sync(func() {
		payloadID, err = s.notifyForkchoiceUpdate(ctx, fcuConfig)
	}); e != nil {
		return nil, e
	}

	return payloadID, err
}

// GetPayload returns the payload and blobs bundle for the given slot.
func (s *Service) GetPayload(
	ctx context.Context, payloadID primitives.PayloadID, slot primitives.Slot,
) (enginetypes.ExecutionPayload, *enginev1.BlobsBundle, bool, error) {
	return s.engine.GetPayload(ctx, payloadID, slot)
}

// NotifyNewPayload notifies the execution client of a new payload.
// It returns true if the EL has returned VALID for the block.
func (s *Service) NotifyNewPayload(
	ctx context.Context,
	payload enginetypes.ExecutionPayload,
	slot primitives.Slot,
) (bool, error) {
	return s.notifyNewPayload(ctx, payload, slot)
}

<<<<<<< HEAD
// GetLogsInFinalizedETH1Block gets logs in the finalized block
// received from the execution client and converts those logs
// into appropriate objects that can be consumed by other services.
func (s *Service) GetLogsInFinalizedETH1Block(
	ctx context.Context,
	blkNum uint64,
) ([]reflect.Value, error) {
	// Get the block from the eth1 client and
	// check if the block is safe to process.
	// TODO: Do we want to come up with a heuristic around
	// when we check the execution client,
	// vs when we check the forkchoice store.
	finalBlock, err := s.engine.BlockByNumber(ctx, big.NewInt(int64(rpc.FinalizedBlockNumber)))
	if err != nil {
		return nil, err
	}

	// Ensure we don't start processing the logs of a block that is ahead of the safe block.
	if finalBlock.Number().Uint64() < blkNum {
		return nil, errors.Wrapf(
			ErrProcessingUnfinalizedBlock,
			"safe block %d is behind block %d", finalBlock.Number(), blkNum,
		)
	}

	// Gather all the logs corresponding to the handlers from this block.
	registeredAddrs := s.logFactory.GetRegisteredAddresses()
	logsInBlock, err := s.engine.GetLogs(ctx, blkNum, blkNum, registeredAddrs)
	if err != nil {
		return nil, err
	}

	// Unmarshal the logs into objects.
	vals := make([]reflect.Value, 0, len(logsInBlock))
	for i, log := range logsInBlock {
		// Skip logs that are not from the block we are processing
		// This should never happen, but defensively check anyway.
		if log.BlockNumber != blkNum {
			continue
		}

		// Skip logs that are not registered with the factory.
		// They may be from unregistered contracts (defensive check)
		// or emitted from unregisted events in the registered contracts.
		if !s.logFactory.IsRegisteredLog(&logsInBlock[i]) {
			continue
		}

		var val reflect.Value
		val, err = s.logFactory.UnmarshalEthLog(&logsInBlock[i])
		if err != nil {
			return nil, errors.Wrap(err, "could not unmarshal log")
		}
		vals = append(vals, val)
	}
	return vals, nil
=======
// ProcessFinalizedLogs processes logs from the execution client for a finalized
// block.
func (s *Service) ProcessFinalizedLogs(
	ctx context.Context,
	blkNum uint64,
) error {
	return s.lp.ProcessFinalizedETH1Block(ctx, new(big.Int).SetUint64(blkNum))
>>>>>>> 7887226e
}<|MERGE_RESOLUTION|>--- conflicted
+++ resolved
@@ -100,7 +100,6 @@
 	return s.notifyNewPayload(ctx, payload, slot)
 }
 
-<<<<<<< HEAD
 // GetLogsInFinalizedETH1Block gets logs in the finalized block
 // received from the execution client and converts those logs
 // into appropriate objects that can be consumed by other services.
@@ -113,12 +112,15 @@
 	// TODO: Do we want to come up with a heuristic around
 	// when we check the execution client,
 	// vs when we check the forkchoice store.
-	finalBlock, err := s.engine.BlockByNumber(ctx, big.NewInt(int64(rpc.FinalizedBlockNumber)))
+	finalBlock, err := s.engine.BlockByNumber(
+		ctx, big.NewInt(int64(rpc.FinalizedBlockNumber)),
+	)
 	if err != nil {
 		return nil, err
 	}
 
-	// Ensure we don't start processing the logs of a block that is ahead of the safe block.
+	// Ensure we don't start processing the logs
+	// of a block that is ahead of the safe block.
 	if finalBlock.Number().Uint64() < blkNum {
 		return nil, errors.Wrapf(
 			ErrProcessingUnfinalizedBlock,
@@ -157,13 +159,4 @@
 		vals = append(vals, val)
 	}
 	return vals, nil
-=======
-// ProcessFinalizedLogs processes logs from the execution client for a finalized
-// block.
-func (s *Service) ProcessFinalizedLogs(
-	ctx context.Context,
-	blkNum uint64,
-) error {
-	return s.lp.ProcessFinalizedETH1Block(ctx, new(big.Int).SetUint64(blkNum))
->>>>>>> 7887226e
 }