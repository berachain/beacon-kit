--- conflicted
+++ resolved
@@ -76,7 +76,11 @@
 		require.NoError(t, err)
 		require.Equal(t, deposit, latestDeposit)
 		require.Equal(t, deposit.GetAmount(), latestDeposit.GetAmount())
-		require.Equal(t, deposit.GetValidatorPubkey(), latestDeposit.GetValidatorPubkey())
+		require.Equal(
+			t,
+			deposit.GetValidatorPubkey(),
+			latestDeposit.GetValidatorPubkey(),
+		)
 		require.Equal(t,
 			deposit.GetWithdrawalCredentials(),
 			latestDeposit.GetWithdrawalCredentials())
@@ -103,13 +107,12 @@
 	// withdrawalEvent := events[withdrawalEventName]
 
 	f.Add(uint64(100), []byte("pubkey"), uint64(1))
-<<<<<<< HEAD
 	f.Fuzz(
 		func(t *testing.T, nDeposits uint64, seekPubKey []byte, initAmount uint64) {
 			var (
 				deposit       *consensusv1.Deposit
 				latestDeposit *consensusv1.Deposit
-				log           coretypes.Log
+				log           *coretypes.Log
 				// We don't fuzz withdrawalCredentials because it's a fixed
 				// length
 				// that prevents us from generating a variety of inputs.
@@ -128,11 +131,11 @@
 					withdrawalCredentials,
 				)
 				require.Equal(t, initAmount+i, deposit.GetAmount())
-				require.Equal(t, pubKey, deposit.GetPubkey())
+				require.Equal(t, pubKey, deposit.GetValidatorPubkey())
 
 				log, err = mocks.NewLogFromDeposit(depositEvent, deposit)
 				require.NoError(t, err)
-				err = callbackHandler.HandleLog(ctx, &log)
+				err = callbackHandler.HandleLog(ctx, log)
 				require.NoError(t, err)
 
 				latestDeposit, err = stakingService.MostRecentDeposit()
@@ -142,34 +145,6 @@
 				require.Equal(t, int(i+1), stakingService.NumPendingDeposits())
 			}
 			err = stakingService.ApplyDeposits(ctx)
-=======
-	f.Fuzz(func(t *testing.T, nDeposits uint64, seekPubKey []byte, initAmount uint64) {
-		var (
-			deposit       *consensusv1.Deposit
-			latestDeposit *consensusv1.Deposit
-			log           *coretypes.Log
-			// We don't fuzz withdrawalCredentials because it's a fixed length
-			// that prevents us from generating a variety of inputs.
-			withdrawalCredentials = []byte("12345678901234567890")
-		)
-
-		for i := uint64(0); i < nDeposits; i++ {
-			i := i
-			// Deposit
-			var pubKey []byte
-			pubKey = append(pubKey, seekPubKey...)
-			pubKey = append(pubKey, []byte(strconv.Itoa(int(i)))...)
-			deposit = consensus.NewDeposit(pubKey, initAmount+i, withdrawalCredentials)
-			require.Equal(t, initAmount+i, deposit.GetAmount())
-			require.Equal(t, pubKey, deposit.GetValidatorPubkey())
-
-			log, err = mocks.NewLogFromDeposit(depositEvent, deposit)
-			require.NoError(t, err)
-			err = callbackHandler.HandleLog(ctx, log)
-			require.NoError(t, err)
-
-			latestDeposit, err = stakingService.MostRecentDeposit()
->>>>>>> f14b8023
 			require.NoError(t, err)
 		},
 	)
