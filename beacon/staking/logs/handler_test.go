--- conflicted
+++ resolved
@@ -54,7 +54,6 @@
 	withdrawalEventName := "Withdrawal"
 	withdrawalEvent := events[withdrawalEventName]
 
-<<<<<<< HEAD
 	t.Run(
 		"should add correct deposits and withdrawals into staking service",
 		func(t *testing.T) {
@@ -63,18 +62,8 @@
 				latestDeposit    *consensusv1.Deposit
 				withdrawal       *enginev1.Withdrawal
 				latestWithdrawal *enginev1.Withdrawal
-				log              coretypes.Log
+				log              *coretypes.Log
 			)
-=======
-	t.Run("should add correct deposits and withdrawals into staking service", func(t *testing.T) {
-		var (
-			deposit          *consensusv1.Deposit
-			latestDeposit    *consensusv1.Deposit
-			withdrawal       *enginev1.Withdrawal
-			latestWithdrawal *enginev1.Withdrawal
-			log              *coretypes.Log
-		)
->>>>>>> f14b8023
 
 			deposit = consensus.NewDeposit(
 				[]byte("pubkey"),
@@ -84,13 +73,8 @@
 			log, err = mocks.NewLogFromDeposit(depositEvent, deposit)
 			require.NoError(t, err)
 
-<<<<<<< HEAD
-			err = callbackHandler.HandleLog(ctx, &log)
+			err = callbackHandler.HandleLog(ctx, log)
 			require.NoError(t, err)
-=======
-		err = callbackHandler.HandleLog(ctx, log)
-		require.NoError(t, err)
->>>>>>> f14b8023
 
 			latestDeposit, err = stakingService.MostRecentDeposit()
 			require.NoError(t, err)
@@ -103,13 +87,8 @@
 			log, err = mocks.NewLogFromWithdrawal(withdrawalEvent, withdrawal)
 			require.NoError(t, err)
 
-<<<<<<< HEAD
-			err = callbackHandler.HandleLog(ctx, &log)
+			err = callbackHandler.HandleLog(ctx, log)
 			require.NoError(t, err)
-=======
-		err = callbackHandler.HandleLog(ctx, log)
-		require.NoError(t, err)
->>>>>>> f14b8023
 
 			latestWithdrawal, err = stakingService.MostRecentWithdrawal()
 			require.NoError(t, err)
