// SPDX-License-Identifier: MIT
//
// Copyright (c) 2024 Berachain Foundation
//
// Permission is hereby granted, free of charge, to any person
// obtaining a copy of this software and associated documentation
// files (the "Software"), to deal in the Software without
// restriction, including without limitation the rights to use,
// copy, modify, merge, publish, distribute, sublicense, and/or sell
// copies of the Software, and to permit persons to whom the
// Software is furnished to do so, subject to the following
// conditions:
//
// The above copyright notice and this permission notice shall be
// included in all copies or substantial portions of the Software.
//
// THE SOFTWARE IS PROVIDED "AS IS", WITHOUT WARRANTY OF ANY KIND,
// EXPRESS OR IMPLIED, INCLUDING BUT NOT LIMITED TO THE WARRANTIES
// OF MERCHANTABILITY, FITNESS FOR A PARTICULAR PURPOSE AND
// NONINFRINGEMENT. IN NO EVENT SHALL THE AUTHORS OR COPYRIGHT
// HOLDERS BE LIABLE FOR ANY CLAIM, DAMAGES OR OTHER LIABILITY,
// WHETHER IN AN ACTION OF CONTRACT, TORT OR OTHERWISE, ARISING
// FROM, OUT OF OR IN CONNECTION WITH THE SOFTWARE OR THE USE OR
// OTHER DEALINGS IN THE SOFTWARE.

package mocks

import (
	"errors"

	ethtypes "github.com/ethereum/go-ethereum/core/types"
	beacontypes "github.com/itsdevbear/bolaris/beacon/core/types"
	"github.com/itsdevbear/bolaris/beacon/staking/logs"
	"github.com/itsdevbear/bolaris/contracts/abi"
	"github.com/itsdevbear/bolaris/primitives"
)

// CreateDepositLogs creates mock deposit logs.
func CreateDepositLogs(
	numDepositLogs int,
	factor int,
	contractAddress primitives.ExecutionAddress,
	blkNum uint64,
) ([]ethtypes.Log, error) {
	if numDepositLogs <= 0 || factor <= 0 {
		return nil, errors.New("invalid input")
	}

	depositContractAbi, err := abi.BeaconDepositContractMetaData.GetAbi()
	if err != nil {
		return nil, err
	} else if stakingAbi == nil {
		return nil, errors.New("abi not found")
	}

	// Create deposit logs.
	numLogs := factor*(numDepositLogs-1) + 1

	mockLogs := make([]ethtypes.Log, 0, numLogs)
	for i := 0; i < numLogs; i++ {
		deposit := beacontypes.NewDeposit(
			[]byte("pubkey"),
			[]byte("12345678901234567890123456789012"),
			//#nosec:G701 // no overflow
			uint64(i),
			[]byte("signature"),
		)
		var log *ethtypes.Log
		events := stakingAbi.Events
		if events == nil {
			return nil, errors.New("events not found")
		}
		log, err = NewLogFromDeposit(
<<<<<<< HEAD
			depositContractAbi.Events[logs.DepositName],
=======
			events[logs.DepositName],
>>>>>>> e261fdfc
			deposit,
		)
		if err != nil {
			return nil, err
		}

		log.BlockNumber = blkNum
		log.BlockHash = [32]byte{byte(blkNum)}
		if i%factor == 0 {
			log.Address = contractAddress
		}

		mockLogs = append(mockLogs, *log)
	}
	return mockLogs, nil
}<|MERGE_RESOLUTION|>--- conflicted
+++ resolved
@@ -49,7 +49,7 @@
 	depositContractAbi, err := abi.BeaconDepositContractMetaData.GetAbi()
 	if err != nil {
 		return nil, err
-	} else if stakingAbi == nil {
+	} else if depositContractAbi == nil {
 		return nil, errors.New("abi not found")
 	}
 
@@ -66,16 +66,12 @@
 			[]byte("signature"),
 		)
 		var log *ethtypes.Log
-		events := stakingAbi.Events
+		events := depositContractAbi.Events
 		if events == nil {
 			return nil, errors.New("events not found")
 		}
 		log, err = NewLogFromDeposit(
-<<<<<<< HEAD
-			depositContractAbi.Events[logs.DepositName],
-=======
 			events[logs.DepositName],
->>>>>>> e261fdfc
 			deposit,
 		)
 		if err != nil {
