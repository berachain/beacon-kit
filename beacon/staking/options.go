// SPDX-License-Identifier: MIT
//
// Copyright (c) 2024 Berachain Foundation
//
// Permission is hereby granted, free of charge, to any person
// obtaining a copy of this software and associated documentation
// files (the "Software"), to deal in the Software without
// restriction, including without limitation the rights to use,
// copy, modify, merge, publish, distribute, sublicense, and/or sell
// copies of the Software, and to permit persons to whom the
// Software is furnished to do so, subject to the following
// conditions:
//
// The above copyright notice and this permission notice shall be
// included in all copies or substantial portions of the Software.
//
// THE SOFTWARE IS PROVIDED "AS IS", WITHOUT WARRANTY OF ANY KIND,
// EXPRESS OR IMPLIED, INCLUDING BUT NOT LIMITED TO THE WARRANTIES
// OF MERCHANTABILITY, FITNESS FOR A PARTICULAR PURPOSE AND
// NONINFRINGEMENT. IN NO EVENT SHALL THE AUTHORS OR COPYRIGHT
// HOLDERS BE LIABLE FOR ANY CLAIM, DAMAGES OR OTHER LIABILITY,
// WHETHER IN AN ACTION OF CONTRACT, TORT OR OTHERWISE, ARISING
// FROM, OUT OF OR IN CONNECTION WITH THE SOFTWARE OR THE USE OR
// OTHER DEALINGS IN THE SOFTWARE.

package staking

import (
	"github.com/berachain/beacon-kit/lib/abi"
	"github.com/berachain/beacon-kit/runtime/service"
)

// WithBaseService sets the BaseService for the Service.
func WithBaseService(
	base service.BaseService,
) service.Option[Service] {
	return func(s *Service) error {
		s.BaseService = base
		return nil
	}
}

// WithDepositABI returns an Option that sets the deposit
// contract's ABI for the Service.
func WithDepositABI(
	abi *abi.WrappedABI,
) service.Option[Service] {
	return func(s *Service) error {
		s.abi = abi
		return nil
	}
}

// WithValsetUpdater returns an Option that sets
// the ValsetUpdater for the Service.
func WithValsetUpdater(
<<<<<<< HEAD
	vcp ValsetUpdater,
=======
	vsu ValsetUpdater,
>>>>>>> 2c8302ce
) service.Option[Service] {
	return func(s *Service) error {
		s.vsu = vsu
		return nil
	}
}<|MERGE_RESOLUTION|>--- conflicted
+++ resolved
@@ -54,11 +54,7 @@
 // WithValsetUpdater returns an Option that sets
 // the ValsetUpdater for the Service.
 func WithValsetUpdater(
-<<<<<<< HEAD
-	vcp ValsetUpdater,
-=======
 	vsu ValsetUpdater,
->>>>>>> 2c8302ce
 ) service.Option[Service] {
 	return func(s *Service) error {
 		s.vsu = vsu
