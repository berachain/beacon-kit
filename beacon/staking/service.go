// SPDX-License-Identifier: MIT
//
// Copyright (c) 2024 Berachain Foundation
//
// Permission is hereby granted, free of charge, to any person
// obtaining a copy of this software and associated documentation
// files (the "Software"), to deal in the Software without
// restriction, including without limitation the rights to use,
// copy, modify, merge, publish, distribute, sublicense, and/or sell
// copies of the Software, and to permit persons to whom the
// Software is furnished to do so, subject to the following
// conditions:
//
// The above copyright notice and this permission notice shall be
// included in all copies or substantial portions of the Software.
//
// THE SOFTWARE IS PROVIDED "AS IS", WITHOUT WARRANTY OF ANY KIND,
// EXPRESS OR IMPLIED, INCLUDING BUT NOT LIMITED TO THE WARRANTIES
// OF MERCHANTABILITY, FITNESS FOR A PARTICULAR PURPOSE AND
// NONINFRINGEMENT. IN NO EVENT SHALL THE AUTHORS OR COPYRIGHT
// HOLDERS BE LIABLE FOR ANY CLAIM, DAMAGES OR OTHER LIABILITY,
// WHETHER IN AN ACTION OF CONTRACT, TORT OR OTHERWISE, ARISING
// FROM, OUT OF OR IN CONNECTION WITH THE SOFTWARE OR THE USE OR
// OTHER DEALINGS IN THE SOFTWARE.

package staking

import (
	"github.com/berachain/beacon-kit/lib/abi"
	"github.com/berachain/beacon-kit/runtime/service"
)

// Service represents the staking service.
type Service struct {
	// BaseService is the base service.
	service.BaseService

	// abi represents the configured deposit contract's
	// abi.
	abi *abi.WrappedABI

<<<<<<< HEAD
	// vcp is responsible for applying validator set changes.
	vcp ValsetUpdater
=======
	// vsu is responsible for applying validator set changes.
	vsu ValsetUpdater
>>>>>>> 2c8302ce
}<|MERGE_RESOLUTION|>--- conflicted
+++ resolved
@@ -39,11 +39,6 @@
 	// abi.
 	abi *abi.WrappedABI
 
-<<<<<<< HEAD
-	// vcp is responsible for applying validator set changes.
-	vcp ValsetUpdater
-=======
 	// vsu is responsible for applying validator set changes.
 	vsu ValsetUpdater
->>>>>>> 2c8302ce
 }