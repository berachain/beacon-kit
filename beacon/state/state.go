--- conflicted
+++ resolved
@@ -58,12 +58,7 @@
 
 	// TODO: fill these in as we develop impl
 
-<<<<<<< HEAD
-	ReadWriteDeposits
-	WriteOnlyDeposits
-=======
 	ReadWriteDepositQueue
->>>>>>> a9c4f082
 
 	// ReadOnlyRandao
 	// WriteOnlyRandao
@@ -106,20 +101,10 @@
 	GetFinalizedEth1BlockHash() common.Hash
 }
 
-<<<<<<< HEAD
-// ReadWriteDeposits defines a struct which has read and write access to deposit methods.
-type ReadWriteDeposits interface {
-	PopDeposits(n uint64) ([]*consensusv1.Deposit, error)
-}
-
-type WriteOnlyDeposits interface {
-	StoreDeposits([]*consensusv1.Deposit) error
-=======
 // ReadWriteDepositQueue defines a struct which has read and write access to deposit queue.
 type ReadWriteDepositQueue interface {
 	EnqueueDeposits([]*consensusv1.Deposit) error
 	DequeueDeposits(n uint64) ([]*consensusv1.Deposit, error)
->>>>>>> a9c4f082
 }
 
 // ReadOnlyWithdrawals defines a struct which only has read access to withdrawal methods.
