// SPDX-License-Identifier: MIT
//
// Copyright (c) 2024 Berachain Foundation
//
// Permission is hereby granted, free of charge, to any person
// obtaining a copy of this software and associated documentation
// files (the "Software"), to deal in the Software without
// restriction, including without limitation the rights to use,
// copy, modify, merge, publish, distribute, sublicense, and/or sell
// copies of the Software, and to permit persons to whom the
// Software is furnished to do so, subject to the following
// conditions:
//
// The above copyright notice and this permission notice shall be
// included in all copies or substantial portions of the Software.
//
// THE SOFTWARE IS PROVIDED "AS IS", WITHOUT WARRANTY OF ANY KIND,
// EXPRESS OR IMPLIED, INCLUDING BUT NOT LIMITED TO THE WARRANTIES
// OF MERCHANTABILITY, FITNESS FOR A PARTICULAR PURPOSE AND
// NONINFRINGEMENT. IN NO EVENT SHALL THE AUTHORS OR COPYRIGHT
// HOLDERS BE LIABLE FOR ANY CLAIM, DAMAGES OR OTHER LIABILITY,
// WHETHER IN AN ACTION OF CONTRACT, TORT OR OTHERWISE, ARISING
// FROM, OUT OF OR IN CONNECTION WITH THE SOFTWARE OR THE USE OR
// OTHER DEALINGS IN THE SOFTWARE.

package sync

import (
	"context"

	"github.com/cometbft/cometbft/rpc/client"
)

// CheckELSync checks if the execution layer is syncing.
func (s *Service) CheckCLSync(ctx context.Context) {
	// Call the CometBFT Client to get the sync progress.
	resultStatus, err := s.clientCtx.Client.Status(ctx)
	s.isSyncedCond.L.Lock()
	defer s.isSyncedCond.L.Unlock()
	if err != nil {
		s.isCLSynced = false
		return
	}

	// If we are not catchup, then say we are synced.
	s.isCLSynced = !resultStatus.SyncInfo.CatchingUp

	// Add a log if syncing.
	if !s.isCLSynced {
		s.Logger().Warn(
			"beacon client is attemping to sync.... ",
			"current_beacon", resultStatus.SyncInfo.LatestBlockHeight,
			"highest_beacon", resultStatus.SyncInfo.CatchingUp,
			"starting_beacon", resultStatus.SyncInfo.EarliestBlockHeight,
		)
<<<<<<< HEAD
		s.isCLSynced = false
		return
=======
>>>>>>> 5fd1f96e
	}
}

// CheckELSync checks if the execution layer is syncing.
func (s *Service) CheckELSync(ctx context.Context) {
	// Call the ethClient to get the sync progress
	progress, err := s.engineClient.SyncProgress(ctx)
	s.isSyncedCond.L.Lock()
	defer s.isSyncedCond.L.Unlock()
	if err != nil {
		s.isELSynced = false
		return
	}

	// If progress == nil, then we say the execution client is synced.
	s.isELSynced = progress == nil

	// Add a log if syncing.
	if !s.isELSynced {
		s.Logger().Warn(
			"execution client is attemping to sync.... ",
			"current_eth1", progress.CurrentBlock,
			"highest_eth1", progress.HighestBlock,
			"starting_eth1", progress.StartingBlock,
		)
<<<<<<< HEAD
		s.isELSynced = false
		return
=======
>>>>>>> 5fd1f96e
	}
}

// UpdateNumCLPeers updates the number of peers connected at the consensus
// layer.
func (s *Service) UpdateNumCLPeers(ctx context.Context) {
	// Call the CometBFT Client to get the sync progress.
	netInfo, err := s.clientCtx.Client.(client.NetworkClient).NetInfo(ctx)
	if err != nil {
		s.clNumPeers = 0
		return
	}

	//#nosec:G701 // if our number of peers overflows a int64
	// we have bigger problems.
	s.clNumPeers = uint64(netInfo.NPeers)
}

// UpdateNumELPeers updates the number of peers connected at the execution
// layer.
func (s *Service) UpdateNumELPeers(ctx context.Context) {
	// Call the ethClient to get the sync progress
	numPeers, err := s.engineClient.PeerCount(ctx)
	if err != nil {
		s.elNumPeers = 0
		return
	}
	s.elNumPeers = numPeers
}<|MERGE_RESOLUTION|>--- conflicted
+++ resolved
@@ -53,11 +53,6 @@
 			"highest_beacon", resultStatus.SyncInfo.CatchingUp,
 			"starting_beacon", resultStatus.SyncInfo.EarliestBlockHeight,
 		)
-<<<<<<< HEAD
-		s.isCLSynced = false
-		return
-=======
->>>>>>> 5fd1f96e
 	}
 }
 
@@ -83,11 +78,6 @@
 			"highest_eth1", progress.HighestBlock,
 			"starting_eth1", progress.StartingBlock,
 		)
-<<<<<<< HEAD
-		s.isELSynced = false
-		return
-=======
->>>>>>> 5fd1f96e
 	}
 }
 
