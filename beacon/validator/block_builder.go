// SPDX-License-Identifier: BUSL-1.1
//
// Copyright (C) 2024, Berachain Foundation. All rights reserved.
// Use of this software is governed by the Business Source License included
// in the LICENSE file of this repository and at www.mariadb.com/bsl11.
//
// ANY USE OF THE LICENSED WORK IN VIOLATION OF THIS LICENSE WILL AUTOMATICALLY
// TERMINATE YOUR RIGHTS UNDER THIS LICENSE FOR THE CURRENT AND ALL OTHER
// VERSIONS OF THE LICENSED WORK.
//
// THIS LICENSE DOES NOT GRANT YOU ANY RIGHT IN ANY TRADEMARK OR LOGO OF
// LICENSOR OR ITS AFFILIATES (PROVIDED THAT YOU MAY USE A TRADEMARK OR LOGO OF
// LICENSOR AS EXPRESSLY REQUIRED BY THIS LICENSE).
//
// TO THE EXTENT PERMITTED BY APPLICABLE LAW, THE LICENSED WORK IS PROVIDED ON
// AN “AS IS” BASIS. LICENSOR HEREBY DISCLAIMS ALL WARRANTIES AND CONDITIONS,
// EXPRESS OR IMPLIED, INCLUDING (WITHOUT LIMITATION) WARRANTIES OF
// MERCHANTABILITY, FITNESS FOR A PARTICULAR PURPOSE, NON-INFRINGEMENT, AND
// TITLE.

package validator

import (
	"context"
	"fmt"
	"time"

	payloadtime "github.com/berachain/beacon-kit/beacon/payload-time"
	"github.com/berachain/beacon-kit/config/spec"
	ctypes "github.com/berachain/beacon-kit/consensus-types/types"
	"github.com/berachain/beacon-kit/consensus/types"
	engineprimitives "github.com/berachain/beacon-kit/engine-primitives/engine-primitives"
	"github.com/berachain/beacon-kit/primitives/bytes"
	"github.com/berachain/beacon-kit/primitives/common"
	"github.com/berachain/beacon-kit/primitives/crypto"
	"github.com/berachain/beacon-kit/primitives/math"
	"github.com/berachain/beacon-kit/primitives/transition"
	"github.com/berachain/beacon-kit/primitives/version"
)

// BuildBlockAndSidecars builds a new beacon block.
func (s *Service[
	AttestationDataT, BeaconBlockT, _, _, _, BlobSidecarsT,
<<<<<<< HEAD
	_, _, _, _, _, ForkDataT, SlashingInfoT, SlotDataT,
=======
	_, _, _, _, _, SlashingInfoT, SlotDataT,
>>>>>>> e7c223a3
]) BuildBlockAndSidecars(
	ctx context.Context,
	slotData types.SlotData[ctypes.AttestationData, ctypes.SlashingInfo],
) ([]byte, []byte, error) {
	var (
		blk      BeaconBlockT
		sidecars BlobSidecarsT
		forkData ForkDataT
	)

	startTime := time.Now()
	defer s.metrics.measureRequestBlockForProposalTime(startTime)

	// The goal here is to acquire a payload whose parent is the previously
	// finalized block, such that, if this payload is accepted, it will be
	// the next finalized block in the chain. A byproduct of this design
	// is that we get the nice property of lazily propagating the finalized
	// and safe block hashes to the execution client.
	st := s.sb.StateFromContext(ctx)

	// Prepare the state such that it is ready to build a block for
	// the requested slot
	if _, err := s.stateProcessor.ProcessSlots(
		st,
		slotData.GetSlot(),
	); err != nil {
		return nil, nil, err
	}

	// Build forkdata used for the signing root of the reveal and the sidecars
	forkData, err := s.buildForkData(st, slotData.GetSlot())
	if err != nil {
		return nil, nil, err
	}

	// Build the reveal for the current slot.
	// TODO: We can optimize to pre-compute this in parallel?
	reveal, err := s.buildRandaoReveal(forkData, slotData.GetSlot())
	if err != nil {
		return nil, nil, err
	}

	// Create a new empty block from the current state.
	blk, err = s.getEmptyBeaconBlockForSlot(st, slotData.GetSlot())
	if err != nil {
		return nil, nil, err
	}

	// Get the payload for the block.
	envelope, err := s.retrieveExecutionPayload(ctx, st, blk, slotData)
	if err != nil {
		return nil, nil, err
	}
	if envelope == nil {
		return nil, nil, ErrNilPayload
	}

	// We have to assemble the block body prior to producing the sidecars
	// since we need to generate the inclusion proofs.
	if err = s.buildBlockBody(
		ctx, st, blk, reveal, envelope, slotData,
	); err != nil {
		return nil, nil, err
	}

	// Compute the state root for the block.
	if err = s.computeAndSetStateRoot(
		ctx,
		slotData.GetProposerAddress(),
		slotData.GetConsensusTime(),
		st,
		blk,
	); err != nil {
		return nil, nil, err
	}

	// Produce blob sidecars with new StateRoot
	sidecars, err = s.blobFactory.BuildSidecars(
		blk,
		envelope.GetBlobsBundle(),
		s.signer,
		forkData,
	)
	if err != nil {
		return nil, nil, err
	}

	s.logger.Info(
		"Beacon block successfully built",
		"slot", slotData.GetSlot().Base10(),
		"state_root", blk.GetStateRoot(),
		"duration", time.Since(startTime).String(),
	)

	blkBytes, bbErr := blk.MarshalSSZ()
	if bbErr != nil {
		return nil, nil, bbErr
	}
	sidecarsBytes, scErr := sidecars.MarshalSSZ()
	if scErr != nil {
		return nil, nil, scErr
	}

	return blkBytes, sidecarsBytes, nil
}

// getEmptyBeaconBlockForSlot creates a new empty block.
func (s *Service[
	_, BeaconBlockT, _, BeaconStateT, _, _, _, _, _, _, _, _, _,
]) getEmptyBeaconBlockForSlot(
	st BeaconStateT, requestedSlot math.Slot,
) (BeaconBlockT, error) {
	var blk BeaconBlockT
	// Create a new block.
	parentBlockRoot, err := st.GetBlockRootAtIndex(
		(requestedSlot.Unwrap() - 1) % s.chainSpec.SlotsPerHistoricalRoot(),
	)

	if err != nil {
		return blk, err
	}

	// Get the proposer index for the slot.
	proposerIndex, err := st.ValidatorIndexByPubkey(
		s.signer.PublicKey(),
	)
	if err != nil {
		return blk, err
	}

	return blk.NewWithVersion(
		requestedSlot,
		proposerIndex,
		parentBlockRoot,
		s.chainSpec.ActiveForkVersionForSlot(requestedSlot),
	)
}

func (s *Service[
<<<<<<< HEAD
	_, _, _, BeaconStateT, _, _, _, _, _, _, _, ForkDataT, _, _,
]) buildForkData(
=======
	_, _, _, BeaconStateT, _, _, _, _, _, _, ForkDataT, _, _,
]) buildRandaoReveal(
>>>>>>> e7c223a3
	st BeaconStateT,
	slot math.Slot,
) (ForkDataT, error) {
	var (
		forkData ForkDataT
		epoch    = s.chainSpec.SlotToEpoch(slot)
	)

	genesisValidatorsRoot, err := st.GetGenesisValidatorsRoot()
	if err != nil {
		return forkData, err
	}

	return forkData.New(
		version.FromUint32[common.Version](
			s.chainSpec.ActiveForkVersionForEpoch(epoch),
		),
		genesisValidatorsRoot,
	), nil
}

// buildRandaoReveal builds a randao reveal for the given slot.
func (s *Service[
	_, _, _, BeaconStateT, _, _, _, _, _, _, _, ForkDataT, _, _,
]) buildRandaoReveal(
	forkData ForkDataT,
	slot math.Slot,
) (crypto.BLSSignature, error) {
	var epoch = s.chainSpec.SlotToEpoch(slot)
	signingRoot := forkData.ComputeRandaoSigningRoot(
		s.chainSpec.DomainTypeRandao(),
		epoch,
	)
	return s.signer.Sign(signingRoot[:])
}

// retrieveExecutionPayload retrieves the execution payload for the block.
func (s *Service[
	AttestationDataT, BeaconBlockT, _, BeaconStateT, _, _, _, _,
	ExecutionPayloadT, ExecutionPayloadHeaderT, _, SlashingInfoT, SlotDataT,
]) retrieveExecutionPayload(
	ctx context.Context,
	st BeaconStateT,
	blk BeaconBlockT,
	slotData types.SlotData[ctypes.AttestationData, ctypes.SlashingInfo],
) (engineprimitives.BuiltExecutionPayloadEnv[ExecutionPayloadT], error) {
	//
	// TODO: Add external block builders to this flow.
	//
	// Get the payload for the block.
	envelope, err := s.localPayloadBuilder.
		RetrievePayload(
			ctx,
			blk.GetSlot(),
			blk.GetParentBlockRoot(),
		)
	if err == nil {
		return envelope, nil
	}

	// If we failed to retrieve the payload, request a synchronous payload.
	//
	// NOTE: The state here is properly configured by the
	// prepareStateForBuilding
	//
	// call that needs to be called before requesting the Payload.
	// TODO: We should decouple the PayloadBuilder from BeaconState to make
	// this less confusing.

	s.metrics.failedToRetrievePayload(
		blk.GetSlot(),
		err,
	)

	// The latest execution payload header will be from the previous block
	// during the block building phase.
	var lph ExecutionPayloadHeaderT
	lph, err = st.GetLatestExecutionPayloadHeader()
	if err != nil {
		return nil, err
	}

	return s.localPayloadBuilder.RequestPayloadSync(
		ctx,
		st,
		blk.GetSlot(),
		payloadtime.Next(
			slotData.GetConsensusTime(),
			lph.GetTimestamp(),
			false, // buildOptimistically
		).Unwrap(),
		blk.GetParentBlockRoot(),
		lph.GetBlockHash(),
		lph.GetParentHash(),
	)
}

// BuildBlockBody assembles the block body with necessary components.
func (s *Service[
	AttestationDataT, BeaconBlockT, _, BeaconStateT, _, _, _, _,
	ExecutionPayloadT, _, _, SlashingInfoT, SlotDataT,
]) buildBlockBody(
	_ context.Context,
	st BeaconStateT,
	blk BeaconBlockT,
	reveal crypto.BLSSignature,
	envelope engineprimitives.BuiltExecutionPayloadEnv[ExecutionPayloadT],
	slotData types.SlotData[ctypes.AttestationData, ctypes.SlashingInfo],
) error {
	// Assemble a new block with the payload.
	body := blk.GetBody()
	if body.IsNil() {
		return ErrNilBlkBody
	}

	// Set the reveal on the block body.
	body.SetRandaoReveal(reveal)

	// If we get returned a nil blobs bundle, we should return an error.
	blobsBundle := envelope.GetBlobsBundle()
	if blobsBundle == nil {
		return ErrNilBlobsBundle
	}

	// Set the KZG commitments on the block body.
	body.SetBlobKzgCommitments(blobsBundle.GetCommitments())

	// Dequeue deposits from the state.
	depositIndex, err := st.GetEth1DepositIndex()
	if err != nil {
		return ErrNilDepositIndexStart
	}

	// Bartio and Boonet pre Fork2 have deposit broken and undervalidated
	// Any other network should build deposits the right way
	if !(s.chainSpec.DepositEth1ChainID() == spec.BartioChainID ||
		(s.chainSpec.DepositEth1ChainID() == spec.BoonetEth1ChainID &&
			blk.GetSlot() < math.U64(spec.BoonetFork2Height))) {
		depositIndex++
	}
	deposits, err := s.sb.DepositStore().GetDepositsByIndex(
		depositIndex,
		s.chainSpec.MaxDepositsPerBlock(),
	)
	if err != nil {
		return err
	}

	// Set the deposits on the block body.
	s.logger.Info(
		"Building block body with local deposits",
		"start_index", depositIndex, "num_deposits", len(deposits),
	)
	body.SetDeposits(deposits)

	var eth1Data *ctypes.Eth1Data
	// TODO: assemble real eth1data.
	body.SetEth1Data(eth1Data.New(
		common.Root{},
		0,
		common.ExecutionHash{},
	))

	// Set the graffiti on the block body.
	sizedGraffiti := bytes.ExtendToSize([]byte(s.cfg.Graffiti), bytes.B32Size)
	graffiti, err := bytes.ToBytes32(sizedGraffiti)
	if err != nil {
		return fmt.Errorf("failed processing graffiti: %w", err)
	}
	body.SetGraffiti(graffiti)

	// Get the epoch to find the active fork version.
	epoch := s.chainSpec.SlotToEpoch(blk.GetSlot())
	activeForkVersion := s.chainSpec.ActiveForkVersionForEpoch(
		epoch,
	)
	if activeForkVersion >= version.DenebPlus {
		// Set the attestations on the block body.
		// TODO: Remove conversion once generics have been replaced with
		// concrete types.
		attestions := convertAttestationData[AttestationDataT](
			slotData.GetAttestationData(),
		)
		body.SetAttestations(attestions)

		// Set the slashing info on the block body.
		// TODO: Remove conversion once generics have been replaced with
		// concrete types.
		slashingInfo := slotData.GetSlashingInfo()
		body.SetSlashingInfo(convertSlashingInfo[SlashingInfoT](
			slashingInfo,
		))
	}

	body.SetExecutionPayload(envelope.GetExecutionPayload())
	return nil
}

// computeAndSetStateRoot computes the state root of an outgoing block
// and sets it in the block.
func (s *Service[
	_, BeaconBlockT, _, BeaconStateT, _, _, _, _, _, _, _, _, _,
]) computeAndSetStateRoot(
	ctx context.Context,
	proposerAddress []byte,
	consensusTime math.U64,
	st BeaconStateT,
	blk BeaconBlockT,
) error {
	stateRoot, err := s.computeStateRoot(
		ctx,
		proposerAddress,
		consensusTime,
		st,
		blk,
	)
	if err != nil {
		s.logger.Error(
			"failed to compute state root while building block ❗️ ",
			"slot", blk.GetSlot().Base10(),
			"error", err,
		)
		return err
	}
	blk.SetStateRoot(stateRoot)
	return nil
}

// computeStateRoot computes the state root of an outgoing block.
func (s *Service[
	_, BeaconBlockT, _, BeaconStateT, _, _, _, _, _, _, _, _, _,
]) computeStateRoot(
	ctx context.Context,
	proposerAddress []byte,
	consensusTime math.U64,
	st BeaconStateT,
	blk BeaconBlockT,
) (common.Root, error) {
	startTime := time.Now()
	defer s.metrics.measureStateRootComputationTime(startTime)
	if _, err := s.stateProcessor.Transition(
		// TODO: We should think about how having optimistic
		// engine enabled here would affect the proposer when
		// the payload in their block has come from a remote builder.
		&transition.Context{
			Context:                 ctx,
			OptimisticEngine:        true,
			SkipPayloadVerification: true,
			SkipValidateResult:      true,
			SkipValidateRandao:      true,
			ProposerAddress:         proposerAddress,
			ConsensusTime:           consensusTime,
		},
		st, blk,
	); err != nil {
		return common.Root{}, err
	}

	return st.HashTreeRoot(), nil
}

func convertAttestationData[
	AttestationDataT any,
](
	data []ctypes.AttestationData,
) []AttestationDataT {
	converted := make([]AttestationDataT, len(data))
	for i, d := range data {
		val, ok := any(d).(AttestationDataT)
		if !ok {
			panic(
				fmt.Sprintf(
					"failed to convert attestation data at index %d",
					i,
				),
			)
		}
		converted[i] = val
	}
	return converted
}

func convertSlashingInfo[
	SlashingInfoT any,
](
	data []ctypes.SlashingInfo,
) []SlashingInfoT {
	converted := make([]SlashingInfoT, len(data))
	for i, d := range data {
		val, ok := any(d).(SlashingInfoT)
		if !ok {
			panic(fmt.Sprintf("failed to convert slashing info at index %d", i))
		}
		converted[i] = val
	}
	return converted
}<|MERGE_RESOLUTION|>--- conflicted
+++ resolved
@@ -41,11 +41,7 @@
 // BuildBlockAndSidecars builds a new beacon block.
 func (s *Service[
 	AttestationDataT, BeaconBlockT, _, _, _, BlobSidecarsT,
-<<<<<<< HEAD
-	_, _, _, _, _, ForkDataT, SlashingInfoT, SlotDataT,
-=======
-	_, _, _, _, _, SlashingInfoT, SlotDataT,
->>>>>>> e7c223a3
+	_, _, _, _, ForkDataT, SlashingInfoT, SlotDataT,
 ]) BuildBlockAndSidecars(
 	ctx context.Context,
 	slotData types.SlotData[ctypes.AttestationData, ctypes.SlashingInfo],
@@ -185,13 +181,8 @@
 }
 
 func (s *Service[
-<<<<<<< HEAD
-	_, _, _, BeaconStateT, _, _, _, _, _, _, _, ForkDataT, _, _,
+	_, _, _, BeaconStateT, _, _, _, _, _, _, ForkDataT, _, _,
 ]) buildForkData(
-=======
-	_, _, _, BeaconStateT, _, _, _, _, _, _, ForkDataT, _, _,
-]) buildRandaoReveal(
->>>>>>> e7c223a3
 	st BeaconStateT,
 	slot math.Slot,
 ) (ForkDataT, error) {
@@ -215,7 +206,7 @@
 
 // buildRandaoReveal builds a randao reveal for the given slot.
 func (s *Service[
-	_, _, _, BeaconStateT, _, _, _, _, _, _, _, ForkDataT, _, _,
+	_, _, _, BeaconStateT, _, _, _, _, _, _, ForkDataT, _, _,
 ]) buildRandaoReveal(
 	forkData ForkDataT,
 	slot math.Slot,
