// SPDX-License-Identifier: BUSL-1.1
//
// Copyright (C) 2025, Berachain Foundation. All rights reserved.
// Use of this software is governed by the Business Source License included
// in the LICENSE file of this repository and at www.mariadb.com/bsl11.
//
// ANY USE OF THE LICENSED WORK IN VIOLATION OF THIS LICENSE WILL AUTOMATICALLY
// TERMINATE YOUR RIGHTS UNDER THIS LICENSE FOR THE CURRENT AND ALL OTHER
// VERSIONS OF THE LICENSED WORK.
//
// THIS LICENSE DOES NOT GRANT YOU ANY RIGHT IN ANY TRADEMARK OR LOGO OF
// LICENSOR OR ITS AFFILIATES (PROVIDED THAT YOU MAY USE A TRADEMARK OR LOGO OF
// LICENSOR AS EXPRESSLY REQUIRED BY THIS LICENSE).
//
// TO THE EXTENT PERMITTED BY APPLICABLE LAW, THE LICENSED WORK IS PROVIDED ON
// AN “AS IS” BASIS. LICENSOR HEREBY DISCLAIMS ALL WARRANTIES AND CONDITIONS,
// EXPRESS OR IMPLIED, INCLUDING (WITHOUT LIMITATION) WARRANTIES OF
// MERCHANTABILITY, FITNESS FOR A PARTICULAR PURPOSE, NON-INFRINGEMENT, AND
// TITLE.

package validator

import (
	"context"
	"fmt"
	"time"

	payloadtime "github.com/berachain/beacon-kit/beacon/payload-time"
	ctypes "github.com/berachain/beacon-kit/consensus-types/types"
	"github.com/berachain/beacon-kit/consensus/types"
	"github.com/berachain/beacon-kit/errors"
	"github.com/berachain/beacon-kit/payload/builder"
	"github.com/berachain/beacon-kit/primitives/bytes"
	"github.com/berachain/beacon-kit/primitives/common"
	"github.com/berachain/beacon-kit/primitives/constants"
	"github.com/berachain/beacon-kit/primitives/crypto"
	"github.com/berachain/beacon-kit/primitives/math"
	"github.com/berachain/beacon-kit/primitives/transition"
	"github.com/berachain/beacon-kit/primitives/version"
	statedb "github.com/berachain/beacon-kit/state-transition/core/state"
)

// BuildBlockAndSidecars builds a new beacon block.
//
//nolint:funlen // comments are pretty verbose
func (s *Service) BuildBlockAndSidecars(
	ctx context.Context,
	slotData *types.SlotData,
) ([]byte, []byte, error) {
	startTime := time.Now()
	defer s.metrics.measureRequestBlockForProposalTime(startTime)

	if !s.localPayloadBuilder.Enabled() {
		// node is not supposed to build blocks
		return nil, nil, builder.ErrPayloadBuilderDisabled
	}

	// The goal here is to acquire a payload whose parent is the previously
	// finalized block, such that, if this payload is accepted, it will be
	// the next finalized block in the chain. A byproduct of this design
	// is that we get the nice property of lazily propagating the finalized
	// and safe block hashes to the execution client.
	st := s.sb.StateFromContext(ctx)

	// blkSlot is the height for the next block, which consensus is requesting BeaconKit to build.
	blkSlot := slotData.GetSlot()

	// Prepare the state such that it is ready to build a block for the requested slot.
	if _, err := s.stateProcessor.ProcessSlots(st, blkSlot); err != nil {
		return nil, nil, err
	}

	// Grab parent block root for payload request.
	parentBlockRoot, err := st.GetBlockRootAtIndex(
		(blkSlot.Unwrap() - 1) % s.chainSpec.SlotsPerHistoricalRoot(),
	)
	if err != nil {
		return nil, nil, err
	}

	// Get the payload for the block.
	envelope, err := s.retrieveExecutionPayload(ctx, st, parentBlockRoot, slotData)
	if err != nil {
		return nil, nil, fmt.Errorf("failed retrieving execution payload: %w", err)
	}

	// We introduce hard forks with the expectation that the first block proposed after the
	// hard fork timestamp is when new rules apply. When building blocks, we provide the Execution
	// Layer client with a timestamp, and it will create its payload based on that timestamp. We
	// must use this same timestamp from the payload to build the beacon block. This ensures that
	// we are building on the same fork version as the Execution Layer.
	timestamp := envelope.GetExecutionPayload().GetTimestamp()

	// Build forkdata used for the signing root of the reveal and the sidecars.
	forkData, err := s.buildForkData(st, timestamp)
	if err != nil {
		return nil, nil, err
	}

	// Create a new empty block from the current state.
	blk, err := s.getEmptyBeaconBlockForSlot(st, blkSlot, forkData.CurrentVersion, parentBlockRoot)
	if err != nil {
		return nil, nil, err
	}

	// Build the reveal for the current slot.
	// TODO: We can optimize to pre-compute this in parallel?
	reveal, err := s.buildRandaoReveal(forkData, blkSlot)
	if err != nil {
		return nil, nil, err
	}

	// We have to assemble the block body prior to producing the sidecars
	// since we need to generate the inclusion proofs.
	if err = s.buildBlockBody(ctx, st, blk, reveal, envelope); err != nil {
		return nil, nil, fmt.Errorf("failed build block body: %w", err)
	}

	// Compute the state root for the block.
	if err = s.computeAndSetStateRoot(
		ctx,
		slotData.GetProposerAddress(),
		slotData.GetConsensusTime(),
		st,
		blk,
	); err != nil {
		return nil, nil, err
	}

	// Craft the signature and signed beacon block.
	signedBlk, err := ctypes.NewSignedBeaconBlock(blk, forkData, s.chainSpec, s.signer)
	if err != nil {
		return nil, nil, err
	}

	// Produce blob sidecars with new StateRoot
	sidecars, err := s.blobFactory.BuildSidecars(signedBlk, envelope.GetBlobsBundle())
	if err != nil {
		return nil, nil, err
	}

	s.logger.Info(
		"Beacon block successfully built",
		"slot", blkSlot.Base10(),
		"state_root", blk.GetStateRoot(),
		"duration", time.Since(startTime).String(),
	)

	signedBlkBytes, bbErr := signedBlk.MarshalSSZ()
	if bbErr != nil {
		return nil, nil, bbErr
	}
	sidecarsBytes, scErr := sidecars.MarshalSSZ()
	if scErr != nil {
		return nil, nil, scErr
	}

	return signedBlkBytes, sidecarsBytes, nil
}

// getEmptyBeaconBlockForSlot creates a new empty block.
func (s *Service) getEmptyBeaconBlockForSlot(
	st *statedb.StateDB, requestedSlot math.Slot,
	forkVersion common.Version, parentBlockRoot common.Root,
) (*ctypes.BeaconBlock, error) {
	// Get the proposer index for the slot.
	proposerIndex, err := st.ValidatorIndexByPubkey(
		s.signer.PublicKey(),
	)
	if err != nil {
		return nil, err
	}

	// Create a new block.
	return ctypes.NewBeaconBlockWithVersion(
		requestedSlot,
		proposerIndex,
		parentBlockRoot,
		forkVersion,
	)
}

func (s *Service) buildForkData(st *statedb.StateDB, timestamp math.U64) (*ctypes.ForkData, error) {
	genesisValidatorsRoot, err := st.GetGenesisValidatorsRoot()
	if err != nil {
		return nil, err
	}

	return ctypes.NewForkData(
		s.chainSpec.ActiveForkVersionForTimestamp(timestamp),
		genesisValidatorsRoot,
	), nil
}

// buildRandaoReveal builds a randao reveal for the given slot.
func (s *Service) buildRandaoReveal(
	forkData *ctypes.ForkData, slot math.Slot,
) (crypto.BLSSignature, error) {
	signingRoot := forkData.ComputeRandaoSigningRoot(
		s.chainSpec.DomainTypeRandao(),
		s.chainSpec.SlotToEpoch(slot),
	)
	signature, err := s.signer.Sign(signingRoot[:])
	if err != nil {
		return signature, fmt.Errorf("block building failed randao checks: %w", err)
	}
	return signature, nil
}

// retrieveExecutionPayload retrieves the execution payload for the block.
func (s *Service) retrieveExecutionPayload(
	ctx context.Context,
	st *statedb.StateDB,
	parentBlockRoot common.Root,
	slotData *types.SlotData,
) (ctypes.BuiltExecutionPayloadEnv, error) {
	// TODO: Add external block builders to this flow.
	//
	// Get the payload for the block.
	slot := slotData.GetSlot()
	envelope, err := s.localPayloadBuilder.RetrievePayload(ctx, slot, parentBlockRoot)
	if err == nil {
		return envelope, nil
	}

	// If we failed to retrieve the payload, request a synchronous payload.
	//
	// NOTE: The state here is properly configured by the
	// prepareStateForBuilding
	//
	// call that needs to be called before requesting the Payload.
	// TODO: We should decouple the PayloadBuilder from BeaconState to make
	// this less confusing.
	s.metrics.failedToRetrievePayload(slot, err)

	// The latest execution payload header will be from the previous block
	// during the block building phase.
	lph, err := st.GetLatestExecutionPayloadHeader()
	if err != nil {
		return nil, err
	}

	// We must prepare the state for the fork version of the new block being built to handle
	// the case where the new block is on a new fork version. Although we do not have the
	// confirmed timestamp by the EL, we will assume it to be `nextPayloadTimestamp` to decide
	// the new block's fork version.
	nextPayloadTimestamp := payloadtime.Next(
		slotData.GetConsensusTime(),
		lph.GetTimestamp(),
		false, // buildOptimistically
	)
	err = s.stateProcessor.ProcessFork(st, nextPayloadTimestamp, false)
	if err != nil {
		return nil, err
	}

	return s.localPayloadBuilder.RequestPayloadSync(
		ctx,
		st,
		slot,
		nextPayloadTimestamp,
		parentBlockRoot,
		lph.GetBlockHash(),
		lph.GetParentHash(),
	)
}

// BuildBlockBody assembles the block body with necessary components.
func (s *Service) buildBlockBody(
	ctx context.Context,
	st *statedb.StateDB,
	blk *ctypes.BeaconBlock,
	reveal crypto.BLSSignature,
	envelope ctypes.BuiltExecutionPayloadEnv,
) error {
	// Assemble a new block with the payload.
	body := blk.GetBody()
	if body == nil {
		return ErrNilBlkBody
	}

	// Set the reveal on the block body.
	body.SetRandaoReveal(reveal)

	// If we get returned a nil blobs bundle, we should return an error.
	blobsBundle := envelope.GetBlobsBundle()
	if blobsBundle == nil {
		return ErrNilBlobsBundle
	}

	// Set the KZG commitments on the block body.
	body.SetBlobKzgCommitments(blobsBundle.GetCommitments())

	// Dequeue deposits from the state.
	depositIndex, err := st.GetEth1DepositIndex()
	if err != nil {
		return fmt.Errorf("failed loading eth1 deposit index: %w", err)
	}

	// Grab all previous deposits from genesis up to the current index + max deposits per block.
<<<<<<< HEAD
	deposits, depRoot, err := s.sb.DepositStore().GetDepositsByIndex(
=======
	deposits, localDepositRoot, err := s.sb.DepositStore().GetDepositsByIndex(
>>>>>>> 2f0495ac
		ctx,
		constants.FirstDepositIndex,
		depositIndex+s.chainSpec.MaxDepositsPerBlock(),
	)
	if err != nil {
		return err
	}
	if uint64(len(deposits)) < depositIndex {
		return errors.Wrapf(ErrDepositStoreIncomplete,
			"all historical deposits not available, expected: %d, got: %d",
			depositIndex, len(deposits),
		)
	}
	s.logger.Info(
		"Building block body with local deposits",
		"start_index", depositIndex, "num_deposits", uint64(len(deposits))-depositIndex,
	)

<<<<<<< HEAD
	eth1Data := ctypes.NewEth1Data(depRoot)
=======
	eth1Data := ctypes.NewEth1Data(localDepositRoot)
>>>>>>> 2f0495ac
	body.SetEth1Data(eth1Data)
	body.SetDeposits(deposits[depositIndex:])

	// Set the graffiti on the block body.
	sizedGraffiti := bytes.ExtendToSize([]byte(s.cfg.Graffiti), bytes.B32Size)
	graffiti, err := bytes.ToBytes32(sizedGraffiti)
	if err != nil {
		return fmt.Errorf("failed processing graffiti: %w", err)
	}
	body.SetGraffiti(graffiti)

	// Fill in unused field with non-nil value
	body.SetSyncAggregate(&ctypes.SyncAggregate{})

	// Set the execution payload on the block body.
	body.SetExecutionPayload(envelope.GetExecutionPayload())

	if version.EqualsOrIsAfter(body.GetForkVersion(), version.Electra()) {
		encodedReqs := envelope.GetEncodedExecutionRequests()
		result := make([][]byte, len(encodedReqs))
		for i, req := range encodedReqs {
			result[i] = req // conversion from ExecutionRequest to []byte
		}

		var requests *ctypes.ExecutionRequests
		if requests, err = ctypes.DecodeExecutionRequests(result); err != nil {
			return err
		}
		if err = body.SetExecutionRequests(requests); err != nil {
			return err
		}
	}

	return nil
}

// computeAndSetStateRoot computes the state root of an outgoing block
// and sets it in the block.
func (s *Service) computeAndSetStateRoot(
	ctx context.Context,
	proposerAddress []byte,
	consensusTime math.U64,
	st *statedb.StateDB,
	blk *ctypes.BeaconBlock,
) error {
	stateRoot, err := s.computeStateRoot(
		ctx,
		proposerAddress,
		consensusTime,
		st,
		blk,
	)
	if err != nil {
		s.logger.Error(
			"failed to compute state root while building block ❗️ ",
			"slot", blk.GetSlot().Base10(),
			"error", err,
		)
		return err
	}
	blk.SetStateRoot(stateRoot)
	return nil
}

// computeStateRoot computes the state root of an outgoing block.
func (s *Service) computeStateRoot(
	ctx context.Context,
	proposerAddress []byte,
	consensusTime math.U64,
	st *statedb.StateDB,
	blk *ctypes.BeaconBlock,
) (common.Root, error) {
	startTime := time.Now()
	defer s.metrics.measureStateRootComputationTime(startTime)

	// TODO: Think about how this would affect the proposer when
	// the payload in their block has come from a remote builder.
	txCtx := transition.NewTransitionCtx(
		ctx,
		consensusTime,
		proposerAddress,
	).
		WithVerifyPayload(false).
		WithVerifyRandao(false).
		WithVerifyResult(false).
		WithMeterGas(false)

	if _, err := s.stateProcessor.Transition(txCtx, st, blk); err != nil {
		return common.Root{}, err
	}

	return st.HashTreeRoot(), nil
}<|MERGE_RESOLUTION|>--- conflicted
+++ resolved
@@ -298,11 +298,7 @@
 	}
 
 	// Grab all previous deposits from genesis up to the current index + max deposits per block.
-<<<<<<< HEAD
-	deposits, depRoot, err := s.sb.DepositStore().GetDepositsByIndex(
-=======
 	deposits, localDepositRoot, err := s.sb.DepositStore().GetDepositsByIndex(
->>>>>>> 2f0495ac
 		ctx,
 		constants.FirstDepositIndex,
 		depositIndex+s.chainSpec.MaxDepositsPerBlock(),
@@ -321,11 +317,7 @@
 		"start_index", depositIndex, "num_deposits", uint64(len(deposits))-depositIndex,
 	)
 
-<<<<<<< HEAD
-	eth1Data := ctypes.NewEth1Data(depRoot)
-=======
 	eth1Data := ctypes.NewEth1Data(localDepositRoot)
->>>>>>> 2f0495ac
 	body.SetEth1Data(eth1Data)
 	body.SetDeposits(deposits[depositIndex:])
 
