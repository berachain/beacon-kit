// SPDX-License-Identifier: BUSL-1.1
//
// Copyright (C) 2024, Berachain Foundation. All rights reserved.
// Use of this software is governed by the Business Source License included
// in the LICENSE file of this repository and at www.mariadb.com/bsl11.
//
// ANY USE OF THE LICENSED WORK IN VIOLATION OF THIS LICENSE WILL AUTOMATICALLY
// TERMINATE YOUR RIGHTS UNDER THIS LICENSE FOR THE CURRENT AND ALL OTHER
// VERSIONS OF THE LICENSED WORK.
//
// THIS LICENSE DOES NOT GRANT YOU ANY RIGHT IN ANY TRADEMARK OR LOGO OF
// LICENSOR OR ITS AFFILIATES (PROVIDED THAT YOU MAY USE A TRADEMARK OR LOGO OF
// LICENSOR AS EXPRESSLY REQUIRED BY THIS LICENSE).
//
// TO THE EXTENT PERMITTED BY APPLICABLE LAW, THE LICENSED WORK IS PROVIDED ON
// AN “AS IS” BASIS. LICENSOR HEREBY DISCLAIMS ALL WARRANTIES AND CONDITIONS,
// EXPRESS OR IMPLIED, INCLUDING (WITHOUT LIMITATION) WARRANTIES OF
// MERCHANTABILITY, FITNESS FOR A PARTICULAR PURPOSE, NON-INFRINGEMENT, AND
// TITLE.

package validator

import (
	"context"
	"fmt"
	"time"

	payloadtime "github.com/berachain/beacon-kit/beacon/payload-time"
	ctypes "github.com/berachain/beacon-kit/consensus-types/types"
	"github.com/berachain/beacon-kit/consensus/types"
	"github.com/berachain/beacon-kit/primitives/bytes"
	"github.com/berachain/beacon-kit/primitives/common"
	"github.com/berachain/beacon-kit/primitives/crypto"
	"github.com/berachain/beacon-kit/primitives/math"
	"github.com/berachain/beacon-kit/primitives/transition"
	"github.com/berachain/beacon-kit/primitives/version"
)

// BuildBlockAndSidecars builds a new beacon block.
func (s *Service[
	BeaconBlockT, _, _, BlobSidecarsT,
	_,
]) BuildBlockAndSidecars(
	ctx context.Context,
	slotData types.SlotData,
) ([]byte, []byte, error) {
	var (
		blk      BeaconBlockT
		sidecars BlobSidecarsT
		forkData *ctypes.ForkData
	)

	startTime := time.Now()
	defer s.metrics.measureRequestBlockForProposalTime(startTime)

	// The goal here is to acquire a payload whose parent is the previously
	// finalized block, such that, if this payload is accepted, it will be
	// the next finalized block in the chain. A byproduct of this design
	// is that we get the nice property of lazily propagating the finalized
	// and safe block hashes to the execution client.
	st := s.sb.StateFromContext(ctx)

	// Prepare the state such that it is ready to build a block for
	// the requested slot
	if _, err := s.stateProcessor.ProcessSlots(
		st,
		slotData.GetSlot(),
	); err != nil {
		return nil, nil, err
	}

	// Build forkdata used for the signing root of the reveal and the sidecars
	forkData, err := s.buildForkData(st, slotData.GetSlot())
	if err != nil {
		return nil, nil, err
	}

	// Build the reveal for the current slot.
	// TODO: We can optimize to pre-compute this in parallel?
	reveal, err := s.buildRandaoReveal(forkData, slotData.GetSlot())
	if err != nil {
		return nil, nil, err
	}

	// Create a new empty block from the current state.
	blk, err = s.getEmptyBeaconBlockForSlot(st, slotData.GetSlot())
	if err != nil {
		return nil, nil, err
	}

	// Get the payload for the block.
	envelope, err := s.retrieveExecutionPayload(ctx, st, blk, slotData)
	if err != nil {
		return nil, nil, err
	}
	if envelope == nil {
		return nil, nil, ErrNilPayload
	}

	// We have to assemble the block body prior to producing the sidecars
	// since we need to generate the inclusion proofs.
	if err = s.buildBlockBody(
		ctx, st, blk, reveal, envelope, slotData,
	); err != nil {
		return nil, nil, err
	}

	// Compute the state root for the block.
	if err = s.computeAndSetStateRoot(
		ctx,
		slotData.GetProposerAddress(),
		slotData.GetConsensusTime(),
		st,
		blk,
	); err != nil {
		return nil, nil, err
	}

	// Produce blob sidecars with new StateRoot
	sidecars, err = s.blobFactory.BuildSidecars(
		blk,
		envelope.GetBlobsBundle(),
		s.signer,
		forkData,
	)
	if err != nil {
		return nil, nil, err
	}

	s.logger.Info(
		"Beacon block successfully built",
		"slot", slotData.GetSlot().Base10(),
		"state_root", blk.GetStateRoot(),
		"duration", time.Since(startTime).String(),
	)

	blkBytes, bbErr := blk.MarshalSSZ()
	if bbErr != nil {
		return nil, nil, bbErr
	}
	sidecarsBytes, scErr := sidecars.MarshalSSZ()
	if scErr != nil {
		return nil, nil, scErr
	}

	return blkBytes, sidecarsBytes, nil
}

// getEmptyBeaconBlockForSlot creates a new empty block.
func (s *Service[
	BeaconBlockT, BeaconStateT, _, _, _,
]) getEmptyBeaconBlockForSlot(
	st BeaconStateT, requestedSlot math.Slot,
) (BeaconBlockT, error) {
	var blk BeaconBlockT
	// Create a new block.
	parentBlockRoot, err := st.GetBlockRootAtIndex(
		(requestedSlot.Unwrap() - 1) % s.chainSpec.SlotsPerHistoricalRoot(),
	)

	if err != nil {
		return blk, err
	}

	// Get the proposer index for the slot.
	proposerIndex, err := st.ValidatorIndexByPubkey(
		s.signer.PublicKey(),
	)
	if err != nil {
		return blk, err
	}

	return blk.NewWithVersion(
		requestedSlot,
		proposerIndex,
		parentBlockRoot,
		s.chainSpec.ActiveForkVersionForSlot(requestedSlot),
	)
}

func (s *Service[
	_, BeaconStateT, _, _, _,
]) buildForkData(
	st BeaconStateT,
	slot math.Slot,
) (*ctypes.ForkData, error) {
	var (
		epoch = s.chainSpec.SlotToEpoch(slot)
	)

	genesisValidatorsRoot, err := st.GetGenesisValidatorsRoot()
	if err != nil {
		return nil, err
	}

	return ctypes.NewForkData(
		version.FromUint32[common.Version](
			s.chainSpec.ActiveForkVersionForEpoch(epoch),
		),
		genesisValidatorsRoot,
	), nil
}

// buildRandaoReveal builds a randao reveal for the given slot.
func (s *Service[
	_, BeaconStateT, _, _, _,
]) buildRandaoReveal(
	forkData *ctypes.ForkData,
	slot math.Slot,
) (crypto.BLSSignature, error) {
	var epoch = s.chainSpec.SlotToEpoch(slot)
	signingRoot := forkData.ComputeRandaoSigningRoot(
		s.chainSpec.DomainTypeRandao(),
		epoch,
	)
	return s.signer.Sign(signingRoot[:])
}

// retrieveExecutionPayload retrieves the execution payload for the block.
func (s *Service[
	BeaconBlockT, BeaconStateT, _, _, _,
]) retrieveExecutionPayload(
	ctx context.Context,
	st BeaconStateT,
	blk BeaconBlockT,
	slotData types.SlotData,
) (ctypes.BuiltExecutionPayloadEnv, error) {
	//
	// TODO: Add external block builders to this flow.
	//
	// Get the payload for the block.
	envelope, err := s.localPayloadBuilder.
		RetrievePayload(
			ctx,
			blk.GetSlot(),
			blk.GetParentBlockRoot(),
		)
	if err == nil {
		return envelope, nil
	}

	// If we failed to retrieve the payload, request a synchronous payload.
	//
	// NOTE: The state here is properly configured by the
	// prepareStateForBuilding
	//
	// call that needs to be called before requesting the Payload.
	// TODO: We should decouple the PayloadBuilder from BeaconState to make
	// this less confusing.

	s.metrics.failedToRetrievePayload(
		blk.GetSlot(),
		err,
	)

	// The latest execution payload header will be from the previous block
	// during the block building phase.
	var lph *ctypes.ExecutionPayloadHeader
	lph, err = st.GetLatestExecutionPayloadHeader()
	if err != nil {
		return nil, err
	}

	return s.localPayloadBuilder.RequestPayloadSync(
		ctx,
		st,
		blk.GetSlot(),
		payloadtime.Next(
			slotData.GetConsensusTime(),
			lph.GetTimestamp(),
			false, // buildOptimistically
		).Unwrap(),
		blk.GetParentBlockRoot(),
		lph.GetBlockHash(),
		lph.GetParentHash(),
	)
}

// BuildBlockBody assembles the block body with necessary components.
func (s *Service[
	BeaconBlockT, BeaconStateT, _, _, _,
]) buildBlockBody(
	_ context.Context,
	st BeaconStateT,
	blk BeaconBlockT,
	reveal crypto.BLSSignature,
	envelope ctypes.BuiltExecutionPayloadEnv,
	slotData types.SlotData,
) error {
	// Assemble a new block with the payload.
	body := blk.GetBody()
	if body.IsNil() {
		return ErrNilBlkBody
	}

	// Set the reveal on the block body.
	body.SetRandaoReveal(reveal)

	// If we get returned a nil blobs bundle, we should return an error.
	blobsBundle := envelope.GetBlobsBundle()
	if blobsBundle == nil {
		return ErrNilBlobsBundle
	}

	// Set the KZG commitments on the block body.
	body.SetBlobKzgCommitments(blobsBundle.GetCommitments())

	// Dequeue deposits from the state.
	depositIndex, err := st.GetEth1DepositIndex()
	if err != nil {
		return ErrNilDepositIndexStart
	}

	blkDeposits, err := s.sb.DepositStore().GetDepositsByIndex(
		depositIndex, s.chainSpec.MaxDepositsPerBlock(),
	)
	if err != nil {
		return err
	}

	// Set the deposits on the block body.
	s.logger.Info(
		"Building block body with local deposits",
		"start_index", depositIndex, "num_deposits", len(blkDeposits),
	)
	body.SetDeposits(blkDeposits)

<<<<<<< HEAD
	deposits, err := s.sb.DepositStore().GetDepositsByIndex(0, depositIndex)
=======
	// Grab all previous deposits from genesis up to the current index
	// to calculate deposit root.
	deposits, err := s.sb.DepositStore().GetDepositsByIndex(
		0,
		depositIndex,
	)
>>>>>>> 59ee7abd
	if err != nil {
		return err
	}
	deposits = append(deposits, blkDeposits...)

	var eth1Data *ctypes.Eth1Data
	body.SetEth1Data(eth1Data.New(
		deposits.HashTreeRoot(),
		0,
		common.ExecutionHash{},
	))

	// Set the graffiti on the block body.
	sizedGraffiti := bytes.ExtendToSize([]byte(s.cfg.Graffiti), bytes.B32Size)
	graffiti, err := bytes.ToBytes32(sizedGraffiti)
	if err != nil {
		return fmt.Errorf("failed processing graffiti: %w", err)
	}
	body.SetGraffiti(graffiti)

	// Get the epoch to find the active fork version.
	epoch := s.chainSpec.SlotToEpoch(blk.GetSlot())
	activeForkVersion := s.chainSpec.ActiveForkVersionForEpoch(
		epoch,
	)
	if activeForkVersion >= version.DenebPlus {
		body.SetAttestations(slotData.GetAttestationData())

		// Set the slashing info on the block body.
		body.SetSlashingInfo(slotData.GetSlashingInfo())
	}

	body.SetExecutionPayload(envelope.GetExecutionPayload())
	return nil
}

// computeAndSetStateRoot computes the state root of an outgoing block
// and sets it in the block.
func (s *Service[
	BeaconBlockT, BeaconStateT, _, _, _,
]) computeAndSetStateRoot(
	ctx context.Context,
	proposerAddress []byte,
	consensusTime math.U64,
	st BeaconStateT,
	blk BeaconBlockT,
) error {
	stateRoot, err := s.computeStateRoot(
		ctx,
		proposerAddress,
		consensusTime,
		st,
		blk,
	)
	if err != nil {
		s.logger.Error(
			"failed to compute state root while building block ❗️ ",
			"slot", blk.GetSlot().Base10(),
			"error", err,
		)
		return err
	}
	blk.SetStateRoot(stateRoot)
	return nil
}

// computeStateRoot computes the state root of an outgoing block.
func (s *Service[
	BeaconBlockT, BeaconStateT, _, _, _,
]) computeStateRoot(
	ctx context.Context,
	proposerAddress []byte,
	consensusTime math.U64,
	st BeaconStateT,
	blk BeaconBlockT,
) (common.Root, error) {
	startTime := time.Now()
	defer s.metrics.measureStateRootComputationTime(startTime)
	if _, err := s.stateProcessor.Transition(
		// TODO: We should think about how having optimistic
		// engine enabled here would affect the proposer when
		// the payload in their block has come from a remote builder.
		&transition.Context{
			Context:                 ctx,
			OptimisticEngine:        true,
			SkipPayloadVerification: true,
			SkipValidateResult:      true,
			SkipValidateRandao:      true,
			ProposerAddress:         proposerAddress,
			ConsensusTime:           consensusTime,
		},
		st, blk,
	); err != nil {
		return common.Root{}, err
	}

	return st.HashTreeRoot(), nil
}<|MERGE_RESOLUTION|>--- conflicted
+++ resolved
@@ -325,16 +325,9 @@
 	)
 	body.SetDeposits(blkDeposits)
 
-<<<<<<< HEAD
-	deposits, err := s.sb.DepositStore().GetDepositsByIndex(0, depositIndex)
-=======
 	// Grab all previous deposits from genesis up to the current index
 	// to calculate deposit root.
-	deposits, err := s.sb.DepositStore().GetDepositsByIndex(
-		0,
-		depositIndex,
-	)
->>>>>>> 59ee7abd
+	deposits, err := s.sb.DepositStore().GetDepositsByIndex(0, depositIndex)
 	if err != nil {
 		return err
 	}
