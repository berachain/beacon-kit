--- conflicted
+++ resolved
@@ -115,14 +115,10 @@
 	// BuildSidecars builds sidecars for a given block and blobs bundle.
 	BuildSidecars(
 		blk BeaconBlockT,
-<<<<<<< HEAD
 		blobs ctypes.BlobsBundle,
-=======
-		blobs engineprimitives.BlobsBundle,
 		signer crypto.BLSSigner,
 		forkData *ctypes.ForkData,
 
->>>>>>> 231754b0
 	) (BlobSidecarsT, error)
 }
 
