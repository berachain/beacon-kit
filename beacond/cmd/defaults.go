// SPDX-License-Identifier: BUSL-1.1
//
// Copyright (C) 2024, Berachain Foundation. All rights reserved.
// Use of this software is governed by the Business Source License included
// in the LICENSE file of this repository and at www.mariadb.com/bsl11.
//
// ANY USE OF THE LICENSED WORK IN VIOLATION OF THIS LICENSE WILL AUTOMATICALLY
// TERMINATE YOUR RIGHTS UNDER THIS LICENSE FOR THE CURRENT AND ALL OTHER
// VERSIONS OF THE LICENSED WORK.
//
// THIS LICENSE DOES NOT GRANT YOU ANY RIGHT IN ANY TRADEMARK OR LOGO OF
// LICENSOR OR ITS AFFILIATES (PROVIDED THAT YOU MAY USE A TRADEMARK OR LOGO OF
// LICENSOR AS EXPRESSLY REQUIRED BY THIS LICENSE).
//
// TO THE EXTENT PERMITTED BY APPLICABLE LAW, THE LICENSED WORK IS PROVIDED ON
// AN “AS IS” BASIS. LICENSOR HEREBY DISCLAIMS ALL WARRANTIES AND CONDITIONS,
// EXPRESS OR IMPLIED, INCLUDING (WITHOUT LIMITATION) WARRANTIES OF
// MERCHANTABILITY, FITNESS FOR A PARTICULAR PURPOSE, NON-INFRINGEMENT, AND
// TITLE.

package main

import "github.com/berachain/beacon-kit/mod/node-core/pkg/components"

//nolint:funlen // happens
func DefaultComponents() []any {
	c := []any{
		components.ProvideABCIMiddleware[
			*BeaconBlock, *BeaconBlockBody, *BeaconBlockHeader,
			*BlobSidecar, *BlobSidecars, *Deposit, *Genesis, *Logger,
		],
		components.ProvideAttributesFactory[
			*BeaconBlockHeader, *BeaconState, *BeaconStateMarshallable,
			*KVStore, *Logger,
		],
		components.ProvideAvailibilityStore[*BeaconBlockBody, *Logger],
		components.ProvideAvailabilityPruner[
			*AvailabilityStore, *BeaconBlock, *BeaconBlockBody,
			*BeaconBlockHeader, *BlobSidecars, *Logger,
		],
		components.ProvideBeaconDepositContract[*Deposit],
		components.ProvideBlockStore[
			*BeaconBlock, *BeaconBlockBody, *BeaconBlockHeader, *Logger,
		],
		components.ProvideBlockStorePruner[
			*BeaconBlock, *BeaconBlockBody, *BeaconBlockHeader,
			*BlockStore, *Logger,
		],
		components.ProvideBlockStoreService[
			*BeaconBlock, *BeaconBlockBody, *BeaconBlockHeader,
			*BlockStore, *Logger,
		],
		components.ProvideBlsSigner,
		components.ProvideBlobProcessor[
			*AvailabilityStore, *BeaconBlockBody, *BeaconBlockHeader,
			*BlobSidecar, *BlobSidecars, *Logger,
		],
		components.ProvideBlobProofVerifier,
		components.ProvideBlobVerifier[
			*BeaconBlockHeader, *BlobSidecar, *BlobSidecars,
		],
		components.ProvideChainService[
			*AvailabilityStore, *BeaconBlock, *BeaconBlockBody,
			*BeaconBlockHeader, *BeaconState, *BeaconStateMarshallable,
			*BlobSidecars, *BlockStore, *Deposit, *DepositStore, *Genesis,
			*KVStore, *Logger, *StorageBackend,
		],
		components.ProvideChainSpec,
		components.ProvideConfig,
		// components.ProvideConsensusEngine[
		// 	*AvailabilityStore, *BeaconBlockHeader, *BeaconState,
		// 	*BeaconStateMarshallable, *BlockStore, *KVStore, *StorageBackend,
		// ],
		components.ProvideDAService[
			*AvailabilityStore, *BeaconBlockBody, *BlobSidecar,
			*BlobSidecars, *Logger,
		],
		components.ProvideDBManager[
			*AvailabilityStore, *BlockStore, *DepositStore, *Logger,
		],
		components.ProvideDepositPruner[
			*BeaconBlock, *BeaconBlockBody, *BeaconBlockHeader,
			*Deposit, *DepositStore, *Logger,
		],
		components.ProvideDepositService[
			*BeaconBlock, *BeaconBlockBody, *BeaconBlockHeader, *Deposit,
			*DepositContract, *DepositStore, *Logger,
		],
<<<<<<< HEAD
		components.ProvideDepositStore,
		components.ProvideDispatcher[
			*BeaconBlock, *BlobSidecars, *Logger,
		],
=======
		components.ProvideDepositStore[*Deposit],
		components.ProvideDispatcher[*Logger],
>>>>>>> 031f2404
		components.ProvideEngineClient[*Logger],
		components.ProvideExecutionEngine[*Logger],
		components.ProvideJWTSecret,
		components.ProvideLocalBuilder[
			*BeaconBlockHeader, *BeaconState, *BeaconStateMarshallable,
			*KVStore, *Logger,
		],
<<<<<<< HEAD
=======
		components.ProvidePublishers[*BeaconBlock, *BlobSidecars, *Genesis],
>>>>>>> 031f2404
		components.ProvideReportingService[*Logger],
		components.ProvideServiceRegistry[
			*AvailabilityStore, *BeaconBlock, *BeaconBlockBody,
			*BeaconBlockHeader, *BlockStore, *BeaconState,
			*BeaconStateMarshallable, *BlobSidecar, *BlobSidecars,
			*Deposit, *DepositStore, *Genesis, *KVStore, *Logger,
			NodeAPIContext,
		],
		components.ProvideSidecarFactory[
			*BeaconBlock, *BeaconBlockBody, *BeaconBlockHeader,
		],
		components.ProvideStateProcessor[
			*BeaconBlock, *BeaconBlockBody, *BeaconBlockHeader,
			*BeaconState, *BeaconStateMarshallable, *Deposit, *KVStore,
		],
		components.ProvideKVStore[*BeaconBlockHeader],
		components.ProvideStorageBackend[
			*AvailabilityStore, *BlockStore, *BeaconState,
			*KVStore, *DepositStore,
		],
		components.ProvideTelemetrySink,
		components.ProvideTrustedSetup,
		components.ProvideValidatorService[
			*AvailabilityStore, *BeaconBlock, *BeaconBlockBody,
			*BeaconBlockHeader, *BeaconState, *BeaconStateMarshallable,
			*BlockStore, *BlobSidecars, *Deposit, *DepositStore,
			*KVStore, *Logger, *StorageBackend,
		],
		// TODO Hacks
		components.ProvideKVStoreService,
		components.ProvideKVStoreKey,
	}
	c = append(c,
		components.ProvideNodeAPIServer[*Logger, NodeAPIContext],
		components.ProvideNodeAPIEngine,
		components.ProvideNodeAPIBackend[
			*AvailabilityStore, *BeaconBlock, *BeaconBlockBody,
			*BeaconBlockHeader, *BlockStore, *BeaconState,
			*BeaconStateMarshallable, *BlobSidecars, *Deposit, *DepositStore,
			*KVStore, Node, *StorageBackend,
		],
	)

	c = append(c,
		components.ProvideNodeAPIHandlers[
			*BeaconBlockHeader, *BeaconState, *BeaconStateMarshallable,
			*KVStore, NodeAPIContext,
		],
		components.ProvideNodeAPIBeaconHandler[
			*BeaconBlockHeader, *BeaconState, Node, NodeAPIContext,
		],
		components.ProvideNodeAPIBuilderHandler[NodeAPIContext],
		components.ProvideNodeAPIConfigHandler[NodeAPIContext],
		components.ProvideNodeAPIDebugHandler[NodeAPIContext],
		components.ProvideNodeAPIEventsHandler[NodeAPIContext],
		components.ProvideNodeAPINodeHandler[NodeAPIContext],
		components.ProvideNodeAPIProofHandler[
			*BeaconBlockHeader, *BeaconState, *BeaconStateMarshallable,
			*KVStore, Node, NodeAPIContext,
		],
	)

	return c
}<|MERGE_RESOLUTION|>--- conflicted
+++ resolved
@@ -86,15 +86,10 @@
 			*BeaconBlock, *BeaconBlockBody, *BeaconBlockHeader, *Deposit,
 			*DepositContract, *DepositStore, *Logger,
 		],
-<<<<<<< HEAD
-		components.ProvideDepositStore,
+		components.ProvideDepositStore[*Deposit],
 		components.ProvideDispatcher[
 			*BeaconBlock, *BlobSidecars, *Logger,
 		],
-=======
-		components.ProvideDepositStore[*Deposit],
-		components.ProvideDispatcher[*Logger],
->>>>>>> 031f2404
 		components.ProvideEngineClient[*Logger],
 		components.ProvideExecutionEngine[*Logger],
 		components.ProvideJWTSecret,
@@ -102,10 +97,6 @@
 			*BeaconBlockHeader, *BeaconState, *BeaconStateMarshallable,
 			*KVStore, *Logger,
 		],
-<<<<<<< HEAD
-=======
-		components.ProvidePublishers[*BeaconBlock, *BlobSidecars, *Genesis],
->>>>>>> 031f2404
 		components.ProvideReportingService[*Logger],
 		components.ProvideServiceRegistry[
 			*AvailabilityStore, *BeaconBlock, *BeaconBlockBody,
