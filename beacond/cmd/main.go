// SPDX-License-Identifier: BUSL-1.1
//
// Copyright (C) 2024, Berachain Foundation. All rights reserved.
// Use of this software is governed by the Business Source License included
// in the LICENSE file of this repository and at www.mariadb.com/bsl11.
//
// ANY USE OF THE LICENSED WORK IN VIOLATION OF THIS LICENSE WILL AUTOMATICALLY
// TERMINATE YOUR RIGHTS UNDER THIS LICENSE FOR THE CURRENT AND ALL OTHER
// VERSIONS OF THE LICENSED WORK.
//
// THIS LICENSE DOES NOT GRANT YOU ANY RIGHT IN ANY TRADEMARK OR LOGO OF
// LICENSOR OR ITS AFFILIATES (PROVIDED THAT YOU MAY USE A TRADEMARK OR LOGO OF
// LICENSOR AS EXPRESSLY REQUIRED BY THIS LICENSE).
//
// TO THE EXTENT PERMITTED BY APPLICABLE LAW, THE LICENSED WORK IS PROVIDED ON
// AN “AS IS” BASIS. LICENSOR HEREBY DISCLAIMS ALL WARRANTIES AND CONDITIONS,
// EXPRESS OR IMPLIED, INCLUDING (WITHOUT LIMITATION) WARRANTIES OF
// MERCHANTABILITY, FITNESS FOR A PARTICULAR PURPOSE, NON-INFRINGEMENT, AND
// TITLE.

package main

import (
	"log/slog"
	"os"

	clibuilder "github.com/berachain/beacon-kit/mod/cli/pkg/builder"
	clicomponents "github.com/berachain/beacon-kit/mod/cli/pkg/components"
	nodebuilder "github.com/berachain/beacon-kit/mod/node-core/pkg/builder"
	nodecomponents "github.com/berachain/beacon-kit/mod/node-core/pkg/components"
<<<<<<< HEAD
	"github.com/berachain/beacon-kit/mod/node-core/pkg/types"
=======
>>>>>>> 3ecaa1f3
	"github.com/berachain/beacon-kit/mod/runtime/pkg/cosmos/runtime"
	"github.com/cosmos/cosmos-sdk/server"
	"go.uber.org/automaxprocs/maxprocs"
)

<<<<<<< HEAD
type node = types.Node

=======
>>>>>>> 3ecaa1f3
// run runs the beacon node.
func run() error {
	// Set the uber max procs
	if _, err := maxprocs.Set(); err != nil {
		return err
	}

	// Build the node using the node-core.
	nb := nodebuilder.New(
		// Set the Runtime Components to the Default.
<<<<<<< HEAD
		nodebuilder.WithComponents[node](
			nodecomponents.DefaultComponents[
				*AttestationData,
				*AttributesFactory,
				*AvailabilityStore,
				*BeaconBlock,
				*BeaconBlockBody,
				*BeaconBlockHeader,
				*BeaconState,
				*BeaconStateMarshallable,
				*BlobProcessor,
				*BlobSidecar,
				*BlobSidecars,
				*BlobFactory,
				*BlockStore,
				*Context,
				*Deposit,
				*DepositStore,
				*Eth1Data,
				*EthClient,
				*EngineClient,
				*ExecutionEngine,
				*ExecutionPayload,
				*ExecutionPayloadHeader,
				*Fork,
				*ForkData,
				*Genesis,
				*IndexDB,
				*KVStore,
				KZGBlobProofVerifier,
				LegacyKey,
				*LocalBuilder,
				*Logger,
				*ABCIMiddleware,
				node,
				*PayloadAttributes,
				PayloadID,
				*SlashingInfo,
				*SlotData,
				*StateProcessor,
				*StorageBackend,
				*Validator,
				Validators,
				*ValidatorUpdate,
				ValidatorUpdates,
				*Withdrawal,
				Withdrawals,
				WithdrawalCredentials,
				*BlockBroker,
				*BlockStoreService,
				*ChainService,
				*DAService,
				*DBManager,
				*DepositService,
				*GenesisBroker,
				*NodeAPIServer,
				*ReportingService,
				*SidecarsBroker,
				*SlotBroker,
				*ValidatorService,
				*ValidatorUpdateBroker,
				*BlockEvent,
				*StatusEvent,
				DAPruner,
				BlockPruner,
				DepositPruner,
				*BeaconAPIHandler,
				*BuilderAPIHandler,
				*ConfigAPIHandler,
				*DebugAPIHandler,
				*EventsAPIHandler,
				*NodeAPIHandler,
				*ProofAPIHandler,
				NodeAPIContext,
				*NodeAPIEngine,
				*NodeAPIBackend,
				*NodeAPIBackend,
			](),
=======
		nodebuilder.WithComponents[Node, *Logger, *LoggerConfig](
			nodecomponents.DefaultComponents(),
>>>>>>> 3ecaa1f3
		),
	)

	// Build the root command using the builder
	cb := clibuilder.New(
		// Set the Name to the Default.
<<<<<<< HEAD
		clibuilder.WithName[
			node, *ExecutionPayload, LegacyKey, *Logger,
		](
			"BeaconKit",
		),
		// Set the Description to the Default.
		clibuilder.WithDescription[
			node, *ExecutionPayload, LegacyKey, *Logger,
		](
			"A basic beacon node, usable most standard networks.",
		),
		// Set the Runtime Components to the Default.
		clibuilder.WithComponents[
			node, *ExecutionPayload, LegacyKey, *Logger,
		](
=======
		clibuilder.WithName[Node, *ExecutionPayload, *Logger](
			"BeaconKit",
		),
		// Set the Description to the Default.
		clibuilder.WithDescription[Node, *ExecutionPayload, *Logger](
			"A basic beacon node, usable most standard networks.",
		),
		// Set the Runtime Components to the Default.
		clibuilder.WithComponents[Node, *ExecutionPayload, *Logger](
>>>>>>> 3ecaa1f3
			append(
				clicomponents.DefaultClientComponents(),
				// TODO: remove these, and eventually pull cfg and chainspec
				// from built node
				nodecomponents.ProvideConfig,
				nodecomponents.ProvideChainSpec,
			),
		),
<<<<<<< HEAD
		clibuilder.SupplyModuleDeps[
			node, *ExecutionPayload, LegacyKey, *Logger,
		](
			[]any{
				&ABCIMiddleware{},
				&runtime.App{},
				&StorageBackend{},
			},
		),
		// Set the Run Handler to the Default.
		clibuilder.WithRunHandler[
			node, *ExecutionPayload, LegacyKey, *Logger,
		](
=======
		clibuilder.SupplyModuleDeps[Node, *ExecutionPayload, *Logger](
			[]any{
				&nodecomponents.ABCIMiddleware{},
				&runtime.App{},
				&nodecomponents.StorageBackend{},
			},
		),
		// Set the Run Handler to the Default.
		clibuilder.WithRunHandler[Node, *ExecutionPayload, *Logger](
>>>>>>> 3ecaa1f3
			server.InterceptConfigsPreRunHandler,
		),
		// Set the NodeBuilderFunc to the NodeBuilder Build.
		clibuilder.WithNodeBuilderFunc[
<<<<<<< HEAD
			node, *ExecutionPayload, LegacyKey, *Logger,
=======
			Node, *ExecutionPayload, *Logger,
>>>>>>> 3ecaa1f3
		](nb.Build),
	)

	cmd, err := cb.Build()
	if err != nil {
		return err
	}

	// eventually we want to decouple from cosmos cli, and just pass in a built
	// Node and Cmd to a runner

	// for now, running the cmd will start the node
	return cmd.Run(clicomponents.DefaultNodeHome)
}

// main is the entry point.
func main() {
	if err := run(); err != nil {
		//nolint:sloglint // todo fix.
		slog.Error("startup failure", "error", err)
		os.Exit(1)
	}
}<|MERGE_RESOLUTION|>--- conflicted
+++ resolved
@@ -28,20 +28,11 @@
 	clicomponents "github.com/berachain/beacon-kit/mod/cli/pkg/components"
 	nodebuilder "github.com/berachain/beacon-kit/mod/node-core/pkg/builder"
 	nodecomponents "github.com/berachain/beacon-kit/mod/node-core/pkg/components"
-<<<<<<< HEAD
-	"github.com/berachain/beacon-kit/mod/node-core/pkg/types"
-=======
->>>>>>> 3ecaa1f3
 	"github.com/berachain/beacon-kit/mod/runtime/pkg/cosmos/runtime"
 	"github.com/cosmos/cosmos-sdk/server"
 	"go.uber.org/automaxprocs/maxprocs"
 )
 
-<<<<<<< HEAD
-type node = types.Node
-
-=======
->>>>>>> 3ecaa1f3
 // run runs the beacon node.
 func run() error {
 	// Set the uber max procs
@@ -52,112 +43,14 @@
 	// Build the node using the node-core.
 	nb := nodebuilder.New(
 		// Set the Runtime Components to the Default.
-<<<<<<< HEAD
-		nodebuilder.WithComponents[node](
-			nodecomponents.DefaultComponents[
-				*AttestationData,
-				*AttributesFactory,
-				*AvailabilityStore,
-				*BeaconBlock,
-				*BeaconBlockBody,
-				*BeaconBlockHeader,
-				*BeaconState,
-				*BeaconStateMarshallable,
-				*BlobProcessor,
-				*BlobSidecar,
-				*BlobSidecars,
-				*BlobFactory,
-				*BlockStore,
-				*Context,
-				*Deposit,
-				*DepositStore,
-				*Eth1Data,
-				*EthClient,
-				*EngineClient,
-				*ExecutionEngine,
-				*ExecutionPayload,
-				*ExecutionPayloadHeader,
-				*Fork,
-				*ForkData,
-				*Genesis,
-				*IndexDB,
-				*KVStore,
-				KZGBlobProofVerifier,
-				LegacyKey,
-				*LocalBuilder,
-				*Logger,
-				*ABCIMiddleware,
-				node,
-				*PayloadAttributes,
-				PayloadID,
-				*SlashingInfo,
-				*SlotData,
-				*StateProcessor,
-				*StorageBackend,
-				*Validator,
-				Validators,
-				*ValidatorUpdate,
-				ValidatorUpdates,
-				*Withdrawal,
-				Withdrawals,
-				WithdrawalCredentials,
-				*BlockBroker,
-				*BlockStoreService,
-				*ChainService,
-				*DAService,
-				*DBManager,
-				*DepositService,
-				*GenesisBroker,
-				*NodeAPIServer,
-				*ReportingService,
-				*SidecarsBroker,
-				*SlotBroker,
-				*ValidatorService,
-				*ValidatorUpdateBroker,
-				*BlockEvent,
-				*StatusEvent,
-				DAPruner,
-				BlockPruner,
-				DepositPruner,
-				*BeaconAPIHandler,
-				*BuilderAPIHandler,
-				*ConfigAPIHandler,
-				*DebugAPIHandler,
-				*EventsAPIHandler,
-				*NodeAPIHandler,
-				*ProofAPIHandler,
-				NodeAPIContext,
-				*NodeAPIEngine,
-				*NodeAPIBackend,
-				*NodeAPIBackend,
-			](),
-=======
 		nodebuilder.WithComponents[Node, *Logger, *LoggerConfig](
-			nodecomponents.DefaultComponents(),
->>>>>>> 3ecaa1f3
+			DefaultComponents(),
 		),
 	)
 
 	// Build the root command using the builder
 	cb := clibuilder.New(
 		// Set the Name to the Default.
-<<<<<<< HEAD
-		clibuilder.WithName[
-			node, *ExecutionPayload, LegacyKey, *Logger,
-		](
-			"BeaconKit",
-		),
-		// Set the Description to the Default.
-		clibuilder.WithDescription[
-			node, *ExecutionPayload, LegacyKey, *Logger,
-		](
-			"A basic beacon node, usable most standard networks.",
-		),
-		// Set the Runtime Components to the Default.
-		clibuilder.WithComponents[
-			node, *ExecutionPayload, LegacyKey, *Logger,
-		](
-=======
 		clibuilder.WithName[Node, *ExecutionPayload, *Logger](
 			"BeaconKit",
 		),
@@ -167,7 +60,6 @@
 		),
 		// Set the Runtime Components to the Default.
 		clibuilder.WithComponents[Node, *ExecutionPayload, *Logger](
->>>>>>> 3ecaa1f3
 			append(
 				clicomponents.DefaultClientComponents(),
 				// TODO: remove these, and eventually pull cfg and chainspec
@@ -176,10 +68,7 @@
 				nodecomponents.ProvideChainSpec,
 			),
 		),
-<<<<<<< HEAD
-		clibuilder.SupplyModuleDeps[
-			node, *ExecutionPayload, LegacyKey, *Logger,
-		](
+		clibuilder.SupplyModuleDeps[Node, *ExecutionPayload, *Logger](
 			[]any{
 				&ABCIMiddleware{},
 				&runtime.App{},
@@ -187,29 +76,12 @@
 			},
 		),
 		// Set the Run Handler to the Default.
-		clibuilder.WithRunHandler[
-			node, *ExecutionPayload, LegacyKey, *Logger,
-		](
-=======
-		clibuilder.SupplyModuleDeps[Node, *ExecutionPayload, *Logger](
-			[]any{
-				&nodecomponents.ABCIMiddleware{},
-				&runtime.App{},
-				&nodecomponents.StorageBackend{},
-			},
-		),
-		// Set the Run Handler to the Default.
 		clibuilder.WithRunHandler[Node, *ExecutionPayload, *Logger](
->>>>>>> 3ecaa1f3
 			server.InterceptConfigsPreRunHandler,
 		),
 		// Set the NodeBuilderFunc to the NodeBuilder Build.
 		clibuilder.WithNodeBuilderFunc[
-<<<<<<< HEAD
-			node, *ExecutionPayload, LegacyKey, *Logger,
-=======
 			Node, *ExecutionPayload, *Logger,
->>>>>>> 3ecaa1f3
 		](nb.Build),
 	)
 
