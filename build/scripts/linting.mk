#!/usr/bin/make -f

## Linting:
format: ## run all configured formatters
	@$(MAKE) license-fix forge-lint-fix golines golangci-fix star-fix

lint: ## run all configured linters
	@$(MAKE) license markdownlint forge-lint golangci star-lint


#################
# golangci-lint #
#################

golangci:
	@echo "--> Running linter on all modules"
	@dirs=$$(find . -name 'go.mod' -exec dirname {} \;); \
	total=$$(echo "$$dirs" | wc -l); \
	count=0; \
	for dir in $$dirs; do \
		printf "[%d/%d modules complete] Running linter in %s\n" $$count $$total $$dir && \
		(cd $$dir && go run github.com/golangci/golangci-lint/cmd/golangci-lint run --config $(ROOT_DIR)/.golangci.yaml --timeout=10m --concurrency 8) || exit 1; \
		count=$$((count + 1)); \
	done
	@printf "All modules complete\n"
	
golangci-fix:
	@echo "--> Running linter with fixes on all modules"
	@dirs=$$(find . -name 'go.mod' -exec dirname {} \;); \
	total=$$(echo "$$dirs" | wc -l); \
	count=0; \
	for dir in $$dirs; do \
		printf "[%d/%d modules complete] Running formatter in %s\n" $$count $$total $$dir && \
		(cd $$dir && go run github.com/golangci/golangci-lint/cmd/golangci-lint run --config $(ROOT_DIR)/.golangci.yaml --timeout=10m --fix --concurrency 8) || exit 1; \
		count=$$((count + 1)); \
	done
	@printf "All modules complete\n"

#################
#    golines    #
#################

golines:
	@echo "--> Running golines"
	@./build/scripts/golines.sh

#################
#    license    #
#################

license: 
	@echo "--> Running addlicense with -check"
	@dirs=$$(find . -name 'go.mod' -exec dirname {} \;); \
	total=$$(echo "$$dirs" | wc -l); \
	count=0; \
	for dir in $$dirs; do \
		printf "[%d/%d modules complete] Checking licenses in %s\n" $$count $$total $$dir && \
		(cd $$dir && go run github.com/google/addlicense -check -v -f $(ROOT_DIR)/LICENSE.header ./. ) || exit 1; \
		count=$$((count + 1)); \
	done
	@printf "License check complete for all modules\n"

license-fix:
	@echo "--> Running addlicense"
	@dirs=$$(find . -name 'go.mod' -exec dirname {} \;); \
	total=$$(echo "$$dirs" | wc -l); \
	count=0; \
	for dir in $$dirs; do \
		printf "[%d/%d modules complete] Applying licenses in %s\n" $$count $$total $$dir && \
		(cd $$dir && go run github.com/google/addlicense -v -f $(ROOT_DIR)/LICENSE.header ./. ) || exit 1; \
		count=$$((count + 1)); \
	done
	@printf "License application complete for all modules\n"


#################
#    nilaway    #
#################

nilaway:
	@echo "--> Running nilaway"
	@dirs=$$(find . -name 'go.mod' -exec dirname {} \;); \
	total=$$(echo "$$dirs" | wc -l); \
	count=0; \
	for dir in $$dirs; do \
		count=$$((count + 1)); \
		printf "[%d/%d modules complete] Running nilaway in %s\n" $$count $$total $$dir && \
<<<<<<< HEAD
		(cd $$dir && go run go.uber.org/nilaway/cmd/nilaway -exclude-errors-in-files "pkg/components/module,pkg/deposit,pkg/eip4788" -v ./...) || exit 1; \
=======
		(cd $$dir && go run go.uber.org/nilaway/cmd/nilaway -exclude-errors-in-files "pkg/components/module,pkg/deposit,pkg/cosmos" -v ./...) || exit 1; \
>>>>>>> 015a5df4
	done
	@printf "Nilaway complete for all modules\n"

#################
#     gosec     #
#################

gosec:
	@echo "--> Running gosec"
	@go run github.com/cosmos/gosec/v2/cmd/gosec -exclude G702 ./...

#################
#    slither    #
#################

slither:
	docker run \
	-t \
	--platform linux/amd64 \
	-v ./contracts:/contracts \
	trailofbits/eth-security-toolbox:edge \
	/bin/bash -c "cd /contracts && slither ./."

#################
# markdown-lint #
#################

markdownlint:
	@echo "--> Running markdownlint"
	@docker run --rm -v $(ROOT_DIR):/workspace -w /workspace -t markdownlint/markdownlint:latest --git-recurse **/**.md<|MERGE_RESOLUTION|>--- conflicted
+++ resolved
@@ -85,11 +85,7 @@
 	for dir in $$dirs; do \
 		count=$$((count + 1)); \
 		printf "[%d/%d modules complete] Running nilaway in %s\n" $$count $$total $$dir && \
-<<<<<<< HEAD
-		(cd $$dir && go run go.uber.org/nilaway/cmd/nilaway -exclude-errors-in-files "pkg/components/module,pkg/deposit,pkg/eip4788" -v ./...) || exit 1; \
-=======
-		(cd $$dir && go run go.uber.org/nilaway/cmd/nilaway -exclude-errors-in-files "pkg/components/module,pkg/deposit,pkg/cosmos" -v ./...) || exit 1; \
->>>>>>> 015a5df4
+		(cd $$dir && go run go.uber.org/nilaway/cmd/nilaway -exclude-errors-in-files "pkg/components/module,pkg/deposit,pkg/cosmos,pkg/eip4788" -v ./...) || exit 1; \
 	done
 	@printf "Nilaway complete for all modules\n"
 
