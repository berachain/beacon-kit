// SPDX-License-Identifier: BUSL-1.1
//
// Copyright (C) 2025, Berachain Foundation. All rights reserved.
// Use of this software is governed by the Business Source License included
// in the LICENSE file of this repository and at www.mariadb.com/bsl11.
//
// ANY USE OF THE LICENSED WORK IN VIOLATION OF THIS LICENSE WILL AUTOMATICALLY
// TERMINATE YOUR RIGHTS UNDER THIS LICENSE FOR THE CURRENT AND ALL OTHER
// VERSIONS OF THE LICENSED WORK.
//
// THIS LICENSE DOES NOT GRANT YOU ANY RIGHT IN ANY TRADEMARK OR LOGO OF
// LICENSOR OR ITS AFFILIATES (PROVIDED THAT YOU MAY USE A TRADEMARK OR LOGO OF
// LICENSOR AS EXPRESSLY REQUIRED BY THIS LICENSE).
//
// TO THE EXTENT PERMITTED BY APPLICABLE LAW, THE LICENSED WORK IS PROVIDED ON
// AN “AS IS” BASIS. LICENSOR HEREBY DISCLAIMS ALL WARRANTIES AND CONDITIONS,
// EXPRESS OR IMPLIED, INCLUDING (WITHOUT LIMITATION) WARRANTIES OF
// MERCHANTABILITY, FITNESS FOR A PARTICULAR PURPOSE, NON-INFRINGEMENT, AND
// TITLE.

package chain

import (
	"github.com/berachain/beacon-kit/primitives/common"
	"github.com/berachain/beacon-kit/primitives/math"
)

// Spec defines an interface for accessing chain-specific parameters.
type Spec interface {
	// Gwei value constants.

	// MaxEffectiveBalance returns the maximum balance counted in rewards calculations in Gwei.
	MaxEffectiveBalance(slot math.Slot) uint64

	// EjectionBalance returns the balance below which a validator is ejected.
	EjectionBalance(slot math.Slot) uint64

	// EffectiveBalanceIncrement returns the increment of balance used in reward
	// calculations.
	EffectiveBalanceIncrement(slot math.Slot) uint64

	// HysteresisQuotient returns the quotient used in effective balance
	// calculations to create hysteresis. This provides resistance to small
	// balance changes triggering effective balance updates.
	HysteresisQuotient(slot math.Slot) uint64

	// HysteresisDownwardMultiplier returns the multiplier used when checking
	// if the effective balance should be decreased.
	HysteresisDownwardMultiplier(slot math.Slot) uint64

	// HysteresisUpwardMultiplier returns the multiplier used when checking
	// if the effective balance should be increased.
	HysteresisUpwardMultiplier(slot math.Slot) uint64

	// Time parameters constants.

	// SlotsPerEpoch returns the number of slots in an epoch.
	SlotsPerEpoch(slot math.Slot) math.Slot

	// SlotsPerHistoricalRoot returns the number of slots per historical root.
	SlotsPerHistoricalRoot(slot math.Slot) uint64

	// MinEpochsToInactivityPenalty returns the minimum number of epochs before
	// an inactivity penalty is applied.
	MinEpochsToInactivityPenalty(slot math.Slot) uint64

	// Signature Domains

	// DomainTypeProposer returns the domain for proposer signatures.
	DomainTypeProposer(slot math.Slot) common.DomainType

	// DomainTypeAttester returns the domain for attester signatures.
	DomainTypeAttester(slot math.Slot) common.DomainType

	// DomainTypeRandao returns the domain for RANDAO reveal signatures.
	DomainTypeRandao(slot math.Slot) common.DomainType

	// DomainTypeDeposit returns the domain for deposit signatures.
	DomainTypeDeposit(slot math.Slot) common.DomainType

	// DomainTypeVoluntaryExit returns the domain for voluntary exit signatures.
	DomainTypeVoluntaryExit(slot math.Slot) common.DomainType

	// DomainTypeSelectionProof returns the domain for selection proof
	DomainTypeSelectionProof(slot math.Slot) common.DomainType

	// DomainTypeAggregateAndProof returns the domain for aggregate and proof
	DomainTypeAggregateAndProof(slot math.Slot) common.DomainType

	// DomainTypeApplicationMask returns the domain for application signatures.
	DomainTypeApplicationMask(slot math.Slot) common.DomainType

	// Eth1-related values.

	// DepositContractAddress returns the deposit contract address.
	DepositContractAddress() common.ExecutionAddress

	// MaxDepositsPerBlock returns the maximum number of deposit operations per
	// block.
	MaxDepositsPerBlock(slot math.Slot) uint64

	// DepositEth1ChainID returns the chain ID of the deposit contract.
	DepositEth1ChainID() uint64

	// Eth1FollowDistance returns the distance between the eth1 chain and the
	// beacon chain for eth1 data.
	Eth1FollowDistance() uint64

	// TargetSecondsPerEth1Block returns the target time between eth1 blocks.
	TargetSecondsPerEth1Block(slot math.Slot) uint64

	// Fork-related values.
<<<<<<< HEAD
	// Deneb1ForkEpoch returns the epoch at which the Deneb1 fork takes effect.
	Deneb1ForkEpoch() math.Epoch
	// ElectraForkEpoch returns the epoch at which the Electra fork takes effect.
=======
	// Deneb1ForkEpoch returns the epoch at which the Deneb1 fork takes
	Deneb1ForkEpoch() math.Epoch
	// ElectraForkEpoch returns the epoch at which the Electra fork takes
	// effect.
>>>>>>> b167c793
	ElectraForkEpoch() math.Epoch

	// State list lengths

	// EpochsPerHistoricalVector returns the length of the historical vector.
	EpochsPerHistoricalVector(slot math.Slot) uint64

	// EpochsPerSlashingsVector returns the length of the slashing vector.
	EpochsPerSlashingsVector(slot math.Slot) uint64

	// HistoricalRootsLimit returns the maximum number of historical root
	// entries.
	HistoricalRootsLimit(slot math.Slot) uint64

	// ValidatorRegistryLimit returns the maximum number of validators in the
	// registry.
	ValidatorRegistryLimit(slot math.Slot) uint64

	// Rewards and Penalties

	// InactivityPenaltyQuotient returns the inactivity penalty quotient.
	InactivityPenaltyQuotient(slot math.Slot) uint64

	// ProportionalSlashingMultiplier returns the multiplier for calculating
	// slashing penalties.
	ProportionalSlashingMultiplier(slot math.Slot) uint64

	// Capella Values

	// MaxWithdrawalsPerPayload returns the maximum number of withdrawals per
	// payload.
	MaxWithdrawalsPerPayload(slot math.Slot) uint64

	// MaxValidatorsPerWithdrawalsSweep returns the maximum number of validators
	// per withdrawal sweep.
	MaxValidatorsPerWithdrawalsSweep(slot math.Slot) uint64

	// Deneb Values

	// MinEpochsForBlobsSidecarsRequest returns the minimum number of epochs for
	// blob sidecar requests.
	MinEpochsForBlobsSidecarsRequest(slot math.Slot) math.Epoch

	// MaxBlobCommitmentsPerBlock returns the maximum number of blob commitments
	// per block.
	MaxBlobCommitmentsPerBlock(slot math.Slot) uint64

	// MaxBlobsPerBlock returns the maximum number of blobs per block.
	MaxBlobsPerBlock(slot math.Slot) uint64

	// FieldElementsPerBlob returns the number of field elements per blob.
	FieldElementsPerBlob(slot math.Slot) uint64

	// BytesPerBlob returns the number of bytes per blob.
	BytesPerBlob(slot math.Slot) uint64

	// Helpers for ChainSpecData

	// ActiveForkVersionForSlot returns the active fork version for a given slot.
	ActiveForkVersionForSlot(slot math.Slot) uint32

	// ActiveForkVersionForEpoch returns the active fork version for a given epoch.
	ActiveForkVersionForEpoch(epoch math.Epoch) uint32

	// SlotInForkVersion returns the first slot of the given fork version.
	SlotInForkVersion(version common.Version) math.Slot

	// SlotToEpoch converts a slot number to an epoch number.
	SlotToEpoch(slot math.Slot) math.Epoch

	// WithinDAPeriod checks if a given block slot is within the data
	// availability period relative to the current slot.
	WithinDAPeriod(block, current math.Slot) bool

	// Berachain Values

	// ValidatorSetCap retrieves the maximum number of validators allowed in the active set.
	ValidatorSetCap(slot math.Slot) uint64

	// EVMInflationAddress returns the address on the EVM which will receive
	// the inflation amount of native EVM balance through a withdrawal every
	// block.
	EVMInflationAddress(slot math.Slot) common.ExecutionAddress

	// EVMInflationPerBlock returns the amount of native EVM balance (in Gwei)
	// to be minted to the EVMInflationAddress via a withdrawal every block.
	EVMInflationPerBlock(slot math.Slot) uint64
}

// spec is a concrete implementation of the Spec interface, holding the actual data.
type spec struct {
	// Data contains the actual chain-specific parameter values.
	Data *SpecData
}

// NewSpec creates a new instance of a Spec with the provided data.
func NewSpec(data *SpecData) (Spec, error) {
	s := spec{Data: data}
	return s, s.validate()
}

// validate ensures that the chain spec is valid, returning error if it is not.
func (s spec) validate() error {
	if s.Data.MaxWithdrawalsPerPayload <= 1 {
		return ErrInsufficientMaxWithdrawalsPerPayload
	}

	if s.Data.ValidatorSetCap > s.Data.ValidatorRegistryLimit {
		return ErrInvalidValidatorSetCap
	}

	// EVM Inflation values can be zero or non-zero, no validation needed.

	// TODO: Add more validation rules here.
	return nil
}

// MaxEffectiveBalance returns the maximum effective balance.
func (s spec) MaxEffectiveBalance(math.Slot) uint64 {
	return s.Data.MaxEffectiveBalance
}

// EjectionBalance returns the balance below which a validator is ejected.
func (s spec) EjectionBalance(math.Slot) uint64 {
	return s.Data.EjectionBalance
}

// EffectiveBalanceIncrement returns the increment of effective balance.
func (s spec) EffectiveBalanceIncrement(math.Slot) uint64 {
	return s.Data.EffectiveBalanceIncrement
}

func (s spec) HysteresisQuotient(math.Slot) uint64 {
	return s.Data.HysteresisQuotient
}

func (s spec) HysteresisDownwardMultiplier(math.Slot) uint64 {
	return s.Data.HysteresisDownwardMultiplier
}

func (s spec) HysteresisUpwardMultiplier(math.Slot) uint64 {
	return s.Data.HysteresisUpwardMultiplier
}

// SlotsPerEpoch returns the number of slots per epoch.
func (s spec) SlotsPerEpoch(math.Slot) math.Slot {
	return math.Slot(s.Data.SlotsPerEpoch)
}

// SlotsPerHistoricalRoot returns the number of slots per historical root.
func (s spec) SlotsPerHistoricalRoot(math.Slot) uint64 {
	return s.Data.SlotsPerHistoricalRoot
}

// MinEpochsToInactivityPenalty returns the minimum number of epochs before an
// inactivity penalty is applied.
func (s spec) MinEpochsToInactivityPenalty(math.Slot) uint64 {
	return s.Data.MinEpochsToInactivityPenalty
}

// DomainTypeProposer returns the domain for beacon proposer signatures.
func (s spec) DomainTypeProposer(math.Slot) common.DomainType {
	return s.Data.DomainTypeProposer
}

// DomainTypeAttester returns the domain for beacon attester signatures.
func (s spec) DomainTypeAttester(math.Slot) common.DomainType {
	return s.Data.DomainTypeAttester
}

// DomainTypeRandao returns the domain for RANDAO reveal signatures.
func (s spec) DomainTypeRandao(math.Slot) common.DomainType {
	return s.Data.DomainTypeRandao
}

// DomainTypeDeposit returns the domain for deposit contract signatures.
func (s spec) DomainTypeDeposit(math.Slot) common.DomainType {
	return s.Data.DomainTypeDeposit
}

// DomainTypeVoluntaryExit returns the domain for voluntary exit signatures.
func (s spec) DomainTypeVoluntaryExit(math.Slot) common.DomainType {
	return s.Data.DomainTypeVoluntaryExit
}

// DomainTypeSelectionProof returns the domain for selection proof signatures.
func (s spec) DomainTypeSelectionProof(math.Slot) common.DomainType {
	return s.Data.DomainTypeSelectionProof
}

// DomainTypeAggregateAndProof returns the domain for aggregate and proof
// signatures.
func (s spec) DomainTypeAggregateAndProof(math.Slot) common.DomainType {
	return s.Data.DomainTypeAggregateAndProof
}

// DomainTypeApplicationMask returns the domain for the application mask.
func (s spec) DomainTypeApplicationMask(math.Slot) common.DomainType {
	return s.Data.DomainTypeApplicationMask
}

// DepositContractAddress returns the address of the deposit contract.
func (s spec) DepositContractAddress() common.ExecutionAddress {
	return s.Data.DepositContractAddress
}

// MaxDepositsPerBlock returns the maximum number of deposits per block.
func (s spec) MaxDepositsPerBlock(math.Slot) uint64 {
	return s.Data.MaxDepositsPerBlock
}

// DepositEth1ChainID returns the chain ID of the execution chain.
func (s spec) DepositEth1ChainID() uint64 {
	return s.Data.DepositEth1ChainID
}

// Eth1FollowDistance returns the distance between the eth1 chain and the beacon
// chain.
func (s spec) Eth1FollowDistance() uint64 {
	return s.Data.Eth1FollowDistance
}

// TargetSecondsPerEth1Block returns the target time between eth1 blocks.
func (s spec) TargetSecondsPerEth1Block(math.Slot) uint64 {
	return s.Data.TargetSecondsPerEth1Block
}

// Deneb1ForEpoch returns the epoch of the Deneb1 fork.
func (s spec) Deneb1ForkEpoch() math.Epoch {
	return math.Epoch(s.Data.Deneb1ForkEpoch)
}

// ElectraForkEpoch returns the epoch of the Electra fork.
func (s spec) ElectraForkEpoch() math.Epoch {
	return math.Epoch(s.Data.ElectraForkEpoch)
}

// EpochsPerHistoricalVector returns the number of epochs per historical vector.
func (s spec) EpochsPerHistoricalVector(math.Slot) uint64 {
	return s.Data.EpochsPerHistoricalVector
}

// EpochsPerSlashingsVector returns the number of epochs per slashings vector.
func (s spec) EpochsPerSlashingsVector(math.Slot) uint64 {
	return s.Data.EpochsPerSlashingsVector
}

// HistoricalRootsLimit returns the limit of historical roots.
func (s spec) HistoricalRootsLimit(math.Slot) uint64 {
	return s.Data.HistoricalRootsLimit
}

// ValidatorRegistryLimit returns the limit of the validator registry.
func (s spec) ValidatorRegistryLimit(math.Slot) uint64 {
	return s.Data.ValidatorRegistryLimit
}

// InactivityPenaltyQuotient returns the inactivity penalty quotient.
func (s spec) InactivityPenaltyQuotient(math.Slot) uint64 {
	return s.Data.InactivityPenaltyQuotient
}

// ProportionalSlashingMultiplier returns the proportional slashing multiplier.
func (s spec) ProportionalSlashingMultiplier(math.Slot) uint64 {
	return s.Data.ProportionalSlashingMultiplier
}

// MaxWithdrawalsPerPayload returns the maximum number of withdrawals per
// payload.
func (s spec) MaxWithdrawalsPerPayload(math.Slot) uint64 {
	return s.Data.MaxWithdrawalsPerPayload
}

// MaxValidatorsPerWithdrawalsSweep returns the maximum number of validators per withdrawals sweep.
func (s spec) MaxValidatorsPerWithdrawalsSweep(math.Slot) uint64 {
	return s.Data.MaxValidatorsPerWithdrawalsSweep
}

// MinEpochsForBlobsSidecarsRequest returns the minimum number of epochs for
// blobs sidecars request.
func (s spec) MinEpochsForBlobsSidecarsRequest(math.Slot) math.Epoch {
	return math.Epoch(s.Data.MinEpochsForBlobsSidecarsRequest)
}

// MaxBlobCommitmentsPerBlock returns the maximum number of blob commitments per
// block.
func (s spec) MaxBlobCommitmentsPerBlock(math.Slot) uint64 {
	return s.Data.MaxBlobCommitmentsPerBlock
}

// MaxBlobsPerBlock returns the maximum number of blobs per block.
func (s spec) MaxBlobsPerBlock(math.Slot) uint64 {
	return s.Data.MaxBlobsPerBlock
}

// FieldElementsPerBlob returns the number of field elements per blob.
func (s spec) FieldElementsPerBlob(math.Slot) uint64 {
	return s.Data.FieldElementsPerBlob
}

// BytesPerBlob returns the number of bytes per blob.
func (s spec) BytesPerBlob(math.Slot) uint64 {
	return s.Data.BytesPerBlob
}

// ValidatorSetCap retrieves the maximum number of validators allowed in the active set.
func (s spec) ValidatorSetCap(math.Slot) uint64 {
	return s.Data.ValidatorSetCap
}

// EVMInflationAddress returns the address on the EVM which will receive the
// inflation amount of native EVM balance through a withdrawal every block.
func (s spec) EVMInflationAddress(math.Slot) common.ExecutionAddress {
	return s.Data.EVMInflationAddress
}

// EVMInflationPerBlock returns the amount of native EVM balance (in Gwei) to
// be minted to the EVMInflationAddress via a withdrawal every block.
func (s spec) EVMInflationPerBlock(math.Slot) uint64 {
	return s.Data.EVMInflationPerBlock
}<|MERGE_RESOLUTION|>--- conflicted
+++ resolved
@@ -110,16 +110,11 @@
 	TargetSecondsPerEth1Block(slot math.Slot) uint64
 
 	// Fork-related values.
-<<<<<<< HEAD
+
 	// Deneb1ForkEpoch returns the epoch at which the Deneb1 fork takes effect.
 	Deneb1ForkEpoch() math.Epoch
-	// ElectraForkEpoch returns the epoch at which the Electra fork takes effect.
-=======
-	// Deneb1ForkEpoch returns the epoch at which the Deneb1 fork takes
-	Deneb1ForkEpoch() math.Epoch
-	// ElectraForkEpoch returns the epoch at which the Electra fork takes
-	// effect.
->>>>>>> b167c793
+
+	// ElectraForkEpoch returns the epoch at which the Electra fork takes ffect.
 	ElectraForkEpoch() math.Epoch
 
 	// State list lengths
