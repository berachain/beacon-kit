// SPDX-License-Identifier: BUSL-1.1
//
// Copyright (C) 2025, Berachain Foundation. All rights reserved.
// Use of this software is governed by the Business Source License included
// in the LICENSE file of this repository and at www.mariadb.com/bsl11.
//
// ANY USE OF THE LICENSED WORK IN VIOLATION OF THIS LICENSE WILL AUTOMATICALLY
// TERMINATE YOUR RIGHTS UNDER THIS LICENSE FOR THE CURRENT AND ALL OTHER
// VERSIONS OF THE LICENSED WORK.
//
// THIS LICENSE DOES NOT GRANT YOU ANY RIGHT IN ANY TRADEMARK OR LOGO OF
// LICENSOR OR ITS AFFILIATES (PROVIDED THAT YOU MAY USE A TRADEMARK OR LOGO OF
// LICENSOR AS EXPRESSLY REQUIRED BY THIS LICENSE).
//
// TO THE EXTENT PERMITTED BY APPLICABLE LAW, THE LICENSED WORK IS PROVIDED ON
// AN “AS IS” BASIS. LICENSOR HEREBY DISCLAIMS ALL WARRANTIES AND CONDITIONS,
// EXPRESS OR IMPLIED, INCLUDING (WITHOUT LIMITATION) WARRANTIES OF
// MERCHANTABILITY, FITNESS FOR A PARTICULAR PURPOSE, NON-INFRINGEMENT, AND
// TITLE.

package deposit

import (
<<<<<<< HEAD
	"fmt"
	"os"
=======
	"encoding/json"
	"fmt"
>>>>>>> 3e35bb4c

	"github.com/berachain/beacon-kit/chain"
	clicontext "github.com/berachain/beacon-kit/cli/context"
	"github.com/berachain/beacon-kit/cli/utils/parser"
	"github.com/berachain/beacon-kit/consensus-types/types"
	"github.com/berachain/beacon-kit/node-core/components"
	"github.com/berachain/beacon-kit/node-core/components/signer"
	"github.com/berachain/beacon-kit/primitives/common"
	"github.com/berachain/beacon-kit/primitives/constants"
	"github.com/berachain/beacon-kit/primitives/crypto"
	"github.com/berachain/beacon-kit/primitives/math"
	"github.com/berachain/beacon-kit/primitives/version"
	"github.com/spf13/cobra"
)

const (
	createAddr0     = iota
	createAmt1      = iota
	createRoot2     = iota
	createArgsCount = iota

	overrideNodeKey = "override-node-key"
	valPrivateKey   = "validator-private-key"
)

// NewCreateValidator creates a new command to create a validator deposit.
//
//nolint:lll // reads better if long description is one line
func NewCreateValidator(
	chainSpec chain.Spec,
) *cobra.Command {
	cmd := &cobra.Command{
		Use:   "create-validator",
		Short: "Creates a validator deposit",
		Long:  `Creates a validator deposit with the necessary credentials. The arguments are expected in the order of withdrawal address, deposit amount, and genesis validator root. If the broadcast flag is set to true, a private key must be provided to sign the transaction.`,
		Args:  cobra.ExactArgs(createArgsCount),
		RunE:  createValidatorCmd(chainSpec),
	}

	cmd.Flags().BoolP(
		overrideNodeKey,
		"o",
		false, // no override by default
		"override the node private key",
	)
	cmd.Flags().String(
		valPrivateKey,
		"", // no default private key
		"validator private key. This is required if the override-node-key flag is set.",
	)

	return cmd
}

// createValidatorCmd returns a command that builds a create validator request.
func createValidatorCmd(
	chainSpec chain.Spec,
) func(*cobra.Command, []string) error {
	return func(cmd *cobra.Command, args []string) error {
		// Get the BLS signer.
		blsSigner, err := getBLSSigner(cmd)
		if err != nil {
			return err
		}

		withdrawalAddressStr := args[createAddr0]
		withdrawalAddress, err := parser.ConvertWithdrawalAddress(withdrawalAddressStr)
		if err != nil {
			return err
		}
		credentials := types.NewCredentialsFromExecutionAddress(withdrawalAddress)

		amountStr := args[createAmt1]
		amount, err := parser.ConvertAmount(amountStr)
		if err != nil {
			return err
		}

		genValRootStr := args[createRoot2]
		genesisValidatorRoot, err := parser.ConvertGenesisValidatorRoot(genValRootStr)
		if err != nil {
			return err
		}

		depositMsg, signature, err := CreateDepositMessage(chainSpec, blsSigner, genesisValidatorRoot, credentials, amount)
		if err != nil {
			return err
		}

<<<<<<< HEAD
		// If the broadcast flag is not set, output the deposit message and
		// signature and return early.
		logger.Info(
			"Deposit Message CallData",
			"pubkey", depositMsg.Pubkey.String(),
			"withdrawal credentials", depositMsg.Credentials.String(),
			"amount", depositMsg.Amount,
			"signature", signature.String(),
		)
=======
		// Verify the deposit message.
		if err = depositMsg.VerifyCreateValidator(
			types.NewForkData(currentVersion, genesisValidatorRoot),
			signature,
			chainSpec.DomainTypeDeposit(),
			signer.BLSSigner{}.VerifySignature,
		); err != nil {
			return err
		}

		val, err := json.Marshal(types.Deposit{
			Pubkey:      depositMsg.Pubkey,
			Credentials: depositMsg.Credentials,
			Amount:      depositMsg.Amount,
			Signature:   signature,
		})
		if err != nil {
			return err
		}

		//nolint:forbidigo // simplifies output parsing
		fmt.Print(string(val))
>>>>>>> 3e35bb4c

		return nil
	}
}

func CreateDepositMessage(
	cs chain.Spec,
	blsSigner crypto.BLSSigner,
	genValRoot common.Root,
	creds types.WithdrawalCredentials,
	amount math.Gwei,
) (
	*types.DepositMessage,
	crypto.BLSSignature,
	error,
) {
	// All deposits are signed with the genesis version.
	genesisVersion := version.FromUint32[common.Version](constants.GenesisVersion)

	// Create and sign the deposit message.
	depositMsg, signature, err := types.CreateAndSignDepositMessage(
		types.NewForkData(genesisVersion, genValRoot),
		cs.DomainTypeDeposit(),
		blsSigner,
		creds,
		amount,
	)
	if err != nil {
		return nil, crypto.BLSSignature{}, fmt.Errorf("failed CreateAndSignDepositMessage: %w", err)
	}

	return depositMsg,
		signature,
		ValidateDeposit(
			cs,
			depositMsg.Pubkey,
			depositMsg.Credentials,
			depositMsg.Amount,
			genValRoot,
			signature,
		)
}

// getBLSSigner returns a BLS signer based on the override commands key flag.
func getBLSSigner(
	cmd *cobra.Command,
) (crypto.BLSSigner, error) {
	var legacyKey components.LegacyKey
	overrideFlag, err := cmd.Flags().GetBool(overrideNodeKey)
	if err != nil {
		return nil, err
	}

	// Build the BLS signer.
	if overrideFlag {
		var validatorPrivKey string
		validatorPrivKey, err = cmd.Flags().GetString(valPrivateKey)
		if err != nil {
			return nil, err
		}
		if validatorPrivKey == "" {
			return nil, ErrValidatorPrivateKeyRequired
		}
		legacyKey, err = signer.LegacyKeyFromString(validatorPrivKey)
		if err != nil {
			return nil, err
		}
	}

	return components.ProvideBlsSigner(
		components.BlsSignerInput{
			AppOpts: clicontext.GetViperFromCmd(cmd),
			PrivKey: legacyKey,
		},
	)
}<|MERGE_RESOLUTION|>--- conflicted
+++ resolved
@@ -21,13 +21,8 @@
 package deposit
 
 import (
-<<<<<<< HEAD
-	"fmt"
-	"os"
-=======
 	"encoding/json"
 	"fmt"
->>>>>>> 3e35bb4c
 
 	"github.com/berachain/beacon-kit/chain"
 	clicontext "github.com/berachain/beacon-kit/cli/context"
@@ -117,27 +112,6 @@
 			return err
 		}
 
-<<<<<<< HEAD
-		// If the broadcast flag is not set, output the deposit message and
-		// signature and return early.
-		logger.Info(
-			"Deposit Message CallData",
-			"pubkey", depositMsg.Pubkey.String(),
-			"withdrawal credentials", depositMsg.Credentials.String(),
-			"amount", depositMsg.Amount,
-			"signature", signature.String(),
-		)
-=======
-		// Verify the deposit message.
-		if err = depositMsg.VerifyCreateValidator(
-			types.NewForkData(currentVersion, genesisValidatorRoot),
-			signature,
-			chainSpec.DomainTypeDeposit(),
-			signer.BLSSigner{}.VerifySignature,
-		); err != nil {
-			return err
-		}
-
 		val, err := json.Marshal(types.Deposit{
 			Pubkey:      depositMsg.Pubkey,
 			Credentials: depositMsg.Credentials,
@@ -150,8 +124,6 @@
 
 		//nolint:forbidigo // simplifies output parsing
 		fmt.Print(string(val))
->>>>>>> 3e35bb4c
-
 		return nil
 	}
 }
