--- conflicted
+++ resolved
@@ -62,11 +62,7 @@
 			// Get the withdrawal address.
 			withdrawalAddress, err := common.NewExecutionAddressFromHex(args[1])
 			if err != nil {
-<<<<<<< HEAD
-				return fmt.Errorf("failed retrieving withdrawal address: %w", err)
-=======
 				return err
->>>>>>> cb4e9ea4
 			}
 			cometConfig := context.GetConfigFromCmd(cmd)
 			appOpts := context.GetViperFromCmd(cmd)
