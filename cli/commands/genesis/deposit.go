// SPDX-License-Identifier: BUSL-1.1
//
// Copyright (C) 2025, Berachain Foundation. All rights reserved.
// Use of this software is governed by the Business Source License included
// in the LICENSE file of this repository and at www.mariadb.com/bsl11.
//
// ANY USE OF THE LICENSED WORK IN VIOLATION OF THIS LICENSE WILL AUTOMATICALLY
// TERMINATE YOUR RIGHTS UNDER THIS LICENSE FOR THE CURRENT AND ALL OTHER
// VERSIONS OF THE LICENSED WORK.
//
// THIS LICENSE DOES NOT GRANT YOU ANY RIGHT IN ANY TRADEMARK OR LOGO OF
// LICENSOR OR ITS AFFILIATES (PROVIDED THAT YOU MAY USE A TRADEMARK OR LOGO OF
// LICENSOR AS EXPRESSLY REQUIRED BY THIS LICENSE).
//
// TO THE EXTENT PERMITTED BY APPLICABLE LAW, THE LICENSED WORK IS PROVIDED ON
// AN “AS IS” BASIS. LICENSOR HEREBY DISCLAIMS ALL WARRANTIES AND CONDITIONS,
// EXPRESS OR IMPLIED, INCLUDING (WITHOUT LIMITATION) WARRANTIES OF
// MERCHANTABILITY, FITNESS FOR A PARTICULAR PURPOSE, NON-INFRINGEMENT, AND
// TITLE.

package genesis

import (
	"fmt"
	"os"
	"path/filepath"

	"github.com/berachain/beacon-kit/chain"
	"github.com/berachain/beacon-kit/cli/context"
	"github.com/berachain/beacon-kit/cli/utils/parser"
	"github.com/berachain/beacon-kit/consensus-types/types"
	"github.com/berachain/beacon-kit/errors"
	"github.com/berachain/beacon-kit/node-core/components"
	"github.com/berachain/beacon-kit/node-core/components/signer"
	"github.com/berachain/beacon-kit/primitives/bytes"
	"github.com/berachain/beacon-kit/primitives/common"
	"github.com/berachain/beacon-kit/primitives/constants"
	"github.com/berachain/beacon-kit/primitives/crypto"
	"github.com/berachain/beacon-kit/primitives/encoding/json"
	"github.com/berachain/beacon-kit/primitives/math"
	"github.com/berachain/beacon-kit/primitives/version"
	"github.com/cosmos/cosmos-sdk/client/flags"
	"github.com/cosmos/cosmos-sdk/x/genutil"
	"github.com/spf13/afero"
	"github.com/spf13/cobra"
)

// AddGenesisDepositCmd - returns the cobra command to
// add a premined deposit to the genesis file.
//
//nolint:lll // reads better if long description is one line.
func AddGenesisDepositCmd(cs chain.Spec) *cobra.Command {
	cmd := &cobra.Command{
		Use:   "add-premined-deposit",
		Short: "adds a validator to the genesis file",
		Long:  `Adds a validator to the genesis file with the necessary credentials. The arguments are expected in the order of the deposit amount and withdrawal address.`,
		Args:  cobra.ExactArgs(2), //nolint:mnd // The number of arguments.
		RunE: func(cmd *cobra.Command, args []string) error {
			config := context.GetConfigFromCmd(cmd)

			_, valPubKey, err := genutil.InitializeNodeValidatorFiles(
				config, crypto.CometBLSType,
			)
			if err != nil {
				return errors.Wrap(
					err,
					"failed to initialize commands validator files",
				)
			}

			// Get the BLS signer.
			blsSigner, err := components.ProvideBlsSigner(
				components.BlsSignerInput{
					AppOpts: context.GetViperFromCmd(cmd),
				},
			)
			if err != nil {
				return err
			}

			// Get the deposit amount.
			var depositAmount math.Gwei
			depositAmount, err = parser.ConvertAmount(args[0])
			if err != nil {
				return err
			}

<<<<<<< HEAD
			// TODO: configurable.
			currentVersion := bytes.FromUint32(version.Deneb)
=======
			// All deposits are signed with the genesis version.
			genesisVersion := version.FromUint32[common.Version](constants.GenesisVersion)
>>>>>>> 9097bf31

			// Get the withdrawal address.
			withdrawalAddress := common.NewExecutionAddressFromHex(args[1])

			depositMsg, signature, err := types.CreateAndSignDepositMessage(
				types.NewForkData(genesisVersion, common.Root{}),
				cs.DomainTypeDeposit(),
				blsSigner,
				types.NewCredentialsFromExecutionAddress(withdrawalAddress),
				depositAmount,
			)
			if err != nil {
				return err
			}

			// Verify the deposit message.
			if err = depositMsg.VerifyCreateValidator(
				types.NewForkData(genesisVersion, common.Root{}),
				signature,
				cs.DomainTypeDeposit(),
				signer.BLSSigner{}.VerifySignature,
			); err != nil {
				return err
			}

			deposit := types.Deposit{
				Pubkey:      depositMsg.Pubkey,
				Amount:      depositMsg.Amount,
				Signature:   signature,
				Credentials: depositMsg.Credentials,
			}

			//#nosec:G703 // Ignore errors on this line.
			outputDocument, _ := cmd.Flags().GetString(flags.FlagOutputDocument)
			if outputDocument == "" {
				outputDocument, err = makeOutputFilepath(config.RootDir,
					crypto.BLSPubkey(valPubKey.Bytes()).String())
				if err != nil {
					return errors.Wrap(err, "failed to create output file path")
				}
			}

			if err = writeDepositToFile(outputDocument, &deposit); err != nil {
				return errors.Wrap(err, "failed to write signed gen tx")
			}

			return nil
		},
	}

	return cmd
}

func makeOutputFilepath(rootDir, pubkey string) (string, error) {
	writePath := filepath.Join(rootDir, "config", "premined-deposits")
	if err := afero.NewOsFs().MkdirAll(writePath, os.ModePerm); err != nil {
		return "", errors.Wrapf(
			errors.New("could not create directory"), "%q: %w",
			writePath,
			err,
		)
	}

	return filepath.Join(
		writePath,
		fmt.Sprintf("premined-deposit-%v.json", pubkey),
	), nil
}

func writeDepositToFile(
	outputDocument string,
	depositMessage *types.Deposit,
) error {
	//#nosec:G302,G304 // Ignore errors on this line.
	outputFile, err := afero.NewOsFs().OpenFile(
		outputDocument,
		os.O_CREATE|os.O_EXCL|os.O_WRONLY,
		0o644, //nolint:mnd // file permissions.
	)
	if err != nil {
		return err
	}

	//#nosec:G307 // Ignore errors on this line.
	defer outputFile.Close()

	bz, err := json.Marshal(depositMessage)
	if err != nil {
		return err
	}
	_, err = fmt.Fprintf(outputFile, "%s\n", bz)

	return err
}<|MERGE_RESOLUTION|>--- conflicted
+++ resolved
@@ -85,13 +85,8 @@
 				return err
 			}
 
-<<<<<<< HEAD
-			// TODO: configurable.
-			currentVersion := bytes.FromUint32(version.Deneb)
-=======
 			// All deposits are signed with the genesis version.
 			genesisVersion := version.FromUint32[common.Version](constants.GenesisVersion)
->>>>>>> 9097bf31
 
 			// Get the withdrawal address.
 			withdrawalAddress := common.NewExecutionAddressFromHex(args[1])
