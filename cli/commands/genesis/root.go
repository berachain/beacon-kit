--- conflicted
+++ resolved
@@ -26,33 +26,20 @@
 	"github.com/spf13/cobra"
 )
 
-<<<<<<< HEAD
-// GetGenesisValidatorRootCmd returns a cobra command that computes the genesis validator root
-// from the given genesis file.
-=======
 // GetGenesisValidatorRootCmd returns a command that gets the genesis validator root from a given
 // beacond genesis file.
->>>>>>> 824da594
 func GetGenesisValidatorRootCmd(cs chain.Spec) *cobra.Command {
 	cmd := &cobra.Command{
 		Use:   "validator-root [beacond/genesis.json]",
 		Short: "gets and returns the genesis validator root",
 		Args:  cobra.ExactArgs(1),
 		RunE: func(cmd *cobra.Command, args []string) error {
-<<<<<<< HEAD
 			genesisValidatorsRoot, err := genesis.ComputeValidatorsRootFromFile(args[0], cs)
-=======
-			genesisValidatorRoot, err := genesis.GetValidatorRootFromFile(args[0], cs)
->>>>>>> 824da594
 			if err != nil {
 				return err
 			}
 
-<<<<<<< HEAD
 			cmd.Printf("%s\n", genesisValidatorsRoot)
-=======
-			cmd.Printf("%s\n", genesisValidatorRoot)
->>>>>>> 824da594
 			return nil
 		},
 	}
