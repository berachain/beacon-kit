// SPDX-License-Identifier: BUSL-1.1
//
// Copyright (C) 2025, Berachain Foundation. All rights reserved.
// Use of this software is governed by the Business Source License included
// in the LICENSE file of this repository and at www.mariadb.com/bsl11.
//
// ANY USE OF THE LICENSED WORK IN VIOLATION OF THIS LICENSE WILL AUTOMATICALLY
// TERMINATE YOUR RIGHTS UNDER THIS LICENSE FOR THE CURRENT AND ALL OTHER
// VERSIONS OF THE LICENSED WORK.
//
// THIS LICENSE DOES NOT GRANT YOU ANY RIGHT IN ANY TRADEMARK OR LOGO OF
// LICENSOR OR ITS AFFILIATES (PROVIDED THAT YOU MAY USE A TRADEMARK OR LOGO OF
// LICENSOR AS EXPRESSLY REQUIRED BY THIS LICENSE).
//
// TO THE EXTENT PERMITTED BY APPLICABLE LAW, THE LICENSED WORK IS PROVIDED ON
// AN “AS IS” BASIS. LICENSOR HEREBY DISCLAIMS ALL WARRANTIES AND CONDITIONS,
// EXPRESS OR IMPLIED, INCLUDING (WITHOUT LIMITATION) WARRANTIES OF
// MERCHANTABILITY, FITNESS FOR A PARTICULAR PURPOSE, NON-INFRINGEMENT, AND
// TITLE.

package genesis

import (
	"github.com/berachain/beacon-kit/chain"
<<<<<<< HEAD
	"github.com/berachain/beacon-kit/cli/utils/genesis"
	"github.com/spf13/cobra"
)

// GetGenesisValidatorRootCmd returns a command that gets the genesis validator root from a given
// beacond genesis file.
=======
	"github.com/berachain/beacon-kit/consensus-types/types"
	"github.com/berachain/beacon-kit/errors"
	"github.com/berachain/beacon-kit/primitives/common"
	"github.com/berachain/beacon-kit/primitives/encoding/json"
	"github.com/berachain/beacon-kit/primitives/math"
	"github.com/spf13/afero"
	"github.com/spf13/cobra"
)

// Beacon, AppState and Genesis are code duplications that
// collectively reproduce part of genesis file structure

type Beacon struct {
	Deposits types.Deposits `json:"deposits"`
}

type AppState struct {
	Beacon `json:"beacon"`
}

type Genesis struct {
	AppState `json:"app_state"`
}

// TODO: move this logic to the `deposit create-validator/validate` commands as it is only
// required there.
>>>>>>> 3a3fc146
func GetGenesisValidatorRootCmd(cs chain.Spec) *cobra.Command {
	cmd := &cobra.Command{
		Use:   "validator-root [beacond/genesis.json]",
		Short: "gets and returns the genesis validator root",
		Args:  cobra.ExactArgs(1),
		RunE: func(cmd *cobra.Command, args []string) error {
			genesisValidatorRoot, err := genesis.GetValidatorRootFromFile(args[0], cs)
			if err != nil {
<<<<<<< HEAD
				return err
			}

			cmd.Printf("%s\n", genesisValidatorRoot)
=======
				return errors.Wrap(err, "failed to unmarshal JSON")
			}

			validatorHashTreeRoot := ValidatorsRoot(genesis.Deposits, cs)
			cmd.Printf("%s\n", validatorHashTreeRoot)
>>>>>>> 3a3fc146
			return nil
		},
	}

	return cmd
}

func ValidatorsRoot(deposits types.Deposits, cs chain.Spec) common.Root {
	validators := make(types.Validators, len(deposits))
	minEffectiveBalance := math.Gwei(cs.EjectionBalance() + cs.EffectiveBalanceIncrement())

	for i, deposit := range deposits {
		val := types.NewValidatorFromDeposit(
			deposit.Pubkey,
			deposit.Credentials,
			deposit.Amount,
			math.Gwei(cs.EffectiveBalanceIncrement()),
			math.Gwei(cs.MaxEffectiveBalance()),
		)

		// mimic processGenesisActivation
		if val.GetEffectiveBalance() >= minEffectiveBalance {
			val.SetActivationEligibilityEpoch(0)
			val.SetActivationEpoch(0)
		}
		validators[i] = val
	}

	return validators.HashTreeRoot()
}<|MERGE_RESOLUTION|>--- conflicted
+++ resolved
@@ -22,88 +22,27 @@
 
 import (
 	"github.com/berachain/beacon-kit/chain"
-<<<<<<< HEAD
 	"github.com/berachain/beacon-kit/cli/utils/genesis"
 	"github.com/spf13/cobra"
 )
 
-// GetGenesisValidatorRootCmd returns a command that gets the genesis validator root from a given
-// beacond genesis file.
-=======
-	"github.com/berachain/beacon-kit/consensus-types/types"
-	"github.com/berachain/beacon-kit/errors"
-	"github.com/berachain/beacon-kit/primitives/common"
-	"github.com/berachain/beacon-kit/primitives/encoding/json"
-	"github.com/berachain/beacon-kit/primitives/math"
-	"github.com/spf13/afero"
-	"github.com/spf13/cobra"
-)
-
-// Beacon, AppState and Genesis are code duplications that
-// collectively reproduce part of genesis file structure
-
-type Beacon struct {
-	Deposits types.Deposits `json:"deposits"`
-}
-
-type AppState struct {
-	Beacon `json:"beacon"`
-}
-
-type Genesis struct {
-	AppState `json:"app_state"`
-}
-
-// TODO: move this logic to the `deposit create-validator/validate` commands as it is only
-// required there.
->>>>>>> 3a3fc146
+// GetGenesisValidatorRootCmd returns a cobra command that computes the genesis validator root
+// from the given genesis file.
 func GetGenesisValidatorRootCmd(cs chain.Spec) *cobra.Command {
 	cmd := &cobra.Command{
 		Use:   "validator-root [beacond/genesis.json]",
 		Short: "gets and returns the genesis validator root",
 		Args:  cobra.ExactArgs(1),
 		RunE: func(cmd *cobra.Command, args []string) error {
-			genesisValidatorRoot, err := genesis.GetValidatorRootFromFile(args[0], cs)
+			genesisValidatorsRoot, err := genesis.ComputeValidatorsRootFromFile(args[0], cs)
 			if err != nil {
-<<<<<<< HEAD
 				return err
 			}
 
-			cmd.Printf("%s\n", genesisValidatorRoot)
-=======
-				return errors.Wrap(err, "failed to unmarshal JSON")
-			}
-
-			validatorHashTreeRoot := ValidatorsRoot(genesis.Deposits, cs)
-			cmd.Printf("%s\n", validatorHashTreeRoot)
->>>>>>> 3a3fc146
+			cmd.Printf("%s\n", genesisValidatorsRoot)
 			return nil
 		},
 	}
 
 	return cmd
-}
-
-func ValidatorsRoot(deposits types.Deposits, cs chain.Spec) common.Root {
-	validators := make(types.Validators, len(deposits))
-	minEffectiveBalance := math.Gwei(cs.EjectionBalance() + cs.EffectiveBalanceIncrement())
-
-	for i, deposit := range deposits {
-		val := types.NewValidatorFromDeposit(
-			deposit.Pubkey,
-			deposit.Credentials,
-			deposit.Amount,
-			math.Gwei(cs.EffectiveBalanceIncrement()),
-			math.Gwei(cs.MaxEffectiveBalance()),
-		)
-
-		// mimic processGenesisActivation
-		if val.GetEffectiveBalance() >= minEffectiveBalance {
-			val.SetActivationEligibilityEpoch(0)
-			val.SetActivationEpoch(0)
-		}
-		validators[i] = val
-	}
-
-	return validators.HashTreeRoot()
 }