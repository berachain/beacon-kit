--- conflicted
+++ resolved
@@ -56,13 +56,8 @@
 			"beacond",
 		),
 		// Set the Description to the Default.
-<<<<<<< HEAD
 		clibuilder.WithDescription[Node](
 			"A basic beacon node, modular and PoL chain usable with most Ethereum execution clients.",
-=======
-		clibuilder.WithDescription(
-			"A basic beacon node, usable most standard networks.",
->>>>>>> 192f1420
 		),
 		// Set the Runtime Components to the Default.
 		clibuilder.WithComponents(
