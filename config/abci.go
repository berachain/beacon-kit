--- conflicted
+++ resolved
@@ -45,13 +45,8 @@
 // DefaultABCIConfig returns the default configuration for the proposal service.
 func DefaultABCIConfig() ABCI {
 	return ABCI{
-<<<<<<< HEAD
-		BeaconBlockPosition:       0,
-		BlobSidecarsBlockPosition: 1,
-=======
 		BeaconBlockPosition:       defaultBeaconBlockPosition,
 		BlobSidecarsBlockPosition: defaultBlobSidecarsBlockPosition,
->>>>>>> 15c53e73
 	}
 }
 
@@ -59,14 +54,10 @@
 type ABCI struct {
 	// BeaconBlockPosition is the position of the beacon block
 	// in the cometbft proposal.
-<<<<<<< HEAD
-	BeaconBlockPosition       uint
-=======
 	BeaconBlockPosition uint
 
 	// BlobSidecarsBlockPosition is the position of the blob sidecars
 	// in the cometbft proposal.
->>>>>>> 15c53e73
 	BlobSidecarsBlockPosition uint
 }
 
