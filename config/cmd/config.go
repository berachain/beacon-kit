--- conflicted
+++ resolved
@@ -44,11 +44,7 @@
 	consensus.TimeoutPropose = 3000 * time.Millisecond
 	consensus.TimeoutPrevote = 2000 * time.Millisecond
 	consensus.TimeoutPrecommit = 2000 * time.Millisecond
-<<<<<<< HEAD
-	consensus.TimeoutCommit = 6000 * time.Millisecond
-=======
 	consensus.TimeoutCommit = 7000 * time.Millisecond
->>>>>>> db96d653
 
 	// BeaconKit forces PebbleDB as the database backend.
 	cfg.DBBackend = "pebbledb"
