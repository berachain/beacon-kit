// SPDX-License-Identifier: MIT
//
// Copyright (c) 2024 Berachain Foundation
//
// Permission is hereby granted, free of charge, to any person
// obtaining a copy of this software and associated documentation
// files (the "Software"), to deal in the Software without
// restriction, including without limitation the rights to use,
// copy, modify, merge, publish, distribute, sublicense, and/or sell
// copies of the Software, and to permit persons to whom the
// Software is furnished to do so, subject to the following
// conditions:
//
// The above copyright notice and this permission notice shall be
// included in all copies or substantial portions of the Software.
//
// THE SOFTWARE IS PROVIDED "AS IS", WITHOUT WARRANTY OF ANY KIND,
// EXPRESS OR IMPLIED, INCLUDING BUT NOT LIMITED TO THE WARRANTIES
// OF MERCHANTABILITY, FITNESS FOR A PARTICULAR PURPOSE AND
// NONINFRINGEMENT. IN NO EVENT SHALL THE AUTHORS OR COPYRIGHT
// HOLDERS BE LIABLE FOR ANY CLAIM, DAMAGES OR OTHER LIABILITY,
// WHETHER IN AN ACTION OF CONTRACT, TORT OR OTHERWISE, ARISING
// FROM, OUT OF OR IN CONNECTION WITH THE SOFTWARE OR THE USE OR
// OTHER DEALINGS IN THE SOFTWARE.

package config

import (
	"github.com/berachain/beacon-kit/config/flags"
	"github.com/berachain/beacon-kit/io/cli/parser"
	servertypes "github.com/cosmos/cosmos-sdk/server/types"
	sdk "github.com/cosmos/cosmos-sdk/types"
	"github.com/spf13/cobra"
)

// BeaconKitConfig is the interface for a sub-config of the global BeaconKit
// configuration.
type BeaconKitConfig[T any] interface {
	Template() string
	Parse(parser parser.AppOptionsParser) (*T, error)
}

// DefaultConfig returns the default configuration for a BeaconKit chain.
func DefaultConfig() *Config {
	return &Config{
		ABCI:         DefaultABCIConfig(),
		Beacon:       DefaultBeaconConfig(),
		Builder:      DefaultBuilderConfig(),
		Engine:       DefaultEngineConfig(),
		FeatureFlags: DefaultFeatureFlagsConfig(),
	}
}

// Config is the main configuration struct for the BeaconKit chain.
type Config struct {
	// ABCI is the configuration for ABCI related settings.
	ABCI ABCI

	// Beacon is the configuration for the fork epochs.
	Beacon Beacon

	// Builder is the configuration for the local build payload timeout.
	Builder Builder

	// Engine is the configuration for the execution client.
	Engine Engine

	// FeatureFlags is the configuration for the feature flags.
	FeatureFlags FeatureFlags
}

// Template returns the configuration template.
func (c Config) Template() string {
	return `
###############################################################################
###                                BeaconKit                                ###
###############################################################################
` + c.ABCI.Template() + c.Beacon.Template() +
		c.Builder.Template() + c.Engine.Template() + c.FeatureFlags.Template()
}

// SetupCosmosConfig sets up the Cosmos SDK configuration to be compatible with
// the semantics of ethereum.
func SetupCosmosConfig() {
	// set the address prefixes
	config := sdk.GetConfig()

	// We use CoinType == 60 to match Ethereum.
	// This is not strictly necessary, though highly recommended.
	// TODO: add to app config
	// config.SetCoinType(60) //nolint:gomnd // its okay.
	// config.SetPurpose(sdk.Purpose)
	config.Seal()
}

// MustReadConfigFromAppOpts reads the configuration options from the given
// application options. Panics if the configuration cannot be read.
func MustReadConfigFromAppOpts(opts servertypes.AppOptions) *Config {
	cfg, err := ReadConfigFromAppOpts(opts)
	if err != nil {
		panic(err)
	}
	return cfg
}

// ReadConfigFromAppOpts reads the configuration options from the given
// application options.
func ReadConfigFromAppOpts(opts servertypes.AppOptions) (*Config, error) {
	return readConfigFromAppOptsParser(
		parser.AppOptionsParser{AppOptions: opts},
	)
}

<<<<<<< HEAD
// ReadChainIDFromAppOpts reads the chain-id from the given
// application options. If not found, it reads from the genesis file.
func ReadChainIDFromAppOpts(
	appOpts servertypes.AppOptions,
) string {
	homeDir := cast.ToString(appOpts.Get(sdkflags.FlagHome))
	chainID := cast.ToString(appOpts.Get(sdkflags.FlagChainID))
	if chainID == "" {
		// Read chain-id from genesis file.
		filePath := filepath.Join(homeDir, "config", "genesis.json")
		reader, err := os.Open(filepath.Clean(filePath))
		if err != nil {
			panic(fmt.Errorf("failed to open genesis file: %w", err))
		}
		defer func() {
			if err = reader.Close(); err != nil {
				panic(fmt.Errorf("failed to close genesis file: %w", err))
			}
		}()

		chainID, err = genutiltypes.ParseChainIDFromGenesis(reader)
		if err != nil {
			panic(
				fmt.Errorf(
					"failed to parse chain-id from genesis file: %w",
					err,
				),
			)
		}
	}
	return chainID
}

=======
>>>>>>> 784089ed
// readConfigFromAppOptsParser reads the configuration options from the given.
func readConfigFromAppOptsParser(
	parser parser.AppOptionsParser,
) (*Config, error) {
	var (
		err       error
		conf      = &Config{}
		engineCfg *Engine
		beaconCfg *Beacon
		abciCfg   *ABCI
	)

	// Read ABCI Config
	abciCfg, err = ABCI{}.Parse(parser)
	if err != nil {
		return nil, err
	}
	conf.ABCI = *abciCfg

	// Read Beacon Config
	beaconCfg, err = Beacon{}.Parse(parser)
	if err != nil {
		return nil, err
	}
	conf.Beacon = *beaconCfg

	// Read Bilder Config
	builderCfg, err := Builder{}.Parse(parser)
	if err != nil {
		return nil, err
	}
	conf.Builder = *builderCfg

	// Read Engine Client Config
	engineCfg, err = Engine{}.Parse(parser)
	if err != nil {
		return nil, err
	}
	conf.Engine = *engineCfg

	featureFlagsCfg, err := FeatureFlags{}.Parse(parser)
	if err != nil {
		return nil, err
	}
	conf.FeatureFlags = *featureFlagsCfg

	return conf, nil
}

// AddBeaconKitFlags implements servertypes.ModuleInitFlags interface.
func AddBeaconKitFlags(startCmd *cobra.Command) {
	defaultCfg := DefaultConfig()
	startCmd.Flags().String(
		flags.JWTSecretPath, defaultCfg.Engine.JWTSecretPath,
		"path to the execution client secret")
	startCmd.Flags().String(
		flags.RPCDialURL, defaultCfg.Engine.RPCDialURL.String(), "rpc dial url")
	startCmd.Flags().Uint64(
		flags.RPCRetries, defaultCfg.Engine.RPCRetries, "rpc retries")
	startCmd.Flags().Duration(
		flags.RPCTimeout, defaultCfg.Engine.RPCTimeout, "rpc timeout")
	startCmd.Flags().Duration(
		flags.RPCStartupCheckInterval,
		defaultCfg.Engine.RPCStartupCheckInterval,
		"rpc startup check interval")
	startCmd.Flags().Duration(flags.RPCJWTRefreshInterval,
		defaultCfg.Engine.RPCJWTRefreshInterval,
		"rpc jwt refresh interval")
	startCmd.Flags().Uint64(
		flags.RequiredChainID, defaultCfg.Engine.RequiredChainID,
		"required chain id")
	startCmd.Flags().String(flags.SuggestedFeeRecipient,
		defaultCfg.Beacon.Validator.SuggestedFeeRecipient.Hex(),
		"suggested fee recipient",
	)
}

// AddToSFlag adds the terms of service flag to the given command.
func AddToSFlag(rootCmd *cobra.Command) {
	rootCmd.PersistentFlags().Bool(
		flags.BeaconKitAcceptTos, false, "accept the terms of service")
}<|MERGE_RESOLUTION|>--- conflicted
+++ resolved
@@ -111,42 +111,6 @@
 	)
 }
 
-<<<<<<< HEAD
-// ReadChainIDFromAppOpts reads the chain-id from the given
-// application options. If not found, it reads from the genesis file.
-func ReadChainIDFromAppOpts(
-	appOpts servertypes.AppOptions,
-) string {
-	homeDir := cast.ToString(appOpts.Get(sdkflags.FlagHome))
-	chainID := cast.ToString(appOpts.Get(sdkflags.FlagChainID))
-	if chainID == "" {
-		// Read chain-id from genesis file.
-		filePath := filepath.Join(homeDir, "config", "genesis.json")
-		reader, err := os.Open(filepath.Clean(filePath))
-		if err != nil {
-			panic(fmt.Errorf("failed to open genesis file: %w", err))
-		}
-		defer func() {
-			if err = reader.Close(); err != nil {
-				panic(fmt.Errorf("failed to close genesis file: %w", err))
-			}
-		}()
-
-		chainID, err = genutiltypes.ParseChainIDFromGenesis(reader)
-		if err != nil {
-			panic(
-				fmt.Errorf(
-					"failed to parse chain-id from genesis file: %w",
-					err,
-				),
-			)
-		}
-	}
-	return chainID
-}
-
-=======
->>>>>>> 784089ed
 // readConfigFromAppOptsParser reads the configuration options from the given.
 func readConfigFromAppOptsParser(
 	parser parser.AppOptionsParser,
