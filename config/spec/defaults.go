--- conflicted
+++ resolved
@@ -57,12 +57,7 @@
 	defaultTargetSecondsPerEth1Block = 2 // Berachain specific.
 
 	// Fork-related values.
-<<<<<<< HEAD
-	defaultElectraForkTime = 9999999999999999 // Set as a future epoch as not yet determined.
-=======
-	defaultDeneb1ForkTime  = 9999999999999998
 	defaultElectraForkTime = 9999999999999999 // Set as a future timestamp as not yet determined.
->>>>>>> 4c242db5
 
 	// State list length constants.
 	defaultEpochsPerHistoricalVector = 8
