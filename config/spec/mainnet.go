// SPDX-License-Identifier: BUSL-1.1
//
// Copyright (C) 2025, Berachain Foundation. All rights reserved.
// Use of this software is governed by the Business Source License included
// in the LICENSE file of this repository and at www.mariadb.com/bsl11.
//
// ANY USE OF THE LICENSED WORK IN VIOLATION OF THIS LICENSE WILL AUTOMATICALLY
// TERMINATE YOUR RIGHTS UNDER THIS LICENSE FOR THE CURRENT AND ALL OTHER
// VERSIONS OF THE LICENSED WORK.
//
// THIS LICENSE DOES NOT GRANT YOU ANY RIGHT IN ANY TRADEMARK OR LOGO OF
// LICENSOR OR ITS AFFILIATES (PROVIDED THAT YOU MAY USE A TRADEMARK OR LOGO OF
// LICENSOR AS EXPRESSLY REQUIRED BY THIS LICENSE).
//
// TO THE EXTENT PERMITTED BY APPLICABLE LAW, THE LICENSED WORK IS PROVIDED ON
// AN “AS IS” BASIS. LICENSOR HEREBY DISCLAIMS ALL WARRANTIES AND CONDITIONS,
// EXPRESS OR IMPLIED, INCLUDING (WITHOUT LIMITATION) WARRANTIES OF
// MERCHANTABILITY, FITNESS FOR A PARTICULAR PURPOSE, NON-INFRINGEMENT, AND
// TITLE.

package spec

import (
	"fmt"

	"github.com/berachain/beacon-kit/chain"
	"github.com/berachain/beacon-kit/consensus/cometbft/service/delay"
	"github.com/berachain/beacon-kit/primitives/bytes"
	"github.com/berachain/beacon-kit/primitives/common"
	"github.com/ethereum/go-ethereum/params"
)

const (
	// BGT contract address.
	//
	// A hard fork will occur to set this value as the BGT contract address
	// when BGT beings to be minted.
	mainnetEVMInflationAddress = defaultEVMInflationAddress

	// 0 BERA is minted to the BGT contract per block at genesis.
	//
	// A hard fork will occur to set this value as the upper bound of redeemable BGT per
	// block when BGT begins to be minted.
	mainnetEVMInflationPerBlock = defaultEVMInflationPerBlock

	// mainnetValidatorSetCap is 69 on Mainnet at genesis.
	mainnetValidatorSetCap = 69

	// mainnetMaxValidatorsPerWithdrawalsSweep is 31 because we expect at least 36
	// validators in the total validators set. We choose a prime number smaller
	// than the minimum amount of total validators possible.
	mainnetMaxValidatorsPerWithdrawalsSweep = 31

	// mainnetMaxEffectiveBalance is the max stake of 10 million BERA at genesis.
	mainnetMaxEffectiveBalance = 10_000_000 * params.GWei

	// mainnetEffectiveBalanceIncrement is 10k BERA at genesis
	// (equivalent to the Deposit Contract's MIN_DEPOSIT_AMOUNT).
	mainnetEffectiveBalanceIncrement = 10_000 * params.GWei

	// mainnetMinActivationBalance [New in Electra:EIP7251] Minimum balance for a validator to
	// become active.
	mainnetMinActivationBalance = 250_000 * params.GWei

	// mainnetSlotsPerEpoch is 192 to mirror the time of epochs on Ethereum mainnet.
	mainnetSlotsPerEpoch = 192

	// mainnetMinEpochsForBlobsSidecarsRequest is 4096 at genesis to match Ethereum mainnet.
	mainnetMinEpochsForBlobsSidecarsRequest = defaultMinEpochsForBlobsSidecarsRequest

	// mainnetMaxBlobCommitmentsPerBlock is 4096 at genesis to match Ethereum mainnet.
	mainnetMaxBlobCommitmentsPerBlock = defaultMaxBlobCommitmentsPerBlock

	// The deposit contract address on mainnet at genesis is the same as the
	// default deposit contract address.
	mainnetDepositContractAddress = defaultDepositContractAddress

	// mainnetGenesisTime is the timestamp of the Berachain mainnet genesis block.
	mainnetGenesisTime = 1_737_381_600

	// mainnetDeneb1ForkTime is the timestamp at which the Deneb1 fork occurs.
	// This is calculated based on the timestamp of the 2855th mainnet epoch, block 548160, which
	// was used to initiate the fork when beacon-kit forked by epoch instead of by timestamp.
	mainnetDeneb1ForkTime = 1_738_415_507

	// mainnetElectraForkTime is the timestamp at which the Electra fork occurs.
	mainnetElectraForkTime = 1_749_056_400

	// mainnetElectra1ForkTime is the timestamp at which the Electra1 fork occurs.
	mainnetElectra1ForkTime = 1_756_915_200

	// mainnetEVMInflationAddressDeneb1 is the address on the EVM which will receive the
	// inflation amount of native EVM balance through a withdrawal every block in the Deneb1 fork.
	mainnetEVMInflationAddressDeneb1 = "0x656b95E550C07a9ffe548bd4085c72418Ceb1dba"

	// mainnetEVMInflationPerBlockDeneb1 is the amount of native EVM balance (in Gwei) to be
	// minted to the EVMInflationAddressDeneb1 via a withdrawal every block in the Deneb1 fork.
	mainnetEVMInflationPerBlockDeneb1 = 5.75 * params.GWei

	// mainnetMinValidatorWithdrawabilityDelay is the number of epochs of delay epochs of delay for a balance to be withdrawable.
	// 256 Epochs equates to roughly ~27 hours of withdrawal delay. This gives us room to emergency fork if needed.
	mainnetMinValidatorWithdrawabilityDelay = defaultMinValidatorWithdrawabilityDelay

	// These are the heights at which SBT is activated on mainnet.
	mainnetSBTConsensusUpdateHeight = 9_983_085
	mainnetSBTConsensusEnableHeight = 9_983_086
)

// MainnetChainSpecData is the chain.SpecData for the Berachain mainnet.
func MainnetChainSpecData() *chain.SpecData {
	depositContractAddress, err := common.NewExecutionAddressFromHex(mainnetDepositContractAddress)
	if err != nil {
		panic(fmt.Errorf("failed loading mainnet Deposit Contract Address: %w", err))
	}
	evmInflationAddress, err := common.NewExecutionAddressFromHex(mainnetEVMInflationAddress)
	if err != nil {
		panic(fmt.Errorf("failed loading mainnet evm inflation address: %w", err))
	}
	evmInflationAddressDeneb1, err := common.NewExecutionAddressFromHex(mainnetEVMInflationAddressDeneb1)
	if err != nil {
		panic(fmt.Errorf("failed loading mainnet Deneb1 evm inflation address: %w", err))
	}

	specData := &chain.SpecData{
		Config: delay.DefaultConfig(),

		// Gwei values constants.
		MaxEffectiveBalance:       mainnetMaxEffectiveBalance,
		EffectiveBalanceIncrement: mainnetEffectiveBalanceIncrement,

		HysteresisQuotient:           defaultHysteresisQuotient,
		HysteresisDownwardMultiplier: defaultHysteresisDownwardMultiplier,
		HysteresisUpwardMultiplier:   defaultHysteresisUpwardMultiplier,

		// Time parameters constants.
		SlotsPerEpoch:                mainnetSlotsPerEpoch,
		SlotsPerHistoricalRoot:       defaultSlotsPerHistoricalRoot,
		MinEpochsToInactivityPenalty: defaultMinEpochsToInactivityPenalty,

		// Signature domains.
		DomainTypeProposer:          bytes.FromUint32(defaultDomainTypeProposer),
		DomainTypeAttester:          bytes.FromUint32(defaultDomainTypeAttester),
		DomainTypeRandao:            bytes.FromUint32(defaultDomainTypeRandao),
		DomainTypeDeposit:           bytes.FromUint32(defaultDomainTypeDeposit),
		DomainTypeVoluntaryExit:     bytes.FromUint32(defaultDomainTypeVoluntaryExit),
		DomainTypeSelectionProof:    bytes.FromUint32(defaultDomainTypeSelectionProof),
		DomainTypeAggregateAndProof: bytes.FromUint32(defaultDomainTypeAggregateAndProof),
		DomainTypeApplicationMask:   bytes.FromUint32(defaultDomainTypeApplicationMask),

		// Eth1-related values.
<<<<<<< HEAD
		DepositContractAddress:    depositContractAddress,
=======
		DepositContractAddress:    common.MustNewExecutionAddressFromHex(mainnetDepositContractAddress),
>>>>>>> cb4e9ea4
		MaxDepositsPerBlock:       defaultMaxDepositsPerBlock,
		DepositEth1ChainID:        chain.MainnetEth1ChainID,
		Eth1FollowDistance:        defaultEth1FollowDistance,
		TargetSecondsPerEth1Block: defaultTargetSecondsPerEth1Block,

		// Fork-related values.
		GenesisTime:      mainnetGenesisTime,
		Deneb1ForkTime:   mainnetDeneb1ForkTime,
		ElectraForkTime:  mainnetElectraForkTime,
		Electra1ForkTime: mainnetElectra1ForkTime,

		// State list length constants.
		EpochsPerHistoricalVector: defaultEpochsPerHistoricalVector,
		EpochsPerSlashingsVector:  defaultEpochsPerSlashingsVector,
		HistoricalRootsLimit:      defaultHistoricalRootsLimit,
		ValidatorRegistryLimit:    defaultValidatorRegistryLimit,

		// Capella values.
		MaxWithdrawalsPerPayload:         defaultMaxWithdrawalsPerPayload,
		MaxValidatorsPerWithdrawalsSweep: mainnetMaxValidatorsPerWithdrawalsSweep,

		// Deneb values.
		MinEpochsForBlobsSidecarsRequest: mainnetMinEpochsForBlobsSidecarsRequest,
		MaxBlobCommitmentsPerBlock:       mainnetMaxBlobCommitmentsPerBlock,
		MaxBlobsPerBlock:                 defaultMaxBlobsPerBlock,
		FieldElementsPerBlob:             defaultFieldElementsPerBlob,
		BytesPerBlob:                     defaultBytesPerBlob,

		// Berachain values at genesis.
		ValidatorSetCap:             mainnetValidatorSetCap,
<<<<<<< HEAD
		EVMInflationAddressGenesis:  evmInflationAddress,
		EVMInflationPerBlockGenesis: mainnetEVMInflationPerBlock,

		// Deneb1 values.
		EVMInflationAddressDeneb1:  evmInflationAddressDeneb1,
=======
		EVMInflationAddressGenesis:  common.MustNewExecutionAddressFromHex(mainnetEVMInflationAddress),
		EVMInflationPerBlockGenesis: mainnetEVMInflationPerBlock,

		// Deneb1 values.
		EVMInflationAddressDeneb1:  common.MustNewExecutionAddressFromHex(mainnetEVMInflationAddressDeneb1),
>>>>>>> cb4e9ea4
		EVMInflationPerBlockDeneb1: mainnetEVMInflationPerBlockDeneb1,

		// Electra values.
		MinActivationBalance:             mainnetMinActivationBalance,
		MinValidatorWithdrawabilityDelay: mainnetMinValidatorWithdrawabilityDelay,
	}

	specData.Config.ConsensusUpdateHeight = mainnetSBTConsensusUpdateHeight
	specData.Config.ConsensusEnableHeight = mainnetSBTConsensusEnableHeight

	return specData
}

// MainnetChainSpec is the ChainSpec for the Berachain mainnet.
func MainnetChainSpec() (chain.Spec, error) {
	return chain.NewSpec(MainnetChainSpecData())
}<|MERGE_RESOLUTION|>--- conflicted
+++ resolved
@@ -21,8 +21,6 @@
 package spec
 
 import (
-	"fmt"
-
 	"github.com/berachain/beacon-kit/chain"
 	"github.com/berachain/beacon-kit/consensus/cometbft/service/delay"
 	"github.com/berachain/beacon-kit/primitives/bytes"
@@ -108,19 +106,6 @@
 
 // MainnetChainSpecData is the chain.SpecData for the Berachain mainnet.
 func MainnetChainSpecData() *chain.SpecData {
-	depositContractAddress, err := common.NewExecutionAddressFromHex(mainnetDepositContractAddress)
-	if err != nil {
-		panic(fmt.Errorf("failed loading mainnet Deposit Contract Address: %w", err))
-	}
-	evmInflationAddress, err := common.NewExecutionAddressFromHex(mainnetEVMInflationAddress)
-	if err != nil {
-		panic(fmt.Errorf("failed loading mainnet evm inflation address: %w", err))
-	}
-	evmInflationAddressDeneb1, err := common.NewExecutionAddressFromHex(mainnetEVMInflationAddressDeneb1)
-	if err != nil {
-		panic(fmt.Errorf("failed loading mainnet Deneb1 evm inflation address: %w", err))
-	}
-
 	specData := &chain.SpecData{
 		Config: delay.DefaultConfig(),
 
@@ -148,11 +133,7 @@
 		DomainTypeApplicationMask:   bytes.FromUint32(defaultDomainTypeApplicationMask),
 
 		// Eth1-related values.
-<<<<<<< HEAD
-		DepositContractAddress:    depositContractAddress,
-=======
 		DepositContractAddress:    common.MustNewExecutionAddressFromHex(mainnetDepositContractAddress),
->>>>>>> cb4e9ea4
 		MaxDepositsPerBlock:       defaultMaxDepositsPerBlock,
 		DepositEth1ChainID:        chain.MainnetEth1ChainID,
 		Eth1FollowDistance:        defaultEth1FollowDistance,
@@ -183,19 +164,11 @@
 
 		// Berachain values at genesis.
 		ValidatorSetCap:             mainnetValidatorSetCap,
-<<<<<<< HEAD
-		EVMInflationAddressGenesis:  evmInflationAddress,
-		EVMInflationPerBlockGenesis: mainnetEVMInflationPerBlock,
-
-		// Deneb1 values.
-		EVMInflationAddressDeneb1:  evmInflationAddressDeneb1,
-=======
 		EVMInflationAddressGenesis:  common.MustNewExecutionAddressFromHex(mainnetEVMInflationAddress),
 		EVMInflationPerBlockGenesis: mainnetEVMInflationPerBlock,
 
 		// Deneb1 values.
 		EVMInflationAddressDeneb1:  common.MustNewExecutionAddressFromHex(mainnetEVMInflationAddressDeneb1),
->>>>>>> cb4e9ea4
 		EVMInflationPerBlockDeneb1: mainnetEVMInflationPerBlockDeneb1,
 
 		// Electra values.
