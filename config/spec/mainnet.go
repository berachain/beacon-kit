// SPDX-License-Identifier: BUSL-1.1
//
// Copyright (C) 2025, Berachain Foundation. All rights reserved.
// Use of this software is governed by the Business Source License included
// in the LICENSE file of this repository and at www.mariadb.com/bsl11.
//
// ANY USE OF THE LICENSED WORK IN VIOLATION OF THIS LICENSE WILL AUTOMATICALLY
// TERMINATE YOUR RIGHTS UNDER THIS LICENSE FOR THE CURRENT AND ALL OTHER
// VERSIONS OF THE LICENSED WORK.
//
// THIS LICENSE DOES NOT GRANT YOU ANY RIGHT IN ANY TRADEMARK OR LOGO OF
// LICENSOR OR ITS AFFILIATES (PROVIDED THAT YOU MAY USE A TRADEMARK OR LOGO OF
// LICENSOR AS EXPRESSLY REQUIRED BY THIS LICENSE).
//
// TO THE EXTENT PERMITTED BY APPLICABLE LAW, THE LICENSED WORK IS PROVIDED ON
// AN “AS IS” BASIS. LICENSOR HEREBY DISCLAIMS ALL WARRANTIES AND CONDITIONS,
// EXPRESS OR IMPLIED, INCLUDING (WITHOUT LIMITATION) WARRANTIES OF
// MERCHANTABILITY, FITNESS FOR A PARTICULAR PURPOSE, NON-INFRINGEMENT, AND
// TITLE.

package spec

import (
<<<<<<< HEAD
	stdmath "math"

=======
>>>>>>> 142d2489
	"github.com/berachain/beacon-kit/chain"
	"github.com/berachain/beacon-kit/consensus/cometbft/service/delay"
	"github.com/berachain/beacon-kit/primitives/bytes"
	"github.com/berachain/beacon-kit/primitives/common"
	"github.com/berachain/beacon-kit/primitives/math"
	"github.com/ethereum/go-ethereum/params"
)

const (
	// BGT contract address.
	//
	// A hard fork will occur to set this value as the BGT contract address
	// when BGT beings to be minted.
	mainnetEVMInflationAddress = defaultEVMInflationAddress

	// 0 BERA is minted to the BGT contract per block at genesis.
	//
	// A hard fork will occur to set this value as the upper bound of redeemable BGT per
	// block when BGT begins to be minted.
	mainnetEVMInflationPerBlock = defaultEVMInflationPerBlock

	// mainnetValidatorSetCap is 69 on Mainnet at genesis.
	mainnetValidatorSetCap = 69

	// mainnetMaxValidatorsPerWithdrawalsSweep is 31 because we expect at least 36
	// validators in the total validators set. We choose a prime number smaller
	// than the minimum amount of total validators possible.
	mainnetMaxValidatorsPerWithdrawalsSweep = 31

	// mainnetMaxEffectiveBalance is the max stake of 10 million BERA at genesis.
	mainnetMaxEffectiveBalance = 10_000_000 * params.GWei

	// mainnetEffectiveBalanceIncrement is 10k BERA at genesis
	// (equivalent to the Deposit Contract's MIN_DEPOSIT_AMOUNT).
	mainnetEffectiveBalanceIncrement = 10_000 * params.GWei

	// mainnetMinActivationBalance [New in Electra:EIP7251] Minimum balance for a validator to
	// become active.
	mainnetMinActivationBalance = 250_000 * params.GWei

	// mainnetSlotsPerEpoch is 192 to mirror the time of epochs on Ethereum mainnet.
	mainnetSlotsPerEpoch = 192

	// mainnetMinEpochsForBlobsSidecarsRequest is 4096 at genesis to match Ethereum mainnet.
	mainnetMinEpochsForBlobsSidecarsRequest = defaultMinEpochsForBlobsSidecarsRequest

	// mainnetMaxBlobCommitmentsPerBlock is 4096 at genesis to match Ethereum mainnet.
	mainnetMaxBlobCommitmentsPerBlock = defaultMaxBlobCommitmentsPerBlock

	// The deposit contract address on mainnet at genesis is the same as the
	// default deposit contract address.
	mainnetDepositContractAddress = defaultDepositContractAddress

	// mainnetGenesisTime is the timestamp of the Berachain mainnet genesis block.
	mainnetGenesisTime = 1_737_381_600

	// mainnetDeneb1ForkTime is the timestamp at which the Deneb1 fork occurs.
	// This is calculated based on the timestamp of the 2855th mainnet epoch, block 548160, which
	// was used to initiate the fork when beacon-kit forked by epoch instead of by timestamp.
	mainnetDeneb1ForkTime = 1_738_415_507

	// mainnetElectraForkTime is the timestamp at which the Electra fork occurs.
	mainnetElectraForkTime = 1_749_056_400

	// mainnetElectra1ForkTime is the timestamp at which the Electra1 fork occurs.
<<<<<<< HEAD
	mainnetElectra1ForkTime = stdmath.MaxInt64
=======
	mainnetElectra1ForkTime = 1_756_915_200
>>>>>>> 142d2489

	// mainnetEVMInflationAddressDeneb1 is the address on the EVM which will receive the
	// inflation amount of native EVM balance through a withdrawal every block in the Deneb1 fork.
	mainnetEVMInflationAddressDeneb1 = "0x656b95E550C07a9ffe548bd4085c72418Ceb1dba"

	// mainnetEVMInflationPerBlockDeneb1 is the amount of native EVM balance (in Gwei) to be
	// minted to the EVMInflationAddressDeneb1 via a withdrawal every block in the Deneb1 fork.
	mainnetEVMInflationPerBlockDeneb1 = 5.75 * params.GWei

	// mainnetMinValidatorWithdrawabilityDelay is the number of epochs of delay epochs of delay for a balance to be withdrawable.
	// 256 Epochs equates to roughly ~27 hours of withdrawal delay. This gives us room to emergency fork if needed.
	mainnetMinValidatorWithdrawabilityDelay = defaultMinValidatorWithdrawabilityDelay

<<<<<<< HEAD
	// DepositsV2ActivationSlot returns the slot store v2 is activated
	mainnetDepositsV2ActivationSlot = math.Slot(stdmath.MaxInt64)
=======
	// These are the heights at which SBT is activated on mainnet.
	mainnetSBTConsensusUpdateHeight = 9_983_085
	mainnetSBTConsensusEnableHeight = 9_983_086
>>>>>>> 142d2489
)

// MainnetChainSpecData is the chain.SpecData for the Berachain mainnet.
func MainnetChainSpecData() *chain.SpecData {
	specData := &chain.SpecData{
		Config: delay.DefaultConfig(),

		// Gwei values constants.
		MaxEffectiveBalance:       mainnetMaxEffectiveBalance,
		EffectiveBalanceIncrement: mainnetEffectiveBalanceIncrement,

		HysteresisQuotient:           defaultHysteresisQuotient,
		HysteresisDownwardMultiplier: defaultHysteresisDownwardMultiplier,
		HysteresisUpwardMultiplier:   defaultHysteresisUpwardMultiplier,

		// Time parameters constants.
		SlotsPerEpoch:                mainnetSlotsPerEpoch,
		SlotsPerHistoricalRoot:       defaultSlotsPerHistoricalRoot,
		MinEpochsToInactivityPenalty: defaultMinEpochsToInactivityPenalty,

		// Signature domains.
		DomainTypeProposer:          bytes.FromUint32(defaultDomainTypeProposer),
		DomainTypeAttester:          bytes.FromUint32(defaultDomainTypeAttester),
		DomainTypeRandao:            bytes.FromUint32(defaultDomainTypeRandao),
		DomainTypeDeposit:           bytes.FromUint32(defaultDomainTypeDeposit),
		DomainTypeVoluntaryExit:     bytes.FromUint32(defaultDomainTypeVoluntaryExit),
		DomainTypeSelectionProof:    bytes.FromUint32(defaultDomainTypeSelectionProof),
		DomainTypeAggregateAndProof: bytes.FromUint32(defaultDomainTypeAggregateAndProof),
		DomainTypeApplicationMask:   bytes.FromUint32(defaultDomainTypeApplicationMask),

		// Eth1-related values.
		DepositContractAddress:    common.NewExecutionAddressFromHex(mainnetDepositContractAddress),
		MaxDepositsPerBlock:       defaultMaxDepositsPerBlock,
		DepositEth1ChainID:        chain.MainnetEth1ChainID,
		DepositsV2ActivationSlot:  mainnetDepositsV2ActivationSlot,
		Eth1FollowDistance:        defaultEth1FollowDistance,
		TargetSecondsPerEth1Block: defaultTargetSecondsPerEth1Block,

		// Fork-related values.
		GenesisTime:      mainnetGenesisTime,
		Deneb1ForkTime:   mainnetDeneb1ForkTime,
		ElectraForkTime:  mainnetElectraForkTime,
		Electra1ForkTime: mainnetElectra1ForkTime,

		// State list length constants.
		EpochsPerHistoricalVector: defaultEpochsPerHistoricalVector,
		EpochsPerSlashingsVector:  defaultEpochsPerSlashingsVector,
		HistoricalRootsLimit:      defaultHistoricalRootsLimit,
		ValidatorRegistryLimit:    defaultValidatorRegistryLimit,

		// Capella values.
		MaxWithdrawalsPerPayload:         defaultMaxWithdrawalsPerPayload,
		MaxValidatorsPerWithdrawalsSweep: mainnetMaxValidatorsPerWithdrawalsSweep,

		// Deneb values.
		MinEpochsForBlobsSidecarsRequest: mainnetMinEpochsForBlobsSidecarsRequest,
		MaxBlobCommitmentsPerBlock:       mainnetMaxBlobCommitmentsPerBlock,
		MaxBlobsPerBlock:                 defaultMaxBlobsPerBlock,
		FieldElementsPerBlob:             defaultFieldElementsPerBlob,
		BytesPerBlob:                     defaultBytesPerBlob,

		// Berachain values at genesis.
		ValidatorSetCap:             mainnetValidatorSetCap,
		EVMInflationAddressGenesis:  common.NewExecutionAddressFromHex(mainnetEVMInflationAddress),
		EVMInflationPerBlockGenesis: mainnetEVMInflationPerBlock,

		// Deneb1 values.
		EVMInflationAddressDeneb1:  common.NewExecutionAddressFromHex(mainnetEVMInflationAddressDeneb1),
		EVMInflationPerBlockDeneb1: mainnetEVMInflationPerBlockDeneb1,

		// Electra values.
		MinActivationBalance:             mainnetMinActivationBalance,
		MinValidatorWithdrawabilityDelay: mainnetMinValidatorWithdrawabilityDelay,
	}

	specData.Config.ConsensusUpdateHeight = mainnetSBTConsensusUpdateHeight
	specData.Config.ConsensusEnableHeight = mainnetSBTConsensusEnableHeight

	return specData
}

// MainnetChainSpec is the ChainSpec for the Berachain mainnet.
func MainnetChainSpec() (chain.Spec, error) {
	return chain.NewSpec(MainnetChainSpecData())
}<|MERGE_RESOLUTION|>--- conflicted
+++ resolved
@@ -21,11 +21,8 @@
 package spec
 
 import (
-<<<<<<< HEAD
 	stdmath "math"
 
-=======
->>>>>>> 142d2489
 	"github.com/berachain/beacon-kit/chain"
 	"github.com/berachain/beacon-kit/consensus/cometbft/service/delay"
 	"github.com/berachain/beacon-kit/primitives/bytes"
@@ -91,11 +88,7 @@
 	mainnetElectraForkTime = 1_749_056_400
 
 	// mainnetElectra1ForkTime is the timestamp at which the Electra1 fork occurs.
-<<<<<<< HEAD
-	mainnetElectra1ForkTime = stdmath.MaxInt64
-=======
 	mainnetElectra1ForkTime = 1_756_915_200
->>>>>>> 142d2489
 
 	// mainnetEVMInflationAddressDeneb1 is the address on the EVM which will receive the
 	// inflation amount of native EVM balance through a withdrawal every block in the Deneb1 fork.
@@ -109,14 +102,12 @@
 	// 256 Epochs equates to roughly ~27 hours of withdrawal delay. This gives us room to emergency fork if needed.
 	mainnetMinValidatorWithdrawabilityDelay = defaultMinValidatorWithdrawabilityDelay
 
-<<<<<<< HEAD
-	// DepositsV2ActivationSlot returns the slot store v2 is activated
-	mainnetDepositsV2ActivationSlot = math.Slot(stdmath.MaxInt64)
-=======
 	// These are the heights at which SBT is activated on mainnet.
 	mainnetSBTConsensusUpdateHeight = 9_983_085
 	mainnetSBTConsensusEnableHeight = 9_983_086
->>>>>>> 142d2489
+
+	// DepositsV2ActivationSlot returns the slot store v2 is activated
+	mainnetDepositsV2ActivationSlot = math.Slot(stdmath.MaxInt64)
 )
 
 // MainnetChainSpecData is the chain.SpecData for the Berachain mainnet.
