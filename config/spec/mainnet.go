// SPDX-License-Identifier: BUSL-1.1
//
// Copyright (C) 2025, Berachain Foundation. All rights reserved.
// Use of this software is governed by the Business Source License included
// in the LICENSE file of this repository and at www.mariadb.com/bsl11.
//
// ANY USE OF THE LICENSED WORK IN VIOLATION OF THIS LICENSE WILL AUTOMATICALLY
// TERMINATE YOUR RIGHTS UNDER THIS LICENSE FOR THE CURRENT AND ALL OTHER
// VERSIONS OF THE LICENSED WORK.
//
// THIS LICENSE DOES NOT GRANT YOU ANY RIGHT IN ANY TRADEMARK OR LOGO OF
// LICENSOR OR ITS AFFILIATES (PROVIDED THAT YOU MAY USE A TRADEMARK OR LOGO OF
// LICENSOR AS EXPRESSLY REQUIRED BY THIS LICENSE).
//
// TO THE EXTENT PERMITTED BY APPLICABLE LAW, THE LICENSED WORK IS PROVIDED ON
// AN “AS IS” BASIS. LICENSOR HEREBY DISCLAIMS ALL WARRANTIES AND CONDITIONS,
// EXPRESS OR IMPLIED, INCLUDING (WITHOUT LIMITATION) WARRANTIES OF
// MERCHANTABILITY, FITNESS FOR A PARTICULAR PURPOSE, NON-INFRINGEMENT, AND
// TITLE.

package spec

import (
	"github.com/berachain/beacon-kit/chain"
	"github.com/berachain/beacon-kit/primitives/bytes"
	"github.com/berachain/beacon-kit/primitives/common"
	"github.com/ethereum/go-ethereum/params"
)

const (
	// BGT contract address.
	//
	// A hard fork will occur to set this value as the BGT contract address
	// when BGT beings to be minted.
	mainnetEVMInflationAddress = defaultEVMInflationAddress

	// 0 BERA is minted to the BGT contract per block at genesis.
	//
	// A hard fork will occur to set this value as the upper bound of redeemable BGT per
	// block when BGT begins to be minted.
	mainnetEVMInflationPerBlock = defaultEVMInflationPerBlock

	// mainnetValidatorSetCap is 69 on Mainnet at genesis.
	mainnetValidatorSetCap = 69

	// mainnetMaxValidatorsPerWithdrawalsSweep is 31 because we expect at least 36
	// validators in the total validators set. We choose a prime number smaller
	// than the minimum amount of total validators possible.
	mainnetMaxValidatorsPerWithdrawalsSweep = 31

	// mainnetMaxEffectiveBalance is the max stake of 10 million BERA at genesis.
	mainnetMaxEffectiveBalance = 10_000_000 * params.GWei

	// mainnetEffectiveBalanceIncrement is 10k BERA at genesis
	// (equivalent to the Deposit Contract's MIN_DEPOSIT_AMOUNT).
	mainnetEffectiveBalanceIncrement = 10_000 * params.GWei

	// mainnetMinActivationBalance [New in Electra:EIP7251] Minimum balance for a validator to
	// become active.
	mainnetMinActivationBalance = 250_000 * params.GWei

	// mainnetSlotsPerEpoch is 192 to mirror the time of epochs on Ethereum mainnet.
	mainnetSlotsPerEpoch = 192

	// mainnetMinEpochsForBlobsSidecarsRequest is 4096 at genesis to match Ethereum mainnet.
	mainnetMinEpochsForBlobsSidecarsRequest = defaultMinEpochsForBlobsSidecarsRequest

	// mainnetMaxBlobCommitmentsPerBlock is 4096 at genesis to match Ethereum mainnet.
	mainnetMaxBlobCommitmentsPerBlock = defaultMaxBlobCommitmentsPerBlock

	// The deposit contract address on mainnet at genesis is the same as the
	// default deposit contract address.
	mainnetDepositContractAddress = defaultDepositContractAddress

	// mainnetGenesisTime is the timestamp of the Berachain mainnet genesis block.
	mainnetGenesisTime = 1737381600

	// mainnetDeneb1ForkTime is the timestamp at which the Deneb1 fork occurs.
	// This is calculated based on the timestamp of the 2855th mainnet epoch, block 548160, which
	// was used to initiate the fork when beacon-kit forked by epoch instead of by timestamp.
	mainnetDeneb1ForkTime = 1738415507

	// mainnetElectraForkTime is the timestamp at which the Electra fork occurs.
	mainnetElectraForkTime = 1748451600

	// mainnetEVMInflationAddressDeneb1 is the address on the EVM which will receive the
	// inflation amount of native EVM balance through a withdrawal every block in the Deneb1 fork.
	mainnetEVMInflationAddressDeneb1 = "0x656b95E550C07a9ffe548bd4085c72418Ceb1dba"

	// mainnetEVMInflationPerBlockDeneb1 is the amount of native EVM balance (in Gwei) to be
	// minted to the EVMInflationAddressDeneb1 via a withdrawal every block in the Deneb1 fork.
	mainnetEVMInflationPerBlockDeneb1 = 5.75 * params.GWei

	// mainnetMinValidatorWithdrawabilityDelay is the number of epochs of delay epochs of delay for a balance to be withdrawable.
	// 256 Epochs equates to roughly ~27 hours of withdrawal delay. This gives us room to emergency fork if needed.
	mainnetMinValidatorWithdrawabilityDelay = defaultMinValidatorWithdrawabilityDelay
)

// MainnetChainSpecData is the chain.SpecData for the Berachain mainnet.
func MainnetChainSpecData() *chain.SpecData {
	return &chain.SpecData{
		// Gwei values constants.
		MaxEffectiveBalance:       mainnetMaxEffectiveBalance,
		EffectiveBalanceIncrement: mainnetEffectiveBalanceIncrement,

		HysteresisQuotient:           defaultHysteresisQuotient,
		HysteresisDownwardMultiplier: defaultHysteresisDownwardMultiplier,
		HysteresisUpwardMultiplier:   defaultHysteresisUpwardMultiplier,

		// Time parameters constants.
		SlotsPerEpoch:                mainnetSlotsPerEpoch,
		SlotsPerHistoricalRoot:       defaultSlotsPerHistoricalRoot,
		MinEpochsToInactivityPenalty: defaultMinEpochsToInactivityPenalty,

		// Signature domains.
		DomainTypeProposer:          bytes.FromUint32(defaultDomainTypeProposer),
		DomainTypeAttester:          bytes.FromUint32(defaultDomainTypeAttester),
		DomainTypeRandao:            bytes.FromUint32(defaultDomainTypeRandao),
		DomainTypeDeposit:           bytes.FromUint32(defaultDomainTypeDeposit),
		DomainTypeVoluntaryExit:     bytes.FromUint32(defaultDomainTypeVoluntaryExit),
		DomainTypeSelectionProof:    bytes.FromUint32(defaultDomainTypeSelectionProof),
		DomainTypeAggregateAndProof: bytes.FromUint32(defaultDomainTypeAggregateAndProof),
		DomainTypeApplicationMask:   bytes.FromUint32(defaultDomainTypeApplicationMask),

		// Eth1-related values.
		DepositContractAddress:    common.NewExecutionAddressFromHex(mainnetDepositContractAddress),
		MaxDepositsPerBlock:       defaultMaxDepositsPerBlock,
		DepositEth1ChainID:        MainnetEth1ChainID,
		Eth1FollowDistance:        defaultEth1FollowDistance,
		TargetSecondsPerEth1Block: defaultTargetSecondsPerEth1Block,

		// Fork-related values.
<<<<<<< HEAD
		GenesisTime:                       mainnetGenesisTime,
		Deneb1ForkTime:                    mainnetDeneb1ForkTime,
		ElectraForkTime:                   defaultElectraForkTime,
		ElectraDisableWithdrawalsForkTime: defaultElectraDisableWithdrawalsForkTime,
		ElectraEnableWithdrawalsForkTime:  defaultElectraEnableWithdrawalsForkTime,
=======
		GenesisTime:     mainnetGenesisTime,
		Deneb1ForkTime:  mainnetDeneb1ForkTime,
		ElectraForkTime: mainnetElectraForkTime,
>>>>>>> 8a0ecb54

		// State list length constants.
		EpochsPerHistoricalVector: defaultEpochsPerHistoricalVector,
		EpochsPerSlashingsVector:  defaultEpochsPerSlashingsVector,
		HistoricalRootsLimit:      defaultHistoricalRootsLimit,
		ValidatorRegistryLimit:    defaultValidatorRegistryLimit,

		// Capella values.
		MaxWithdrawalsPerPayload:         defaultMaxWithdrawalsPerPayload,
		MaxValidatorsPerWithdrawalsSweep: mainnetMaxValidatorsPerWithdrawalsSweep,

		// Deneb values.
		MinEpochsForBlobsSidecarsRequest: mainnetMinEpochsForBlobsSidecarsRequest,
		MaxBlobCommitmentsPerBlock:       mainnetMaxBlobCommitmentsPerBlock,
		MaxBlobsPerBlock:                 defaultMaxBlobsPerBlock,
		FieldElementsPerBlob:             defaultFieldElementsPerBlob,
		BytesPerBlob:                     defaultBytesPerBlob,

		// Berachain values at genesis.
		ValidatorSetCap:             mainnetValidatorSetCap,
		EVMInflationAddressGenesis:  common.NewExecutionAddressFromHex(mainnetEVMInflationAddress),
		EVMInflationPerBlockGenesis: mainnetEVMInflationPerBlock,

		// Deneb1 values.
		EVMInflationAddressDeneb1:  common.NewExecutionAddressFromHex(mainnetEVMInflationAddressDeneb1),
		EVMInflationPerBlockDeneb1: mainnetEVMInflationPerBlockDeneb1,

		// Electra values.
		MinActivationBalance:             mainnetMinActivationBalance,
		MinValidatorWithdrawabilityDelay: mainnetMinValidatorWithdrawabilityDelay,
	}
}

// MainnetChainSpec is the ChainSpec for the Berachain mainnet.
func MainnetChainSpec() (chain.Spec, error) {
	return chain.NewSpec(MainnetChainSpecData())
}<|MERGE_RESOLUTION|>--- conflicted
+++ resolved
@@ -130,17 +130,11 @@
 		TargetSecondsPerEth1Block: defaultTargetSecondsPerEth1Block,
 
 		// Fork-related values.
-<<<<<<< HEAD
 		GenesisTime:                       mainnetGenesisTime,
 		Deneb1ForkTime:                    mainnetDeneb1ForkTime,
-		ElectraForkTime:                   defaultElectraForkTime,
+		ElectraForkTime:                   mainnetElectraForkTime,
 		ElectraDisableWithdrawalsForkTime: defaultElectraDisableWithdrawalsForkTime,
 		ElectraEnableWithdrawalsForkTime:  defaultElectraEnableWithdrawalsForkTime,
-=======
-		GenesisTime:     mainnetGenesisTime,
-		Deneb1ForkTime:  mainnetDeneb1ForkTime,
-		ElectraForkTime: mainnetElectraForkTime,
->>>>>>> 8a0ecb54
 
 		// State list length constants.
 		EpochsPerHistoricalVector: defaultEpochsPerHistoricalVector,
