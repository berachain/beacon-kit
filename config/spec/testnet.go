--- conflicted
+++ resolved
@@ -21,16 +21,10 @@
 package spec
 
 import (
-<<<<<<< HEAD
 	stdmath "math"
 
 	"github.com/berachain/beacon-kit/chain"
 	"github.com/berachain/beacon-kit/primitives/math"
-=======
-	"math"
-
-	"github.com/berachain/beacon-kit/chain"
->>>>>>> 72300003
 )
 
 // TestnetChainSpecData is the chain.SpecData for Berachain's public testnet, Bepolia.
@@ -54,7 +48,7 @@
 	specData.ElectraForkTime = 1746633600
 
 	// Timestamp of the Electra1 fork on Bepolia.
-	specData.Electra1ForkTime = math.MaxInt64
+	specData.Electra1ForkTime = stdmath.MaxInt64
 
 	return specData
 }
