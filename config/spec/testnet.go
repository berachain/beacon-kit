--- conflicted
+++ resolved
@@ -21,11 +21,8 @@
 package spec
 
 import (
-<<<<<<< HEAD
 	stdmath "math"
 
-=======
->>>>>>> 142d2489
 	"github.com/berachain/beacon-kit/chain"
 	"github.com/berachain/beacon-kit/primitives/math"
 )
@@ -55,11 +52,7 @@
 	specData.Config.ConsensusEnableHeight = 7_768_335
 
 	// Timestamp of the Electra1 fork on Bepolia.
-<<<<<<< HEAD
-	specData.Electra1ForkTime = stdmath.MaxInt64
-=======
 	specData.Electra1ForkTime = 1_754_496_000
->>>>>>> 142d2489
 
 	return specData
 }
