--- conflicted
+++ resolved
@@ -178,11 +178,7 @@
 }
 
 func (b *BeaconBlockBody) ValidateAfterDecodingSSZ() error {
-<<<<<<< HEAD
 	errUnused := common.EnforceAllUnused(
-=======
-	errUnused := EnforceAllUnused(
->>>>>>> 8875bc74
 		b.GetProposerSlashings(),
 		b.GetAttesterSlashings(),
 		b.GetAttestations(),
