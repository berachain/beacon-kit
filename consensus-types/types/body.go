// SPDX-License-Identifier: BUSL-1.1
//
// Copyright (C) 2025, Berachain Foundation. All rights reserved.
// Use of this software is governed by the Business Source License included
// in the LICENSE file of this repository and at www.mariadb.com/bsl11.
//
// ANY USE OF THE LICENSED WORK IN VIOLATION OF THIS LICENSE WILL AUTOMATICALLY
// TERMINATE YOUR RIGHTS UNDER THIS LICENSE FOR THE CURRENT AND ALL OTHER
// VERSIONS OF THE LICENSED WORK.
//
// THIS LICENSE DOES NOT GRANT YOU ANY RIGHT IN ANY TRADEMARK OR LOGO OF
// LICENSOR OR ITS AFFILIATES (PROVIDED THAT YOU MAY USE A TRADEMARK OR LOGO OF
// LICENSOR AS EXPRESSLY REQUIRED BY THIS LICENSE).
//
// TO THE EXTENT PERMITTED BY APPLICABLE LAW, THE LICENSED WORK IS PROVIDED ON
// AN "AS IS" BASIS. LICENSOR HEREBY DISCLAIMS ALL WARRANTIES AND CONDITIONS,
// EXPRESS OR IMPLIED, INCLUDING (WITHOUT LIMITATION) WARRANTIES OF
// MERCHANTABILITY, FITNESS FOR A PARTICULAR PURPOSE, NON-INFRINGEMENT, AND
// TITLE.

package types

import (
	"github.com/berachain/beacon-kit/errors"
	"github.com/berachain/beacon-kit/primitives/common"
	"github.com/berachain/beacon-kit/primitives/constants"
	"github.com/berachain/beacon-kit/primitives/constraints"
	"github.com/berachain/beacon-kit/primitives/crypto"
	"github.com/berachain/beacon-kit/primitives/eip4844"
	"github.com/berachain/beacon-kit/primitives/version"
	"github.com/karalabe/ssz"
)

const (
	// BodyLengthDeneb is the number of fields in the BeaconBlockBodyDeneb
	// struct.
	BodyLengthDeneb uint64 = 12

	// BodyLengthElectra is the number of fields in the BeaconBlockBodyElectra struct.
	// TODO(pectra): Ensure this is propagated where necessary
	BodyLengthElectra uint64 = 13

	// KZGPositionDeneb is the position of BlobKzgCommitments in the block body.
	KZGPositionDeneb = BodyLengthDeneb - 1

	// KZGGeneralizedIndex is the index of the KZG commitment root's parent.
	//     (1 << log2ceil(KZGPositionDeneb)) | KZGPositionDeneb.
	KZGGeneralizedIndex = 27

	// KZGRootIndexDeneb is the merkle index of BlobKzgCommitments' root
	// in the merkle tree built from the block body.
	//     2 * KZGGeneralizedIndex.
	KZGRootIndexDeneb = KZGGeneralizedIndex * 2

	// KZGInclusionProofDepth is the
	//     Log2Floor(KZGGeneralizedIndex) +
	//     Log2Ceil(MaxBlobCommitmentsPerBlock) + 1
	KZGInclusionProofDepth = 17

	// KZGOffsetDeneb is the offset of the KZG commitments in the serialized block body.
	KZGOffsetDeneb = KZGRootIndexDeneb * constants.MaxBlobCommitmentsPerBlock
)

// Compile-time assertions to ensure BeaconBlockBody implements necessary interfaces.
var (
	_ ssz.DynamicObject                            = (*BeaconBlockBody)(nil)
	_ constraints.SSZVersionedMarshallableRootable = (*BeaconBlockBody)(nil)
)

// BeaconBlockBody represents the body of a beacon block.
type BeaconBlockBody struct {
	// Must be available within the object to satisfy signature required for SizeSSZ and DefineSSZ.
	constraints.Versionable `json:"-"`

	// RandaoReveal is the reveal of the RANDAO.
	RandaoReveal crypto.BLSSignature
	// Eth1Data is the data from the Eth1 chain.
	Eth1Data *Eth1Data
	// Graffiti is for a fun message or meme.
	Graffiti [32]byte
	// proposerSlashings is unused but left for compatibility.
	proposerSlashings []*ProposerSlashing
	// attesterSlashings is unused but left for compatibility.
	attesterSlashings []*AttesterSlashing
	// attestations is unused but left for compatibility.
	attestations []*Attestation
	// Deposits is the list of deposits included in the body.
	Deposits []*Deposit
	// voluntaryExits is unused but left for compatibility.
	voluntaryExits []*VoluntaryExit
	// syncAggregate is unused but left for compatibility.
	syncAggregate *SyncAggregate
	// ExecutionPayload is the execution payload of the body.
	ExecutionPayload *ExecutionPayload
	// blsToExecutionChanges is unused but left for compatibility.
	blsToExecutionChanges []*BlsToExecutionChange
	// BlobKzgCommitments is the list of KZG commitments for the EIP-4844 blobs.
	BlobKzgCommitments []eip4844.KZGCommitment
	// executionRequests is introduced in electra. We keep this private so that it must go through Getter/Setter
	// which does a forkVersion check.
	executionRequests *ExecutionRequests
}

/* -------------------------------------------------------------------------- */
/*                                     SSZ                                    */
/* -------------------------------------------------------------------------- */

// SizeSSZ returns the size of the BeaconBlockBody in SSZ.
func (b *BeaconBlockBody) SizeSSZ(siz *ssz.Sizer, fixed bool) uint32 {
	syncSize := b.syncAggregate.SizeSSZ(siz)
	var size = 96 + 72 + 32 + 4 + 4 + 4 + 4 + 4 + syncSize + 4 + 4 + 4
	if !version.IsBefore(b.GetForkVersion(), version.Electra()) {
		// Add 4 for the offset of dynamic field ExecutionRequests
		size += sszDynamicObjectOffset
	}

	if fixed {
		return size
	}

	size += ssz.SizeSliceOfStaticObjects(siz, b.proposerSlashings)
	size += ssz.SizeSliceOfStaticObjects(siz, b.attesterSlashings)
	size += ssz.SizeSliceOfStaticObjects(siz, b.attestations)
	size += ssz.SizeSliceOfStaticObjects(siz, b.Deposits)
	size += ssz.SizeSliceOfStaticObjects(siz, b.voluntaryExits)
	size += ssz.SizeDynamicObject(siz, b.ExecutionPayload)
	size += ssz.SizeSliceOfStaticObjects(siz, b.blsToExecutionChanges)
	size += ssz.SizeSliceOfStaticBytes(siz, b.BlobKzgCommitments)
	if !version.IsBefore(b.GetForkVersion(), version.Electra()) {
		size += ssz.SizeDynamicObject(siz, b.executionRequests)
	}
	return size
}

// DefineSSZ defines the SSZ serialization of the BeaconBlockBody.
//
//nolint:mnd // TODO: get from accessible chainspec field params
func (b *BeaconBlockBody) DefineSSZ(codec *ssz.Codec) {
	// Define the static data (fields and dynamic offsets)
	ssz.DefineStaticBytes(codec, &b.RandaoReveal)
	ssz.DefineStaticObject(codec, &b.Eth1Data)
	ssz.DefineStaticBytes(codec, &b.Graffiti)
	ssz.DefineSliceOfStaticObjectsOffset(codec, &b.proposerSlashings, constants.MaxProposerSlashings)
	ssz.DefineSliceOfStaticObjectsOffset(codec, &b.attesterSlashings, constants.MaxAttesterSlashings)
	ssz.DefineSliceOfStaticObjectsOffset(codec, &b.attestations, constants.MaxAttestations)
	ssz.DefineSliceOfStaticObjectsOffset(codec, &b.Deposits, constants.MaxDeposits)
	ssz.DefineSliceOfStaticObjectsOffset(codec, &b.voluntaryExits, constants.MaxVoluntaryExits)
	ssz.DefineStaticObject(codec, &b.syncAggregate)
	ssz.DefineDynamicObjectOffset(codec, &b.ExecutionPayload)
	ssz.DefineSliceOfStaticObjectsOffset(codec, &b.blsToExecutionChanges, constants.MaxBlsToExecutionChanges)
	ssz.DefineSliceOfStaticBytesOffset(codec, &b.BlobKzgCommitments, 4096)
	if !version.IsBefore(b.GetForkVersion(), version.Electra()) {
		ssz.DefineDynamicObjectOffset(codec, &b.executionRequests)
	}

	// Define the dynamic data (fields)
	ssz.DefineSliceOfStaticObjectsContent(codec, &b.proposerSlashings, constants.MaxProposerSlashings)
	ssz.DefineSliceOfStaticObjectsContent(codec, &b.attesterSlashings, constants.MaxAttesterSlashings)
	ssz.DefineSliceOfStaticObjectsContent(codec, &b.attestations, constants.MaxAttestations)
	ssz.DefineSliceOfStaticObjectsContent(codec, &b.Deposits, constants.MaxDeposits)
	ssz.DefineSliceOfStaticObjectsContent(codec, &b.voluntaryExits, constants.MaxVoluntaryExits)
	ssz.DefineDynamicObjectContent(codec, &b.ExecutionPayload)
	ssz.DefineSliceOfStaticObjectsContent(codec, &b.blsToExecutionChanges, constants.MaxBlsToExecutionChanges)
	ssz.DefineSliceOfStaticBytesContent(codec, &b.BlobKzgCommitments, 4096)
	if !version.IsBefore(b.GetForkVersion(), version.Electra()) {
		ssz.DefineDynamicObjectContent(codec, &b.executionRequests)
	}
}

// MarshalSSZ serializes the BeaconBlockBody to SSZ-encoded bytes.
func (b *BeaconBlockBody) MarshalSSZ() ([]byte, error) {
	err := common.EnforceAllUnused(
		b.GetProposerSlashings(),
		b.GetAttesterSlashings(),
		b.GetAttestations(),
		b.GetVoluntaryExits(),
		b.GetSyncAggregate(),
		b.GetBlsToExecutionChanges(),
	)
	if err != nil {
		return []byte{}, err
	}
	buf := make([]byte, ssz.Size(b))
	return buf, ssz.EncodeToBytes(buf, b)
}

func NewEmptyBeaconBlockBodyWithVersion(version common.Version) *BeaconBlockBody {
	return &BeaconBlockBody{
		Versionable:      NewVersionable(version),
		Eth1Data:         NewEmptyEthi1Data(),
		ExecutionPayload: NewEmptyExecutionPayloadWithVersion(version),
		syncAggregate:    &SyncAggregate{},
	}
}

func (b *BeaconBlockBody) EnsureSyntaxFromSSZ() error {
	errUnused := common.EnforceAllUnused(
		b.GetProposerSlashings(),
		b.GetAttesterSlashings(),
		b.GetAttestations(),
		b.GetVoluntaryExits(),
		b.GetSyncAggregate(),
		b.GetBlsToExecutionChanges(),
	)
	return errors.Join(
		b.ExecutionPayload.EnsureSyntaxFromSSZ(),
		errUnused,
	)
}

// HashTreeRoot returns the SSZ hash tree root of the BeaconBlockBody.
func (b *BeaconBlockBody) HashTreeRoot() common.Root {
	return ssz.HashConcurrent(b)
}

// GetTopLevelRoots returns the top-level roots of the BeaconBlockBody.
func (b *BeaconBlockBody) GetTopLevelRoots() []common.Root {
	return []common.Root{
		common.Root(b.GetRandaoReveal().HashTreeRoot()),
		b.Eth1Data.HashTreeRoot(),
		common.Root(b.GetGraffiti().HashTreeRoot()),
		b.GetProposerSlashings().HashTreeRoot(),
		b.GetAttesterSlashings().HashTreeRoot(),
		b.GetAttestations().HashTreeRoot(),
		b.GetDeposits().HashTreeRoot(),
		b.GetVoluntaryExits().HashTreeRoot(),
		b.syncAggregate.HashTreeRoot(),
		b.GetExecutionPayload().HashTreeRoot(),
		b.GetBlsToExecutionChanges().HashTreeRoot(),
		// KzgCommitments intentionally left blank - included separately for inclusion proof
		{},
	}
}

// Length returns the number of fields in the BeaconBlockBody struct.
func (b *BeaconBlockBody) Length() uint64 {
	return BodyLengthDeneb
}

/* -------------------------------------------------------------------------- */
/*                              Getters/Setters                               */
/* -------------------------------------------------------------------------- */

func (b *BeaconBlockBody) GetRandaoReveal() crypto.BLSSignature {
	return b.RandaoReveal
}

func (b *BeaconBlockBody) SetRandaoReveal(reveal crypto.BLSSignature) {
	b.RandaoReveal = reveal
}

func (b *BeaconBlockBody) GetEth1Data() *Eth1Data {
	return b.Eth1Data
}

func (b *BeaconBlockBody) SetEth1Data(eth1Data *Eth1Data) {
	b.Eth1Data = eth1Data
}

func (b *BeaconBlockBody) GetGraffiti() common.Bytes32 {
	return b.Graffiti
}

func (b *BeaconBlockBody) SetGraffiti(graffiti common.Bytes32) {
	b.Graffiti = graffiti
}

func (b *BeaconBlockBody) GetProposerSlashings() ProposerSlashings {
	return b.proposerSlashings
}

func (b *BeaconBlockBody) SetProposerSlashings(ps ProposerSlashings) {
	b.proposerSlashings = ps
}

func (b *BeaconBlockBody) GetAttesterSlashings() AttesterSlashings {
	return b.attesterSlashings
}

func (b *BeaconBlockBody) SetAttesterSlashings(ps AttesterSlashings) {
	b.attesterSlashings = ps
}

func (b *BeaconBlockBody) GetVoluntaryExits() VoluntaryExits {
	return b.voluntaryExits
}

func (b *BeaconBlockBody) SetVoluntaryExits(exits VoluntaryExits) {
	b.voluntaryExits = exits
}

func (b *BeaconBlockBody) GetDeposits() Deposits {
	return b.Deposits
}

func (b *BeaconBlockBody) SetDeposits(deposits Deposits) {
	b.Deposits = deposits
}

func (b *BeaconBlockBody) GetAttestations() Attestations {
	return b.attestations
}

func (b *BeaconBlockBody) SetAttestations(attestations Attestations) {
	b.attestations = attestations
}

func (b *BeaconBlockBody) GetSyncAggregate() *SyncAggregate {
	return b.syncAggregate
}

func (b *BeaconBlockBody) SetSyncAggregate(syncAggregate *SyncAggregate) {
	b.syncAggregate = syncAggregate
}

func (b *BeaconBlockBody) GetExecutionPayload() *ExecutionPayload {
	return b.ExecutionPayload
}

func (b *BeaconBlockBody) SetExecutionPayload(executionData *ExecutionPayload) {
	b.ExecutionPayload = executionData
}

func (b *BeaconBlockBody) GetBlsToExecutionChanges() BlsToExecutionChanges {
	return b.blsToExecutionChanges
}

func (b *BeaconBlockBody) SetBlsToExecutionChanges(blsChanges BlsToExecutionChanges) {
	b.blsToExecutionChanges = blsChanges
}

func (b *BeaconBlockBody) GetBlobKzgCommitments() eip4844.KZGCommitments[common.ExecutionHash] {
	return b.BlobKzgCommitments
}

func (b *BeaconBlockBody) SetBlobKzgCommitments(commitments eip4844.KZGCommitments[common.ExecutionHash]) {
	b.BlobKzgCommitments = commitments
}

func (b *BeaconBlockBody) GetExecutionRequests() (*ExecutionRequests, error) {
	if version.IsBefore(b.GetForkVersion(), version.Electra()) {
		return nil, errors.Wrapf(ErrFieldNotSupportedOnFork, "block version %d", b.GetForkVersion())
	}
<<<<<<< HEAD
=======
	if b.executionRequests == nil {
		return nil, errors.New("retrieved execution requests is nil")
	}
>>>>>>> 47b8a4da
	return b.executionRequests, nil
}

func (b *BeaconBlockBody) SetExecutionRequests(executionRequest *ExecutionRequests) error {
<<<<<<< HEAD
=======
	if executionRequest == nil {
		return errors.New("cannot set execution requests to nil")
	}
>>>>>>> 47b8a4da
	if version.IsBefore(b.GetForkVersion(), version.Electra()) {
		return errors.Wrapf(ErrFieldNotSupportedOnFork, "block version %d", b.GetForkVersion())
	}
	b.executionRequests = executionRequest
	return nil
}<|MERGE_RESOLUTION|>--- conflicted
+++ resolved
@@ -341,22 +341,16 @@
 	if version.IsBefore(b.GetForkVersion(), version.Electra()) {
 		return nil, errors.Wrapf(ErrFieldNotSupportedOnFork, "block version %d", b.GetForkVersion())
 	}
-<<<<<<< HEAD
-=======
 	if b.executionRequests == nil {
 		return nil, errors.New("retrieved execution requests is nil")
 	}
->>>>>>> 47b8a4da
 	return b.executionRequests, nil
 }
 
 func (b *BeaconBlockBody) SetExecutionRequests(executionRequest *ExecutionRequests) error {
-<<<<<<< HEAD
-=======
 	if executionRequest == nil {
 		return errors.New("cannot set execution requests to nil")
 	}
->>>>>>> 47b8a4da
 	if version.IsBefore(b.GetForkVersion(), version.Electra()) {
 		return errors.Wrapf(ErrFieldNotSupportedOnFork, "block version %d", b.GetForkVersion())
 	}
