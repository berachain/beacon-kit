--- conflicted
+++ resolved
@@ -252,11 +252,7 @@
 	return b.Deposits
 }
 
-<<<<<<< HEAD
 // SetDeposits sets the Deposits of the BeaconBlockBody.
-=======
-// SetDeposits sets the DepositDatas of the BeaconBlockBody.
->>>>>>> 28e41b19
 func (b *BeaconBlockBody) SetDeposits(deposits Deposits) {
 	b.Deposits = deposits
 }
