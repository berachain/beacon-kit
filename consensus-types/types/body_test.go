--- conflicted
+++ resolved
@@ -31,13 +31,12 @@
 	"github.com/berachain/beacon-kit/primitives/eip4844"
 	"github.com/berachain/beacon-kit/primitives/math"
 	"github.com/berachain/beacon-kit/primitives/math/log"
-	"github.com/berachain/beacon-kit/primitives/version"
 	"github.com/karalabe/ssz"
 	"github.com/stretchr/testify/require"
 )
 
-func generateBeaconBlockBody(t *testing.T, forkVersion common.Version) types.BeaconBlockBody {
-	versionable := types.NewVersionable(forkVersion)
+func generateBeaconBlockBody(version common.Version) types.BeaconBlockBody {
+	versionable := types.NewVersionable(version)
 	body := types.BeaconBlockBody{
 		Versionable:  versionable,
 		RandaoReveal: [96]byte{1, 2, 3},
@@ -56,35 +55,6 @@
 	body.SetSyncAggregate(&types.SyncAggregate{})
 	body.SetVoluntaryExits(types.VoluntaryExits{})
 	body.SetBlsToExecutionChanges(types.BlsToExecutionChanges{})
-	if !version.IsBefore(forkVersion, version.Electra()) {
-		err := body.SetExecutionRequests(&types.ExecutionRequests{
-			Deposits: []*types.DepositRequest{
-				{
-					Pubkey:      bytes.B48{0, 1, 2},
-					Credentials: types.WithdrawalCredentials(common.Bytes32{0, 1, 2}),
-					Amount:      math.Gwei(1000),
-					Signature:   bytes.B96{0, 1, 2},
-					Index:       69,
-				},
-				{
-					Pubkey:      bytes.B48{0, 3, 4},
-					Credentials: types.WithdrawalCredentials(common.Bytes32{0, 1, 2}),
-					Amount:      math.Gwei(1000),
-					Signature:   bytes.B96{0, 1, 2},
-					Index:       70,
-				},
-			},
-			Withdrawals: []*types.WithdrawalRequest{
-				{
-					SourceAddress:   common.NewExecutionAddressFromHex("0xFF00000000000000000000000000000000000010"),
-					ValidatorPubKey: bytes.B48{0, 1, 2},
-					Amount:          math.Gwei(1000),
-				},
-			},
-			Consolidations: []*types.ConsolidationRequest{},
-		})
-		require.NoError(t, err)
-	}
 	return body
 }
 
@@ -179,10 +149,7 @@
 			BlobKzgCommitments: []eip4844.KZGCommitment{},
 		}
 		data, err := body.MarshalSSZ()
-<<<<<<< HEAD
-=======
-
->>>>>>> 9a071737
+
 		require.NoError(t, err)
 		require.NotNil(t, data)
 	})
@@ -191,7 +158,7 @@
 func TestBeaconBlockBody_GetTopLevelRoots(t *testing.T) {
 	t.Parallel()
 	runForAllSupportedVersions(t, func(t *testing.T, v common.Version) {
-		body := generateBeaconBlockBody(t, v)
+		body := generateBeaconBlockBody(v)
 		roots := body.GetTopLevelRoots()
 		require.NotNil(t, roots)
 	})
@@ -316,7 +283,7 @@
 func TestBeaconBlockBody_RoundTrip_HashTreeRoot(t *testing.T) {
 	t.Parallel()
 	runForAllSupportedVersions(t, func(t *testing.T, v common.Version) {
-		body := generateBeaconBlockBody(t, v)
+		body := generateBeaconBlockBody(v)
 		data, err := body.MarshalSSZ()
 		require.NoError(t, err)
 		require.NotNil(t, data)
@@ -354,25 +321,4 @@
 	require.Less(t, uint64(actualInclusionProofDepth), maxUint8)
 
 	require.Equal(t, uint8(expectedInclusionProofDepth), uint8(actualInclusionProofDepth))
-}
-
-func TestBeaconBlockBody_ExecutionRequestsSSZMarshalling(t *testing.T) {
-	t.Parallel()
-	body := generateBeaconBlockBody(t, version.Electra())
-	originalRequests, err := body.GetExecutionRequests()
-	require.NoError(t, err)
-	require.NotNil(t, originalRequests)
-	data, err := body.MarshalSSZ()
-	require.NoError(t, err)
-	require.NotNil(t, data)
-
-	unmarshalledBody, err := (&types.BeaconBlockBody{}).NewFromSSZ(data, body.GetForkVersion())
-	require.NoError(t, err)
-	executionRequests, err := unmarshalledBody.GetExecutionRequests()
-	require.NoError(t, err)
-	require.NotNil(t, executionRequests)
-	require.Equal(t, body.HashTreeRoot(), unmarshalledBody.HashTreeRoot())
-	require.Equal(t, executionRequests.Deposits[0], originalRequests.Deposits[0])
-	require.Equal(t, executionRequests.Deposits[1], originalRequests.Deposits[1])
-	require.Equal(t, executionRequests.Withdrawals[0], originalRequests.Withdrawals[0])
 }