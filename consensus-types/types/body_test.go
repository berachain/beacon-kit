// SPDX-License-Identifier: BUSL-1.1
//
// Copyright (C) 2025, Berachain Foundation. All rights reserved.
// Use of this software is governed by the Business Source License included
// in the LICENSE file of this repository and at www.mariadb.com/bsl11.
//
// ANY USE OF THE LICENSED WORK IN VIOLATION OF THIS LICENSE WILL AUTOMATICALLY
// TERMINATE YOUR RIGHTS UNDER THIS LICENSE FOR THE CURRENT AND ALL OTHER
// VERSIONS OF THE LICENSED WORK.
//
// THIS LICENSE DOES NOT GRANT YOU ANY RIGHT IN ANY TRADEMARK OR LOGO OF
// LICENSOR OR ITS AFFILIATES (PROVIDED THAT YOU MAY USE A TRADEMARK OR LOGO OF
// LICENSOR AS EXPRESSLY REQUIRED BY THIS LICENSE).
//
// TO THE EXTENT PERMITTED BY APPLICABLE LAW, THE LICENSED WORK IS PROVIDED ON
// AN “AS IS” BASIS. LICENSOR HEREBY DISCLAIMS ALL WARRANTIES AND CONDITIONS,
// EXPRESS OR IMPLIED, INCLUDING (WITHOUT LIMITATION) WARRANTIES OF
// MERCHANTABILITY, FITNESS FOR A PARTICULAR PURPOSE, NON-INFRINGEMENT, AND
// TITLE.

package types_test

import (
	"testing"

	"github.com/berachain/beacon-kit/config/spec"
	"github.com/berachain/beacon-kit/consensus-types/types"
	"github.com/berachain/beacon-kit/primitives/bytes"
	"github.com/berachain/beacon-kit/primitives/common"
	"github.com/berachain/beacon-kit/primitives/crypto"
	"github.com/berachain/beacon-kit/primitives/eip4844"
	"github.com/berachain/beacon-kit/primitives/math"
	"github.com/berachain/beacon-kit/primitives/math/log"
	"github.com/berachain/beacon-kit/primitives/version"
	"github.com/karalabe/ssz"
	"github.com/stretchr/testify/require"
)

func generateBeaconBlockBody(t *testing.T, forkVersion common.Version) types.BeaconBlockBody {
	t.Helper()
	versionable := types.NewVersionable(forkVersion)
	body := types.BeaconBlockBody{
		Versionable:  versionable,
		RandaoReveal: [96]byte{1, 2, 3},
		Eth1Data:     &types.Eth1Data{},
		Graffiti:     [32]byte{4, 5, 6},
		Deposits:     []*types.Deposit{},
		ExecutionPayload: &types.ExecutionPayload{
			Versionable:   versionable,
			BaseFeePerGas: math.NewU256(0),
		},
		BlobKzgCommitments: []eip4844.KZGCommitment{},
	}
	body.SetProposerSlashings(types.ProposerSlashings{})
	body.SetAttesterSlashings(types.AttesterSlashings{})
	body.SetAttestations(types.Attestations{})
	body.SetSyncAggregate(&types.SyncAggregate{})
	body.SetVoluntaryExits(types.VoluntaryExits{})
	body.SetBlsToExecutionChanges(types.BlsToExecutionChanges{})
	if !version.IsBefore(forkVersion, version.Electra()) {
		err := body.SetExecutionRequests(&types.ExecutionRequests{
			Deposits: []*types.DepositRequest{
				{
					Pubkey:      bytes.B48{0, 1, 2},
					Credentials: types.WithdrawalCredentials(common.Bytes32{0, 1, 2}),
					Amount:      math.Gwei(1000),
					Signature:   bytes.B96{0, 1, 2},
					Index:       69,
				},
				{
					Pubkey:      bytes.B48{0, 3, 4},
					Credentials: types.WithdrawalCredentials(common.Bytes32{0, 1, 2}),
					Amount:      math.Gwei(1000),
					Signature:   bytes.B96{0, 1, 2},
					Index:       70,
				},
			},
			Withdrawals: []*types.WithdrawalRequest{
				{
					SourceAddress:   common.NewExecutionAddressFromHex("0xFF00000000000000000000000000000000000010"),
					ValidatorPubKey: bytes.B48{0, 1, 2},
					Amount:          math.Gwei(1000),
				},
			},
			Consolidations: []*types.ConsolidationRequest{},
		})
		require.NoError(t, err)
	}
	return body
}

func TestBeaconBlockBodyBase(t *testing.T) {
	t.Parallel()
	body := types.BeaconBlockBody{
		RandaoReveal: [96]byte{1, 2, 3},
		Eth1Data:     &types.Eth1Data{},
		Graffiti:     [32]byte{4, 5, 6},
		Deposits:     []*types.Deposit{},
	}

	require.Equal(t, bytes.B96{1, 2, 3}, body.GetRandaoReveal())
	require.NotNil(t, body.GetEth1Data())

	newGraffiti := [32]byte{7, 8, 9}
	body.SetGraffiti(newGraffiti)

	require.Equal(t, newGraffiti, [32]byte(body.GetGraffiti()))
	require.NotNil(t, body.GetDeposits())
}

func TestBeaconBlockBody(t *testing.T) {
	t.Parallel()
	runForAllSupportedVersions(t, func(t *testing.T, v common.Version) {
		versionable := types.NewVersionable(v)
		body := types.BeaconBlockBody{
			Versionable:  versionable,
			RandaoReveal: [96]byte{1, 2, 3},
			Eth1Data:     &types.Eth1Data{},
			Graffiti:     [32]byte{4, 5, 6},
			Deposits:     []*types.Deposit{},
			ExecutionPayload: &types.ExecutionPayload{
				Versionable:   versionable,
				BaseFeePerGas: math.NewU256(0),
			},
			BlobKzgCommitments: []eip4844.KZGCommitment{},
		}
		require.False(t, body.IsNil())
		require.NotNil(t, body.GetExecutionPayload())
		require.NotNil(t, body.GetBlobKzgCommitments())
		require.Equal(t, types.BodyLengthDeneb, body.Length())
	})
}

func TestBeaconBlockBody_SetBlobKzgCommitments(t *testing.T) {
	t.Parallel()
	body := types.BeaconBlockBody{}
	commitments := eip4844.KZGCommitments[common.ExecutionHash]{}
	body.SetBlobKzgCommitments(commitments)

	require.Equal(t, commitments, body.GetBlobKzgCommitments())
}

func TestBeaconBlockBody_SetRandaoReveal(t *testing.T) {
	t.Parallel()
	body := types.BeaconBlockBody{}
	randaoReveal := crypto.BLSSignature{1, 2, 3}
	body.SetRandaoReveal(randaoReveal)

	require.Equal(t, randaoReveal, body.GetRandaoReveal())
}

func TestBeaconBlockBody_SetEth1Data(t *testing.T) {
	t.Parallel()
	body := types.BeaconBlockBody{}
	eth1Data := &types.Eth1Data{}
	body.SetEth1Data(eth1Data)

	require.Equal(t, eth1Data, body.GetEth1Data())
}

func TestBeaconBlockBody_SetDeposits(t *testing.T) {
	t.Parallel()
	body := types.BeaconBlockBody{}
	deposits := types.Deposits{}
	body.SetDeposits(deposits)

	require.Equal(t, deposits, body.GetDeposits())
}

func TestBeaconBlockBody_MarshalSSZ(t *testing.T) {
	t.Parallel()
	runForAllSupportedVersions(t, func(t *testing.T, v common.Version) {
<<<<<<< HEAD
		ver := types.NewVersionable(v)
		body := types.BeaconBlockBody{
			Versionable:  ver,
			RandaoReveal: [96]byte{1, 2, 3},
			Eth1Data:     &types.Eth1Data{},
			Graffiti:     [32]byte{4, 5, 6},
			Deposits:     []*types.Deposit{},
			ExecutionPayload: &types.ExecutionPayload{
				Versionable: ver,
			},
			BlobKzgCommitments: []eip4844.KZGCommitment{},
		}
		data, err := body.MarshalSSZ()
=======
		body := types.BeaconBlockBody{
			Versionable:        types.NewVersionable(v),
			RandaoReveal:       [96]byte{1, 2, 3},
			Eth1Data:           &types.Eth1Data{},
			Graffiti:           [32]byte{4, 5, 6},
			Deposits:           []*types.Deposit{},
			ExecutionPayload:   &types.ExecutionPayload{},
			BlobKzgCommitments: []eip4844.KZGCommitment{},
		}
		data, err := body.MarshalSSZ()

>>>>>>> 90c274e9
		require.NoError(t, err)
		require.NotNil(t, data)
	})
}

func TestBeaconBlockBody_GetTopLevelRoots(t *testing.T) {
	t.Parallel()
	runForAllSupportedVersions(t, func(t *testing.T, v common.Version) {
		body := generateBeaconBlockBody(t, v)
		roots := body.GetTopLevelRoots()
		require.NotNil(t, roots)
	})
}

func TestBeaconBlockBody_Empty(t *testing.T) {
	t.Parallel()
	body := types.BeaconBlockBody{}
	require.NotNil(t, body)
}

// Ensure that the ProposerSlashings field cannot be unmarshaled with data in it,
// enforcing that it's unused.
func TestBeaconBlockBody_UnusedProposerSlashingsEnforcement(t *testing.T) {
	t.Parallel()
	runForAllSupportedVersions(t, func(t *testing.T, v common.Version) {
<<<<<<< HEAD
		ver := types.NewVersionable(v)
		blockBody := types.BeaconBlockBody{
			Versionable: ver,
			ExecutionPayload: &types.ExecutionPayload{
				Versionable: ver,
			},
=======
		blockBody := types.BeaconBlockBody{
			Versionable: types.NewVersionable(v),
>>>>>>> 90c274e9
		}
		unused := types.UnusedType(1)
		blockBody.SetProposerSlashings(types.ProposerSlashings{&unused})
		_, err := blockBody.MarshalSSZ()
		require.Error(t, err)

		buf := make([]byte, ssz.Size(&blockBody))
		err = ssz.EncodeToBytes(buf, &blockBody)
		require.NoError(t, err)

		_, err = (&types.BeaconBlockBody{}).NewFromSSZ(buf, v)
		require.ErrorContains(t, err, "must be unused")
	})
}

// Ensure that the AttesterSlashings field cannot be unmarshaled with data in it,
// enforcing that it's unused.
func TestBeaconBlockBody_UnusedAttesterSlashingsEnforcement(t *testing.T) {
	t.Parallel()
	runForAllSupportedVersions(t, func(t *testing.T, v common.Version) {
<<<<<<< HEAD
		ver := types.NewVersionable(v)
		blockBody := types.BeaconBlockBody{
			Versionable: ver,
			ExecutionPayload: &types.ExecutionPayload{
				Versionable: ver,
			},
=======
		blockBody := types.BeaconBlockBody{
			Versionable: types.NewVersionable(v),
>>>>>>> 90c274e9
		}
		unused := types.UnusedType(1)
		blockBody.SetAttesterSlashings(types.AttesterSlashings{&unused})
		_, err := blockBody.MarshalSSZ()
		require.Error(t, err)

		buf := make([]byte, ssz.Size(&blockBody))
		err = ssz.EncodeToBytes(buf, &blockBody)
		require.NoError(t, err)

		_, err = (&types.BeaconBlockBody{}).NewFromSSZ(buf, v)
		require.ErrorContains(t, err, "must be unused")
	})
}

// Ensure that the Attestations field cannot be unmarshaled with data in it,
// enforcing that it's unused.
func TestBeaconBlockBody_UnusedAttestationsEnforcement(t *testing.T) {
	t.Parallel()
	runForAllSupportedVersions(t, func(t *testing.T, v common.Version) {
<<<<<<< HEAD
		ver := types.NewVersionable(v)
		blockBody := types.BeaconBlockBody{
			Versionable: ver,
			ExecutionPayload: &types.ExecutionPayload{
				Versionable: ver,
			},
=======
		blockBody := types.BeaconBlockBody{
			Versionable: types.NewVersionable(v),
>>>>>>> 90c274e9
		}
		unused := types.UnusedType(1)
		blockBody.SetAttestations(types.Attestations{&unused})
		_, err := blockBody.MarshalSSZ()
		require.Error(t, err)

		buf := make([]byte, ssz.Size(&blockBody))
		err = ssz.EncodeToBytes(buf, &blockBody)
		require.NoError(t, err)

		_, err = (&types.BeaconBlockBody{}).NewFromSSZ(buf, v)
		require.ErrorContains(t, err, "must be unused")
	})
}

// Ensure that the VoluntaryExits field cannot be unmarshaled with data in it,
// enforcing that it's unused.
func TestBeaconBlockBody_UnusedVoluntaryExitsEnforcement(t *testing.T) {
	t.Parallel()
	runForAllSupportedVersions(t, func(t *testing.T, v common.Version) {
<<<<<<< HEAD
		ver := types.NewVersionable(v)
		blockBody := types.BeaconBlockBody{
			Versionable: ver,
			ExecutionPayload: &types.ExecutionPayload{
				Versionable: ver,
			},
=======
		blockBody := types.BeaconBlockBody{
			Versionable: types.NewVersionable(v),
>>>>>>> 90c274e9
		}
		unused := types.UnusedType(1)
		blockBody.SetVoluntaryExits(types.VoluntaryExits{&unused})
		_, err := blockBody.MarshalSSZ()
		require.Error(t, err)

		buf := make([]byte, ssz.Size(&blockBody))
		err = ssz.EncodeToBytes(buf, &blockBody)
		require.NoError(t, err)

		_, err = (&types.BeaconBlockBody{}).NewFromSSZ(buf, v)
		require.ErrorContains(t, err, "must be unused")
	})
}

// Ensure that the BlsToExecutionChanges field cannot be unmarshaled with data in it,
// enforcing that it's unused.
func TestBeaconBlockBody_UnusedBlsToExecutionChangesEnforcement(t *testing.T) {
	t.Parallel()
	runForAllSupportedVersions(t, func(t *testing.T, v common.Version) {
<<<<<<< HEAD
		ver := types.NewVersionable(v)
		blockBody := types.BeaconBlockBody{
			Versionable: ver,
			ExecutionPayload: &types.ExecutionPayload{
				Versionable: ver,
			},
=======
		blockBody := types.BeaconBlockBody{
			Versionable: types.NewVersionable(v),
>>>>>>> 90c274e9
		}
		unused := types.UnusedType(1)
		blockBody.SetBlsToExecutionChanges(types.BlsToExecutionChanges{&unused})
		_, err := blockBody.MarshalSSZ()
		require.Error(t, err)

		buf := make([]byte, ssz.Size(&blockBody))
		err = ssz.EncodeToBytes(buf, &blockBody)
		require.NoError(t, err)

		_, err = (&types.BeaconBlockBody{}).NewFromSSZ(buf, v)
		require.ErrorContains(t, err, "must be unused")
	})
}

func TestBeaconBlockBody_RoundTrip_HashTreeRoot(t *testing.T) {
	t.Parallel()
	runForAllSupportedVersions(t, func(t *testing.T, v common.Version) {
		body := generateBeaconBlockBody(t, v)
		data, err := body.MarshalSSZ()
		require.NoError(t, err)
		require.NotNil(t, data)

		unmarshalledBody, err := (&types.BeaconBlockBody{}).NewFromSSZ(data, v)
		require.NoError(t, err)
		require.Equal(t, body.HashTreeRoot(), unmarshalledBody.HashTreeRoot())
	})
}

// This test explains the calculation of the KZG commitment' inclusion proof depth.
func Test_KZGCommitmentInclusionProofDepth(t *testing.T) {
	t.Parallel()
	maxUint8 := uint64(^uint8(0))
	cs, err := spec.DevnetChainSpec()
	require.NoError(t, err)

	// Depth of the partial BeaconBlockBody merkle tree. This is partial
	// because we only include as much as we need to prove the inclusion of
	// the KZG commitments.
	blockBodyMerkleDepth := uint64(log.ILog2Floor(uint64(types.KZGGeneralizedIndex)))
	require.Less(t, blockBodyMerkleDepth, maxUint8)

	// The depth of the merkle tree of the KZG Commitments, including the +1
	// for the length mixin.
	commitmentProofMerkleDepth := uint64(log.ILog2Ceil(cs.MaxBlobCommitmentsPerBlock())) + 1
	require.Less(t, commitmentProofMerkleDepth, maxUint8)

	// InclusionProofDepth is the combined depth of all of these things.
	expectedInclusionProofDepth := blockBodyMerkleDepth + commitmentProofMerkleDepth
	require.Less(t, expectedInclusionProofDepth, maxUint8)

	// Grab the inclusionProofDepth from beacon-kit.
	actualInclusionProofDepth := types.KZGInclusionProofDepth
	require.Less(t, uint64(actualInclusionProofDepth), maxUint8)

	require.Equal(t, uint8(expectedInclusionProofDepth), uint8(actualInclusionProofDepth))
}

func TestBeaconBlockBody_ExecutionRequestsSSZMarshalling(t *testing.T) {
	t.Parallel()
	body := generateBeaconBlockBody(t, version.Electra())
	originalRequests, err := body.GetExecutionRequests()
	require.NoError(t, err)
	require.NotNil(t, originalRequests)
	data, err := body.MarshalSSZ()
	require.NoError(t, err)
	require.NotNil(t, data)

	unmarshalledBody, err := (&types.BeaconBlockBody{}).NewFromSSZ(data, body.GetForkVersion())
	require.NoError(t, err)
	executionRequests, err := unmarshalledBody.GetExecutionRequests()
	require.NoError(t, err)
	require.NotNil(t, executionRequests)
	require.Equal(t, body.HashTreeRoot(), unmarshalledBody.HashTreeRoot())
	require.Equal(t, executionRequests.Deposits[0], originalRequests.Deposits[0])
	require.Equal(t, executionRequests.Deposits[1], originalRequests.Deposits[1])
	require.Equal(t, executionRequests.Withdrawals[0], originalRequests.Withdrawals[0])
}<|MERGE_RESOLUTION|>--- conflicted
+++ resolved
@@ -36,9 +36,8 @@
 	"github.com/stretchr/testify/require"
 )
 
-func generateBeaconBlockBody(t *testing.T, forkVersion common.Version) types.BeaconBlockBody {
-	t.Helper()
-	versionable := types.NewVersionable(forkVersion)
+func generateBeaconBlockBody(version common.Version) types.BeaconBlockBody {
+	versionable := types.NewVersionable(version)
 	body := types.BeaconBlockBody{
 		Versionable:  versionable,
 		RandaoReveal: [96]byte{1, 2, 3},
@@ -61,18 +60,18 @@
 		err := body.SetExecutionRequests(&types.ExecutionRequests{
 			Deposits: []*types.DepositRequest{
 				{
-					Pubkey:      bytes.B48{0, 1, 2},
-					Credentials: types.WithdrawalCredentials(common.Bytes32{0, 1, 2}),
-					Amount:      math.Gwei(1000),
-					Signature:   bytes.B96{0, 1, 2},
-					Index:       69,
+					Pubkey:                bytes.B48{0, 1, 2},
+					WithdrawalCredentials: types.WithdrawalCredentials(common.Bytes32{0, 1, 2}),
+					Amount:                math.Gwei(1000),
+					Signature:             bytes.B96{0, 1, 2},
+					Index:                 69,
 				},
 				{
-					Pubkey:      bytes.B48{0, 3, 4},
-					Credentials: types.WithdrawalCredentials(common.Bytes32{0, 1, 2}),
-					Amount:      math.Gwei(1000),
-					Signature:   bytes.B96{0, 1, 2},
-					Index:       70,
+					Pubkey:                bytes.B48{0, 3, 4},
+					WithdrawalCredentials: types.WithdrawalCredentials(common.Bytes32{0, 1, 2}),
+					Amount:                math.Gwei(1000),
+					Signature:             bytes.B96{0, 1, 2},
+					Index:                 70,
 				},
 			},
 			Withdrawals: []*types.WithdrawalRequest{
@@ -169,37 +168,18 @@
 
 func TestBeaconBlockBody_MarshalSSZ(t *testing.T) {
 	t.Parallel()
-	runForAllSupportedVersions(t, func(t *testing.T, v common.Version) {
-<<<<<<< HEAD
-		ver := types.NewVersionable(v)
-		body := types.BeaconBlockBody{
-			Versionable:  ver,
-			RandaoReveal: [96]byte{1, 2, 3},
-			Eth1Data:     &types.Eth1Data{},
-			Graffiti:     [32]byte{4, 5, 6},
-			Deposits:     []*types.Deposit{},
-			ExecutionPayload: &types.ExecutionPayload{
-				Versionable: ver,
-			},
-			BlobKzgCommitments: []eip4844.KZGCommitment{},
-		}
-		data, err := body.MarshalSSZ()
-=======
-		body := types.BeaconBlockBody{
-			Versionable:        types.NewVersionable(v),
-			RandaoReveal:       [96]byte{1, 2, 3},
-			Eth1Data:           &types.Eth1Data{},
-			Graffiti:           [32]byte{4, 5, 6},
-			Deposits:           []*types.Deposit{},
-			ExecutionPayload:   &types.ExecutionPayload{},
-			BlobKzgCommitments: []eip4844.KZGCommitment{},
-		}
-		data, err := body.MarshalSSZ()
-
->>>>>>> 90c274e9
-		require.NoError(t, err)
-		require.NotNil(t, data)
-	})
+	body := types.BeaconBlockBody{
+		RandaoReveal:       [96]byte{1, 2, 3},
+		Eth1Data:           &types.Eth1Data{},
+		Graffiti:           [32]byte{4, 5, 6},
+		Deposits:           []*types.Deposit{},
+		ExecutionPayload:   &types.ExecutionPayload{},
+		BlobKzgCommitments: []eip4844.KZGCommitment{},
+	}
+	data, err := body.MarshalSSZ()
+
+	require.NoError(t, err)
+	require.NotNil(t, data)
 }
 
 func TestBeaconBlockBody_GetTopLevelRoots(t *testing.T) {
@@ -222,18 +202,7 @@
 func TestBeaconBlockBody_UnusedProposerSlashingsEnforcement(t *testing.T) {
 	t.Parallel()
 	runForAllSupportedVersions(t, func(t *testing.T, v common.Version) {
-<<<<<<< HEAD
-		ver := types.NewVersionable(v)
-		blockBody := types.BeaconBlockBody{
-			Versionable: ver,
-			ExecutionPayload: &types.ExecutionPayload{
-				Versionable: ver,
-			},
-=======
-		blockBody := types.BeaconBlockBody{
-			Versionable: types.NewVersionable(v),
->>>>>>> 90c274e9
-		}
+		blockBody := types.BeaconBlockBody{}
 		unused := types.UnusedType(1)
 		blockBody.SetProposerSlashings(types.ProposerSlashings{&unused})
 		_, err := blockBody.MarshalSSZ()
@@ -253,18 +222,7 @@
 func TestBeaconBlockBody_UnusedAttesterSlashingsEnforcement(t *testing.T) {
 	t.Parallel()
 	runForAllSupportedVersions(t, func(t *testing.T, v common.Version) {
-<<<<<<< HEAD
-		ver := types.NewVersionable(v)
-		blockBody := types.BeaconBlockBody{
-			Versionable: ver,
-			ExecutionPayload: &types.ExecutionPayload{
-				Versionable: ver,
-			},
-=======
-		blockBody := types.BeaconBlockBody{
-			Versionable: types.NewVersionable(v),
->>>>>>> 90c274e9
-		}
+		blockBody := types.BeaconBlockBody{}
 		unused := types.UnusedType(1)
 		blockBody.SetAttesterSlashings(types.AttesterSlashings{&unused})
 		_, err := blockBody.MarshalSSZ()
@@ -284,18 +242,7 @@
 func TestBeaconBlockBody_UnusedAttestationsEnforcement(t *testing.T) {
 	t.Parallel()
 	runForAllSupportedVersions(t, func(t *testing.T, v common.Version) {
-<<<<<<< HEAD
-		ver := types.NewVersionable(v)
-		blockBody := types.BeaconBlockBody{
-			Versionable: ver,
-			ExecutionPayload: &types.ExecutionPayload{
-				Versionable: ver,
-			},
-=======
-		blockBody := types.BeaconBlockBody{
-			Versionable: types.NewVersionable(v),
->>>>>>> 90c274e9
-		}
+		blockBody := types.BeaconBlockBody{}
 		unused := types.UnusedType(1)
 		blockBody.SetAttestations(types.Attestations{&unused})
 		_, err := blockBody.MarshalSSZ()
@@ -315,18 +262,7 @@
 func TestBeaconBlockBody_UnusedVoluntaryExitsEnforcement(t *testing.T) {
 	t.Parallel()
 	runForAllSupportedVersions(t, func(t *testing.T, v common.Version) {
-<<<<<<< HEAD
-		ver := types.NewVersionable(v)
-		blockBody := types.BeaconBlockBody{
-			Versionable: ver,
-			ExecutionPayload: &types.ExecutionPayload{
-				Versionable: ver,
-			},
-=======
-		blockBody := types.BeaconBlockBody{
-			Versionable: types.NewVersionable(v),
->>>>>>> 90c274e9
-		}
+		blockBody := types.BeaconBlockBody{}
 		unused := types.UnusedType(1)
 		blockBody.SetVoluntaryExits(types.VoluntaryExits{&unused})
 		_, err := blockBody.MarshalSSZ()
@@ -346,18 +282,7 @@
 func TestBeaconBlockBody_UnusedBlsToExecutionChangesEnforcement(t *testing.T) {
 	t.Parallel()
 	runForAllSupportedVersions(t, func(t *testing.T, v common.Version) {
-<<<<<<< HEAD
-		ver := types.NewVersionable(v)
-		blockBody := types.BeaconBlockBody{
-			Versionable: ver,
-			ExecutionPayload: &types.ExecutionPayload{
-				Versionable: ver,
-			},
-=======
-		blockBody := types.BeaconBlockBody{
-			Versionable: types.NewVersionable(v),
->>>>>>> 90c274e9
-		}
+		blockBody := types.BeaconBlockBody{}
 		unused := types.UnusedType(1)
 		blockBody.SetBlsToExecutionChanges(types.BlsToExecutionChanges{&unused})
 		_, err := blockBody.MarshalSSZ()
@@ -425,7 +350,8 @@
 	require.NoError(t, err)
 	require.NotNil(t, data)
 
-	unmarshalledBody, err := (&types.BeaconBlockBody{}).NewFromSSZ(data, body.GetForkVersion())
+	unmarshalledBody := &types.BeaconBlockBody{}
+	err = unmarshalledBody.UnmarshalSSZ(data, body.GetForkVersion())
 	require.NoError(t, err)
 	executionRequests, err := unmarshalledBody.GetExecutionRequests()
 	require.NoError(t, err)
