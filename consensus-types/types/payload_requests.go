--- conflicted
+++ resolved
@@ -55,63 +55,18 @@
 	executionRequests []EncodedExecutionRequest
 }
 
-<<<<<<< HEAD
-=======
 // BuildNewPayloadRequestFromFork will build a NewPayloadRequest
->>>>>>> 94dfdf8b
 func BuildNewPayloadRequestFromFork(blk *BeaconBlock) (NewPayloadRequest, error) {
 	body := blk.GetBody()
 	payload := body.GetExecutionPayload()
 	parentBeaconBlockRoot := blk.GetParentBlockRoot()
 	if version.Equals(blk.GetForkVersion(), version.Deneb()) || version.Equals(blk.GetForkVersion(), version.Deneb1()) {
-<<<<<<< HEAD
-		return BuildNewPayloadRequest(
-			payload,
-			body.GetBlobKzgCommitments().ToVersionedHashes(),
-			&parentBeaconBlockRoot,
-		), nil
-	}
-	if version.Equals(blk.GetForkVersion(), version.Electra()) {
-		var executionRequestsList []EncodedExecutionRequest
-		// If we're post-electra, we set execution requests.
-		var executionRequests *ExecutionRequests
-		executionRequests, err := body.GetExecutionRequests()
-		if err != nil {
-			return nil, err
-		}
-		executionRequestsList, err = GetExecutionRequestsList(executionRequests)
-		if err != nil {
-			return nil, err
-		}
-		return BuildNewPayloadRequestWithExecutionRequests(
-			payload,
-			body.GetBlobKzgCommitments().ToVersionedHashes(),
-			&parentBeaconBlockRoot,
-			executionRequestsList,
-		), nil
-	}
-	return nil, ErrForkVersionNotSupported
-}
-
-// BuildNewPayloadRequest builds a new payload request.
-func BuildNewPayloadRequest(
-	executionPayload *ExecutionPayload,
-	versionedHashes []common.ExecutionHash,
-	parentBeaconBlockRoot *common.Root,
-) NewPayloadRequest {
-	return &newPayloadRequest{
-		Versionable:           NewVersionable(executionPayload.GetForkVersion()),
-		executionPayload:      executionPayload,
-		versionedHashes:       versionedHashes,
-		parentBeaconBlockRoot: parentBeaconBlockRoot,
-=======
 		return &newPayloadRequest{
 			Versionable:           NewVersionable(payload.GetForkVersion()),
 			executionPayload:      payload,
 			versionedHashes:       body.GetBlobKzgCommitments().ToVersionedHashes(),
 			parentBeaconBlockRoot: &parentBeaconBlockRoot,
 		}, nil
->>>>>>> 94dfdf8b
 	}
 	if version.Equals(blk.GetForkVersion(), version.Electra()) {
 		var executionRequestsList []EncodedExecutionRequest
