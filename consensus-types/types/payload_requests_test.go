--- conflicted
+++ resolved
@@ -54,9 +54,10 @@
 }
 
 func TestBuildForkchoiceUpdateRequest(t *testing.T) {
-<<<<<<< HEAD
-	state := &engineprimitives.ForkchoiceStateV1{}
-	forkVersion := version.Deneb1
+	var (
+		state       = &engineprimitives.ForkchoiceStateV1{}
+		forkVersion = version.Deneb1
+	)
 	payloadAttributes, err := engineprimitives.NewPayloadAttributes(
 		forkVersion,
 		uint64(time.Now().Truncate(time.Second).Unix()),
@@ -66,13 +67,6 @@
 		common.Root{},
 	)
 	require.NoError(t, err)
-=======
-	var (
-		state             = &engineprimitives.ForkchoiceStateV1{}
-		payloadAttributes = &engineprimitives.PayloadAttributes{}
-		forkVersion       = version.Deneb
-	)
->>>>>>> 1b9eaa6b
 
 	request := types.BuildForkchoiceUpdateRequest(
 		state,
