// SPDX-License-Identifier: BUSL-1.1
//
// Copyright (C) 2025, Berachain Foundation. All rights reserved.
// Use of this software is governed by the Business Source License included
// in the LICENSE file of this repository and at www.mariadb.com/bsl11.
//
// ANY USE OF THE LICENSED WORK IN VIOLATION OF THIS LICENSE WILL AUTOMATICALLY
// TERMINATE YOUR RIGHTS UNDER THIS LICENSE FOR THE CURRENT AND ALL OTHER
// VERSIONS OF THE LICENSED WORK.
//
// THIS LICENSE DOES NOT GRANT YOU ANY RIGHT IN ANY TRADEMARK OR LOGO OF
// LICENSOR OR ITS AFFILIATES (PROVIDED THAT YOU MAY USE A TRADEMARK OR LOGO OF
// LICENSOR AS EXPRESSLY REQUIRED BY THIS LICENSE).
//
// TO THE EXTENT PERMITTED BY APPLICABLE LAW, THE LICENSED WORK IS PROVIDED ON
// AN “AS IS” BASIS. LICENSOR HEREBY DISCLAIMS ALL WARRANTIES AND CONDITIONS,
// EXPRESS OR IMPLIED, INCLUDING (WITHOUT LIMITATION) WARRANTIES OF
// MERCHANTABILITY, FITNESS FOR A PARTICULAR PURPOSE, NON-INFRINGEMENT, AND
// TITLE.

package types

import (
	"github.com/berachain/beacon-kit/errors"
	"github.com/berachain/beacon-kit/primitives/bytes"
	"github.com/berachain/beacon-kit/primitives/common"
	"github.com/berachain/beacon-kit/primitives/constants"
	"github.com/berachain/beacon-kit/primitives/constraints"
	"github.com/berachain/beacon-kit/primitives/crypto"
	"github.com/berachain/beacon-kit/primitives/version"
	"github.com/karalabe/ssz"
)

// Compile-time assertions to ensure SignedBeaconBlock implements necessary interfaces.
var (
	_ ssz.DynamicObject                                                = (*SignedBeaconBlock)(nil)
	_ constraints.SSZVersionedMarshallableRootable[*SignedBeaconBlock] = (*SignedBeaconBlock)(nil)
)

// SignedBeaconBlock is a struct that contains a BeaconBlock and a BLSSignature.
//
// NOTE: This struct is only ever (un)marshalled with SSZ and NOT with JSON.
type SignedBeaconBlock struct {
	*BeaconBlock
	Signature crypto.BLSSignature
}

/* -------------------------------------------------------------------------- */
/*                                 Constructors                               */
/* -------------------------------------------------------------------------- */

// NewSignedBeaconBlockFromSSZ creates a new beacon block from the given SSZ bytes.
func NewSignedBeaconBlockFromSSZ(
	bz []byte,
	forkVersion common.Version,
) (*SignedBeaconBlock, error) {
	var (
		block *SignedBeaconBlock
		err   error
	)

	switch forkVersion {
	case version.Deneb(), version.Deneb1():
		block, err = block.NewFromSSZ(bz, forkVersion)
		if err != nil {
			return nil, err
		}

		// Make sure Withdrawals in execution payload are not nil.
		block.Body.ExecutionPayload.EnsureNotNilWithdrawals()
<<<<<<< HEAD

		return block, nil
	case version.Electra():
		var err error
		block, err = block.NewFromSSZ(bz, forkVersion)
		if err != nil {
			return nil, err
		}
		// TODO(REZ): Come back here and add decoding
		blockBody := block.GetBody()
		// Make sure Withdrawals in execution payload are not nil.
		blockBody.GetExecutionPayload().EnsureNotNilWithdrawals()
		requests, err := blockBody.GetExecutionRequests()
		if err != nil {
			return nil, err
		}
		if requests == nil {
			return nil, errors.New("execution requests was nil")
		}
		return block, nil
=======
>>>>>>> c07d927a
	default:
		// We return a non-nil block here to appease nilaway.
		block = &SignedBeaconBlock{}
		err = errors.Wrapf(ErrForkVersionNotSupported, "fork %d", forkVersion)
	}

	return block, err
}

// NewSignedBeaconBlock signs the provided BeaconBlock and populates the receiver.
//
// NOTE: will panic if any provided argument is nil. Only errors if signing fails.
func NewSignedBeaconBlock(
	blk *BeaconBlock, forkData *ForkData, cs ProposerDomain, signer crypto.BLSSigner,
) (*SignedBeaconBlock, error) {
	domain := forkData.ComputeDomain(cs.DomainTypeProposer())
	signingRoot := ComputeSigningRoot(blk, domain)
	signature, err := signer.Sign(signingRoot[:])
	if err != nil {
		return nil, err
	}

	return &SignedBeaconBlock{
		BeaconBlock: blk,
		Signature:   signature,
	}, nil
}

/* -------------------------------------------------------------------------- */
/*                                     SSZ                                    */
/* -------------------------------------------------------------------------- */

// SizeSSZ returns the size of the SignedBeaconBlockHeader object
// in SSZ encoding.
// Total size: MessageOffset (4) + Signature (96) + MessageContentDynamic.
func (b *SignedBeaconBlock) SizeSSZ(siz *ssz.Sizer, fixed bool) uint32 {
	var size = uint32(constants.SSZOffsetSize + bytes.B96Size)
	if fixed {
		return size
	}
	size += ssz.SizeDynamicObject(siz, b.BeaconBlock)
	return size
}

// DefineSSZ defines the SSZ encoding for the SignedBeaconBlockHeader object.
func (b *SignedBeaconBlock) DefineSSZ(codec *ssz.Codec) {
	ssz.DefineDynamicObjectOffset(codec, &b.BeaconBlock)
	ssz.DefineStaticBytes(codec, &b.Signature)

	// Define the dynamic data (fields)
	ssz.DefineDynamicObjectContent(codec, &b.BeaconBlock)
}

// MarshalSSZ marshals the SignedBeaconBlockHeader object to SSZ format.
func (b *SignedBeaconBlock) MarshalSSZ() ([]byte, error) {
	buf := make([]byte, ssz.Size(b))
	return buf, ssz.EncodeToBytes(buf, b)
}

// empty creates a new SignedBeaconBlock with empty values.
func (*SignedBeaconBlock) empty(version common.Version) *SignedBeaconBlock {
	var bb *BeaconBlock
	return &SignedBeaconBlock{
		BeaconBlock: bb.empty(version),
	}
}

// NewFromSSZ creates a new SignedBeaconBlock from SSZ format.
func (b *SignedBeaconBlock) NewFromSSZ(
	buf []byte, version common.Version,
) (*SignedBeaconBlock, error) {
	b = b.empty(version)
	return b, ssz.DecodeFromBytes(buf, b)
}

// HashTreeRoot computes the SSZ hash tree root of the
// SignedBeaconBlockHeader object.
func (b *SignedBeaconBlock) HashTreeRoot() common.Root {
	return ssz.HashSequential(b)
}

/* -------------------------------------------------------------------------- */
/*                                 Getters                                    */
/* -------------------------------------------------------------------------- */

func (b *SignedBeaconBlock) GetBeaconBlock() *BeaconBlock {
	return b.BeaconBlock
}

func (b *SignedBeaconBlock) GetSignature() crypto.BLSSignature {
	return b.Signature
}<|MERGE_RESOLUTION|>--- conflicted
+++ resolved
@@ -67,19 +67,17 @@
 		}
 
 		// Make sure Withdrawals in execution payload are not nil.
-		block.Body.ExecutionPayload.EnsureNotNilWithdrawals()
-<<<<<<< HEAD
-
-		return block, nil
+		block.GetBody().GetExecutionPayload().EnsureNotNilWithdrawals()
 	case version.Electra():
-		var err error
 		block, err = block.NewFromSSZ(bz, forkVersion)
 		if err != nil {
 			return nil, err
 		}
+
 		// TODO(REZ): Come back here and add decoding
+
+		// Make sure Withdrawals and ExecutionRequests in execution payload are not nil.
 		blockBody := block.GetBody()
-		// Make sure Withdrawals in execution payload are not nil.
 		blockBody.GetExecutionPayload().EnsureNotNilWithdrawals()
 		requests, err := blockBody.GetExecutionRequests()
 		if err != nil {
@@ -88,9 +86,6 @@
 		if requests == nil {
 			return nil, errors.New("execution requests was nil")
 		}
-		return block, nil
-=======
->>>>>>> c07d927a
 	default:
 		// We return a non-nil block here to appease nilaway.
 		block = &SignedBeaconBlock{}
