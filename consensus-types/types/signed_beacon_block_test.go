--- conflicted
+++ resolved
@@ -54,13 +54,7 @@
 	t.Helper()
 
 	return &types.SignedBeaconBlock{
-<<<<<<< HEAD
-		Versionable: types.NewVersionable(version),
-		Message:     blk,
-		Signature:   signature,
-=======
 		BeaconBlock: generateValidBeaconBlock(t, version),
->>>>>>> 90c274e9
 	}
 }
 
@@ -186,40 +180,20 @@
 
 func TestSignedBeaconBlock_EmptySerialization(t *testing.T) {
 	t.Parallel()
-<<<<<<< HEAD
-	runForAllSupportedVersions(t, func(t *testing.T, v common.Version) {
-		ver := types.NewVersionable(v)
-		orig := &types.SignedBeaconBlock{
-			Message: &types.BeaconBlock{
-				Versionable: ver,
-				Body: &types.BeaconBlockBody{
-					Versionable: ver,
-					ExecutionPayload: &types.ExecutionPayload{
-						Versionable: ver,
-					},
-				},
-=======
 	runForAllSupportedVersions(t, func(t *testing.T, fv common.Version) {
 		orig := &types.SignedBeaconBlock{
 			BeaconBlock: &types.BeaconBlock{
 				Versionable: types.NewVersionable(fv),
->>>>>>> 90c274e9
 			},
 		}
 		data, err := orig.MarshalSSZ()
 		require.NoError(t, err)
 		require.NotNil(t, data)
 
-<<<<<<< HEAD
-		unmarshalled, err := types.NewSignedBeaconBlockFromSSZ(data, v)
-		require.NoError(t, err)
-		require.NotNil(t, unmarshalled.GetMessage())
-=======
 		var unmarshalled *types.SignedBeaconBlock
 		unmarshalled, err = unmarshalled.NewFromSSZ(data, fv)
 		require.NoError(t, err)
 		require.NotNil(t, unmarshalled.GetBeaconBlock())
->>>>>>> 90c274e9
 		require.NotNil(t, unmarshalled.GetSignature())
 
 		buf := make([]byte, ssz.Size(orig))
