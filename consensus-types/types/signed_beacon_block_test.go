--- conflicted
+++ resolved
@@ -184,26 +184,18 @@
 func TestSignedBeaconBlock_EmptySerialization(t *testing.T) {
 	t.Parallel()
 	runForAllSupportedVersions(t, func(t *testing.T, fv common.Version) {
-		v := types.NewVersionable(fv)
 		orig := &types.SignedBeaconBlock{
 			BeaconBlock: &types.BeaconBlock{
-				Versionable: v,
-				Body: &types.BeaconBlockBody{
-					Versionable: v,
-				},
+				Versionable: types.NewVersionable(fv),
 			},
 		}
 		data, err := orig.MarshalSSZ()
 		require.NoError(t, err)
 		require.NotNil(t, data)
 
-<<<<<<< HEAD
-		unmarshalled, err := types.NewSignedBeaconBlockFromSSZ(data, fv)
-=======
 		unmarshalled, err := types.NewEmptySignedBeaconBlockWithVersion(fv)
 		require.NoError(t, err)
 		err = decoder.SSZUnmarshal(data, unmarshalled)
->>>>>>> 47b8a4da
 		require.NoError(t, err)
 		require.NotNil(t, unmarshalled.GetBeaconBlock())
 		require.NotNil(t, unmarshalled.GetSignature())
