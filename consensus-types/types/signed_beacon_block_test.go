--- conflicted
+++ resolved
@@ -197,13 +197,9 @@
 		require.NoError(t, err)
 		require.NotNil(t, data)
 
-<<<<<<< HEAD
-		unmarshalled, err := types.NewSignedBeaconBlockFromSSZ(data, fv)
-=======
 		unmarshalled, err := types.NewEmptySignedBeaconBlockWithVersion(fv)
 		require.NoError(t, err)
 		err = decoder.SSZUnmarshal(data, unmarshalled)
->>>>>>> 63422ec5
 		require.NoError(t, err)
 		require.NotNil(t, unmarshalled.GetBeaconBlock())
 		require.NotNil(t, unmarshalled.GetSignature())
