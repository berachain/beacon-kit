--- conflicted
+++ resolved
@@ -13,11 +13,7 @@
 // LICENSOR AS EXPRESSLY REQUIRED BY THIS LICENSE).
 //
 // TO THE EXTENT PERMITTED BY APPLICABLE LAW, THE LICENSED WORK IS PROVIDED ON
-<<<<<<< HEAD
-// AN "AS IS" BASIS. LICENSOR HEREBY DISCLAIMS ALL WARRANTIES AND CONDITIONS,
-=======
 // AN “AS IS” BASIS. LICENSOR HEREBY DISCLAIMS ALL WARRANTIES AND CONDITIONS,
->>>>>>> 0bc60bc6
 // EXPRESS OR IMPLIED, INCLUDING (WITHOUT LIMITATION) WARRANTIES OF
 // MERCHANTABILITY, FITNESS FOR A PARTICULAR PURPOSE, NON-INFRINGEMENT, AND
 // TITLE.
