// SPDX-License-Identifier: BUSL-1.1
//
// Copyright (C) 2025, Berachain Foundation. All rights reserved.
// Use of this software is governed by the Business Source License included
// in the LICENSE file of this repository and at www.mariadb.com/bsl11.
//
// ANY USE OF THE LICENSED WORK IN VIOLATION OF THIS LICENSE WILL AUTOMATICALLY
// TERMINATE YOUR RIGHTS UNDER THIS LICENSE FOR THE CURRENT AND ALL OTHER
// VERSIONS OF THE LICENSED WORK.
//
// THIS LICENSE DOES NOT GRANT YOU ANY RIGHT IN ANY TRADEMARK OR LOGO OF
// LICENSOR OR ITS AFFILIATES (PROVIDED THAT YOU MAY USE A TRADEMARK OR LOGO OF
// LICENSOR AS EXPRESSLY REQUIRED BY THIS LICENSE).
//
// TO THE EXTENT PERMITTED BY APPLICABLE LAW, THE LICENSED WORK IS PROVIDED ON
// AN “AS IS” BASIS. LICENSOR HEREBY DISCLAIMS ALL WARRANTIES AND CONDITIONS,
// EXPRESS OR IMPLIED, INCLUDING (WITHOUT LIMITATION) WARRANTIES OF
// MERCHANTABILITY, FITNESS FOR A PARTICULAR PURPOSE, NON-INFRINGEMENT, AND
// TITLE.

package types

import (
	"github.com/berachain/beacon-kit/errors"
	"github.com/berachain/beacon-kit/primitives/common"
	"github.com/berachain/beacon-kit/primitives/constants"
	"github.com/berachain/beacon-kit/primitives/constraints"
	"github.com/berachain/beacon-kit/primitives/crypto"
	"github.com/berachain/beacon-kit/primitives/math"
	fastssz "github.com/ferranbt/fastssz"
	"github.com/karalabe/ssz"
)

// ValidatorSize is the size of the Validator struct in bytes.
const ValidatorSize = 121

// Compile-time checks for the Validator struct.
var (
	_ ssz.StaticObject                    = (*Validator)(nil)
	_ constraints.SSZMarshallableRootable = (*Validator)(nil)
)

// Validator as defined in the Ethereum 2.0 Spec
// https://github.com/ethereum/consensus-specs/blob/dev/specs/phase0/beacon-chain.md#validator
type Validator struct {
	// Pubkey is the validator's 48-byte BLS public key.
	Pubkey crypto.BLSPubkey `json:"pubkey"`
	// WithdrawalCredentials are an address that controls the validator.
	WithdrawalCredentials WithdrawalCredentials `json:"withdrawalCredentials"`
	// EffectiveBalance is the validator's current effective balance in gwei.
	EffectiveBalance math.Gwei `json:"effectiveBalance"`
	// Slashed indicates whether the validator has been slashed.
	Slashed bool `json:"slashed"`
	// ActivationEligibilityEpoch is the epoch in which the validator became
	// eligible for activation.
	ActivationEligibilityEpoch math.Epoch `json:"activationEligibilityEpoch"`
	// ActivationEpoch is the epoch in which the validator activated.
	ActivationEpoch math.Epoch `json:"activationEpoch"`
	// ExitEpoch is the epoch in which the validator exited.
	ExitEpoch math.Epoch `json:"exitEpoch"`
	// WithdrawableEpoch is the epoch in which the validator can withdraw.
	WithdrawableEpoch math.Epoch `json:"withdrawableEpoch"`
}

/* -------------------------------------------------------------------------- */
/*                                 Constructor                                */
/* -------------------------------------------------------------------------- */

// NewValidatorFromDeposit creates a new Validator from the
// given public key, withdrawal credentials, and amount.
//
// As defined in the Ethereum 2.0 specification:
// https://github.com/ethereum/consensus-specs/blob/dev/specs/phase0/beacon-chain.md#deposits
func NewValidatorFromDeposit(
	pubkey crypto.BLSPubkey,
	withdrawalCredentials WithdrawalCredentials,
	amount math.Gwei,
	effectiveBalanceIncrement math.Gwei,
	maxEffectiveBalance math.Gwei,
) *Validator {
	return &Validator{
		Pubkey:                pubkey,
		WithdrawalCredentials: withdrawalCredentials,
		EffectiveBalance: ComputeEffectiveBalance(
			amount,
			effectiveBalanceIncrement,
			maxEffectiveBalance,
		),
		Slashed:                    false,
		ActivationEligibilityEpoch: math.Epoch(constants.FarFutureEpoch),
		ActivationEpoch:            math.Epoch(constants.FarFutureEpoch),
		ExitEpoch:                  math.Epoch(constants.FarFutureEpoch),
		WithdrawableEpoch:          math.Epoch(constants.FarFutureEpoch),
	}
}

func ComputeEffectiveBalance(
	amount, effectiveBalanceIncrement, maxEffectiveBalance math.Gwei,
) math.Gwei {
	return min(amount-amount%effectiveBalanceIncrement, maxEffectiveBalance)
}

// Empty creates an empty Validator.
func (*Validator) Empty() *Validator {
	return &Validator{}
}

/* -------------------------------------------------------------------------- */
/*                                     SSZ                                    */
/* -------------------------------------------------------------------------- */

// SizeSSZ returns the size of the Validator object in SSZ encoding.
func (*Validator) SizeSSZ(*ssz.Sizer) uint32 {
	return ValidatorSize
}

// DefineSSZ defines the SSZ encoding for the Validator object.
func (v *Validator) DefineSSZ(codec *ssz.Codec) {
	ssz.DefineStaticBytes(codec, &v.Pubkey)
	ssz.DefineStaticBytes(codec, &v.WithdrawalCredentials)
	ssz.DefineUint64(codec, &v.EffectiveBalance)
	ssz.DefineBool(codec, &v.Slashed)
	ssz.DefineUint64(codec, &v.ActivationEligibilityEpoch)
	ssz.DefineUint64(codec, &v.ActivationEpoch)
	ssz.DefineUint64(codec, &v.ExitEpoch)
	ssz.DefineUint64(codec, &v.WithdrawableEpoch)
}

// HashTreeRoot computes the SSZ hash tree root of the Validator object.
func (v *Validator) HashTreeRoot() common.Root {
	return ssz.HashSequential(v)
}

// MarshalSSZ marshals the Validator object to SSZ format.
func (v *Validator) MarshalSSZ() ([]byte, error) {
	buf := make([]byte, ssz.Size(v))
	return buf, ssz.EncodeToBytes(buf, v)
}

// UnmarshalSSZ unmarshals the Validator object from SSZ format.
func (v *Validator) UnmarshalSSZ(buf []byte) error {
	return ssz.DecodeFromBytes(buf, v)
}

/* -------------------------------------------------------------------------- */
/*                                   FastSSZ                                  */
/* -------------------------------------------------------------------------- */

// MarshalSSZTo marshals the Validator object to SSZ format into the provided
// buffer.
func (v *Validator) MarshalSSZTo(dst []byte) ([]byte, error) {
	bz, err := v.MarshalSSZ()
	if err != nil {
		return nil, err
	}
	dst = append(dst, bz...)
	return dst, nil
}

// HashTreeRootWith ssz hashes the Validator object with a hasher.
func (v *Validator) HashTreeRootWith(hh fastssz.HashWalker) error {
	indx := hh.Index()

	// Field (0) 'Pubkey'
	hh.PutBytes(v.Pubkey[:])

	// Field (1) 'WithdrawalCredentials'
	hh.PutBytes(v.WithdrawalCredentials[:])

	// Field (2) 'EffectiveBalance'
	hh.PutUint64(uint64(v.EffectiveBalance))

	// Field (3) 'Slashed'
	hh.PutBool(v.Slashed)

	// Field (4) 'ActivationEligibilityEpoch'
	hh.PutUint64(uint64(v.ActivationEligibilityEpoch))

	// Field (5) 'ActivationEpoch'
	hh.PutUint64(uint64(v.ActivationEpoch))

	// Field (6) 'ExitEpoch'
	hh.PutUint64(uint64(v.ExitEpoch))

	// Field (7) 'WithdrawableEpoch'
	hh.PutUint64(uint64(v.WithdrawableEpoch))

	hh.Merkleize(indx)
	return nil
}

// GetTree ssz hashes the Validator object.
func (v *Validator) GetTree() (*fastssz.Node, error) {
	return fastssz.ProofTree(v)
}

/* -------------------------------------------------------------------------- */
/*                             Getters and Setters                            */
/* -------------------------------------------------------------------------- */

// GetPubkey returns the public key of the validator.
func (v *Validator) GetPubkey() crypto.BLSPubkey {
	return v.Pubkey
}

// GetEffectiveBalance returns the effective balance of the validator.
func (v *Validator) GetEffectiveBalance() math.Gwei {
	return v.EffectiveBalance
}

// IsActive as defined in the Ethereum 2.0 Spec
// https://github.com/ethereum/consensus-specs/blob/dev/specs/phase0/beacon-chain.md#is_active_validator
func (v Validator) IsActive(epoch math.Epoch) bool {
	return v.ActivationEpoch <= epoch && epoch < v.ExitEpoch
}

// IsEligibleForActivation as defined in the Ethereum 2.0 Spec
// https://github.com/ethereum/consensus-specs/blob/dev/specs/phase0/beacon-chain.md#is_eligible_for_activation_queue
func (v Validator) IsEligibleForActivation(finalizedEpoch math.Epoch) bool {
	return v.ActivationEligibilityEpoch <= finalizedEpoch &&
		v.ActivationEpoch == math.Epoch(constants.FarFutureEpoch)
}

// IsEligibleForActivationQueue is defined slightly differently from Ethereum
// 2.0 Spec
// https://github.com/ethereum/consensus-specs/blob/dev/specs/phase0/beacon-chain.md#is_eligible_for_activation_queue
func (v Validator) IsEligibleForActivationQueue(threshold math.Gwei) bool {
	return v.ActivationEligibilityEpoch == math.Epoch(
		constants.FarFutureEpoch,
	) &&
		v.EffectiveBalance >= threshold
}

// IsSlashable as defined in the Ethereum 2.0 Spec
// https://github.com/ethereum/consensus-specs/blob/dev/specs/phase0/beacon-chain.md#is_slashable_validator
func (v Validator) IsSlashable(epoch math.Epoch) bool {
	return !v.Slashed && v.ActivationEpoch <= epoch &&
		epoch < v.WithdrawableEpoch
}

// IsSlashed returns whether the validator has been slashed.
func (v Validator) IsSlashed() bool {
	return v.Slashed
}

// IsFullyWithdrawable as defined in the Ethereum 2.0 specification:
// https://github.com/ethereum/consensus-specs/blob/dev/specs/capella/beacon-chain.md#is_fully_withdrawable_validator
func (v Validator) IsFullyWithdrawable(
	balance math.Gwei,
	epoch math.Epoch,
) bool {
	return v.HasEth1WithdrawalCredentials() && v.WithdrawableEpoch <= epoch &&
		balance > 0
}

// IsPartiallyWithdrawable as defined in the Ethereum 2.0 specification:
// https://github.com/ethereum/consensus-specs/blob/dev/specs/capella/beacon-chain.md#is_partially_withdrawable_validator
func (v Validator) IsPartiallyWithdrawable(
	balance, maxEffectiveBalance math.Gwei,
) bool {
	hasExcessBalance := balance > maxEffectiveBalance
	return v.HasEth1WithdrawalCredentials() &&
		v.HasMaxEffectiveBalance(maxEffectiveBalance) && hasExcessBalance
}

// HasEth1WithdrawalCredentials as defined in the Ethereum 2.0 specification:
// https://github.com/ethereum/consensus-specs/blob/dev/specs/phase0/validator.md#eth1_address_withdrawal_prefix
func (v Validator) HasEth1WithdrawalCredentials() bool {
	return v.WithdrawalCredentials.IsValidEth1WithdrawalCredentials()
}

// HasMaxEffectiveBalance determines if the validator has the maximum effective
// balance.
func (v Validator) HasMaxEffectiveBalance(
	maxEffectiveBalance math.Gwei,
) bool {
	return v.EffectiveBalance == maxEffectiveBalance
}

// SetEffectiveBalance sets the effective balance of the validator.
func (v *Validator) SetEffectiveBalance(balance math.Gwei) {
	v.EffectiveBalance = balance
}

func (v *Validator) SetActivationEligibilityEpoch(e math.Epoch) {
	v.ActivationEligibilityEpoch = e
}

func (v *Validator) GetActivationEligibilityEpoch() math.Epoch {
	return v.ActivationEligibilityEpoch
}

func (v *Validator) SetActivationEpoch(e math.Epoch) {
	v.ActivationEpoch = e
}

func (v *Validator) GetActivationEpoch() math.Epoch {
	return v.ActivationEpoch
}

func (v *Validator) SetExitEpoch(e math.Epoch) {
	v.ExitEpoch = e
}

func (v Validator) GetExitEpoch() math.Epoch {
	return v.ExitEpoch
}

func (v *Validator) SetWithdrawableEpoch(e math.Epoch) {
	v.WithdrawableEpoch = e
}

func (v Validator) GetWithdrawableEpoch() math.Epoch {
	return v.WithdrawableEpoch
}

// GetWithdrawalCredentials returns the withdrawal credentials of the validator.
func (v Validator) GetWithdrawalCredentials() WithdrawalCredentials {
	return v.WithdrawalCredentials
}

// Status returns the current validator status based on its set epoch values.
// This function taken from Prysm:
// https://github.com/prysmaticlabs/prysm/blob/0229a2055e6349655a471b2427f349e40c275cee/beacon-chain/rpc/eth/helpers/validator_status.go#L31
func (v *Validator) Status(currentEpoch math.Epoch) (string, error) {
	activationEpoch := v.GetActivationEpoch()
	activationEligibilityEpoch := v.GetActivationEligibilityEpoch()
	farFutureEpoch := math.Epoch(constants.FarFutureEpoch)
	exitEpoch := v.GetExitEpoch()
	withdrawableEpoch := v.GetWithdrawableEpoch()

	// Status: pending
	if activationEpoch > currentEpoch {
		if activationEligibilityEpoch == farFutureEpoch {
			return constants.ValidatorStatusPendingInitialized, nil
		} else if activationEligibilityEpoch < farFutureEpoch {
			return constants.ValidatorStatusPendingQueued, nil
		}
	}

	// Status: active
	if activationEpoch <= currentEpoch && currentEpoch < exitEpoch {
		if exitEpoch == farFutureEpoch {
			return constants.ValidatorStatusActiveOngoing, nil
		} else if exitEpoch < farFutureEpoch {
			if v.IsSlashed() {
				return constants.ValidatorStatusActiveSlashed, nil
			}
			return constants.ValidatorStatusActiveExiting, nil
		}
	}

	// Status: exited
	if exitEpoch <= currentEpoch && currentEpoch < withdrawableEpoch {
		if v.IsSlashed() {
			return constants.ValidatorStatusExitedSlashed, nil
		}
		return constants.ValidatorStatusExitedUnslashed, nil
	}

	// Status: withdrawal
	if withdrawableEpoch <= currentEpoch {
		if v.GetEffectiveBalance() != math.Gwei(0) {
			return constants.ValidatorStatusWithdrawalPossible, nil
		}
		return constants.ValidatorStatusWithdrawalDone, nil
	}
<<<<<<< HEAD
	return "", errors.New("invalid validator status")
=======

	return "", ErrInvalidValidatorStatus
>>>>>>> 30a666e7
}<|MERGE_RESOLUTION|>--- conflicted
+++ resolved
@@ -365,10 +365,5 @@
 		}
 		return constants.ValidatorStatusWithdrawalDone, nil
 	}
-<<<<<<< HEAD
-	return "", errors.New("invalid validator status")
-=======
-
 	return "", ErrInvalidValidatorStatus
->>>>>>> 30a666e7
 }