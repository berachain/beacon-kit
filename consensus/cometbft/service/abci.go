// SPDX-License-Identifier: BUSL-1.1
//
// Copyright (C) 2025, Berachain Foundation. All rights reserved.
// Use of this software is governed by the Business Source License included
// in the LICENSE file of this repository and at www.mariadb.com/bsl11.
//
// ANY USE OF THE LICENSED WORK IN VIOLATION OF THIS LICENSE WILL AUTOMATICALLY
// TERMINATE YOUR RIGHTS UNDER THIS LICENSE FOR THE CURRENT AND ALL OTHER
// VERSIONS OF THE LICENSED WORK.
//
// THIS LICENSE DOES NOT GRANT YOU ANY RIGHT IN ANY TRADEMARK OR LOGO OF
// LICENSOR OR ITS AFFILIATES (PROVIDED THAT YOU MAY USE A TRADEMARK OR LOGO OF
// LICENSOR AS EXPRESSLY REQUIRED BY THIS LICENSE).
//
// TO THE EXTENT PERMITTED BY APPLICABLE LAW, THE LICENSED WORK IS PROVIDED ON
// AN “AS IS” BASIS. LICENSOR HEREBY DISCLAIMS ALL WARRANTIES AND CONDITIONS,
// EXPRESS OR IMPLIED, INCLUDING (WITHOUT LIMITATION) WARRANTIES OF
// MERCHANTABILITY, FITNESS FOR A PARTICULAR PURPOSE, NON-INFRINGEMENT, AND
// TITLE.
//

package cometbft

import (
	"context"
	"errors"
	"fmt"

	cmtabci "github.com/cometbft/cometbft/abci/types"
	abci "github.com/cometbft/cometbft/api/cometbft/abci/v1"
	sdkversion "github.com/cosmos/cosmos-sdk/version"
)

var (
	errInvalidHeight         = errors.New("invalid height")
	errNilFinalizeBlockState = errors.New("finalizeBlockState is nil")
)

func (s *Service) InitChain(
	_ context.Context,
	req *cmtabci.InitChainRequest,
) (*cmtabci.InitChainResponse, error) {
<<<<<<< HEAD
=======
	//nolint:contextcheck // see s.ctx comment for more details
>>>>>>> b26a2760
	return s.initChain(s.ctx, req)
}

// PrepareProposal implements the PrepareProposal ABCI method and returns a
// ResponsePrepareProposal object to the client.
func (s *Service) PrepareProposal(
	_ context.Context,
	req *cmtabci.PrepareProposalRequest,
) (*cmtabci.PrepareProposalResponse, error) {
<<<<<<< HEAD
=======
	//nolint:contextcheck // see s.ctx comment for more details
>>>>>>> b26a2760
	return s.prepareProposal(s.ctx, req)
}

func (s *Service) Info(context.Context,
	*cmtabci.InfoRequest,
) (*cmtabci.InfoResponse, error) {
	lastCommitID := s.sm.GetCommitMultiStore().LastCommitID()
	appVersion := initialAppVersion
	if lastCommitID.Version > 0 {
		var err error
		appVersion, err = s.appVersion()
		if err != nil {
			return nil, fmt.Errorf("failed getting app version: %w", err)
		}
	}

	return &cmtabci.InfoResponse{
		Data:             AppName,
		Version:          sdkversion.Version,
		AppVersion:       appVersion,
		LastBlockHeight:  lastCommitID.Version,
		LastBlockAppHash: lastCommitID.Hash,
	}, nil
}

// ProcessProposal implements the ProcessProposal ABCI method and returns a
// ResponseProcessProposal object to the client.
func (s *Service) ProcessProposal(
	_ context.Context,
	req *cmtabci.ProcessProposalRequest,
) (*cmtabci.ProcessProposalResponse, error) {
<<<<<<< HEAD
=======
	//nolint:contextcheck // see s.ctx comment for more details
>>>>>>> b26a2760
	return s.processProposal(s.ctx, req)
}

func (s *Service) FinalizeBlock(
	_ context.Context,
	req *cmtabci.FinalizeBlockRequest,
) (*cmtabci.FinalizeBlockResponse, error) {
<<<<<<< HEAD
=======
	//nolint:contextcheck // see s.ctx comment for more details
>>>>>>> b26a2760
	return s.finalizeBlock(s.ctx, req)
}

// Commit implements the ABCI interface. It will commit all state that exists in
// the deliver state's multi-store and includes the resulting commit ID in the
// returned cmtabci.ResponseCommit. Commit will set the check state based on the
// latest header and reset the deliver state. Also, if a non-zero halt height is
// defined in config, Commit will execute a deferred function call to check
// against that height and gracefully halt if it matches the latest committed
// height.
func (s *Service) Commit(
	_ context.Context, req *cmtabci.CommitRequest,
) (*cmtabci.CommitResponse, error) {
<<<<<<< HEAD
=======
	//nolint:contextcheck // see s.ctx comment for more details
>>>>>>> b26a2760
	return s.commit(s.ctx, req), nil
}

//
// NOOP methods
//

func (Service) Query(
	context.Context,
	*abci.QueryRequest,
) (*abci.QueryResponse, error) {
	return &abci.QueryResponse{}, nil
}

func (Service) ListSnapshots(
	context.Context,
	*abci.ListSnapshotsRequest,
) (*abci.ListSnapshotsResponse, error) {
	return &abci.ListSnapshotsResponse{}, nil
}

func (Service) LoadSnapshotChunk(
	context.Context,
	*abci.LoadSnapshotChunkRequest,
) (*abci.LoadSnapshotChunkResponse, error) {
	return &abci.LoadSnapshotChunkResponse{}, nil
}

func (Service) OfferSnapshot(
	context.Context,
	*abci.OfferSnapshotRequest,
) (*abci.OfferSnapshotResponse, error) {
	return &abci.OfferSnapshotResponse{}, nil
}

func (Service) ApplySnapshotChunk(
	context.Context,
	*abci.ApplySnapshotChunkRequest,
) (*abci.ApplySnapshotChunkResponse, error) {
	return &abci.ApplySnapshotChunkResponse{}, nil
}

func (Service) ExtendVote(
	context.Context,
	*abci.ExtendVoteRequest,
) (*abci.ExtendVoteResponse, error) {
	return &abci.ExtendVoteResponse{}, nil
}

func (Service) VerifyVoteExtension(
	context.Context,
	*abci.VerifyVoteExtensionRequest,
) (*abci.VerifyVoteExtensionResponse, error) {
	return &abci.VerifyVoteExtensionResponse{}, nil
}

func (*Service) CheckTx(
	context.Context,
	*abci.CheckTxRequest,
) (*abci.CheckTxResponse, error) {
	return &abci.CheckTxResponse{}, nil
}<|MERGE_RESOLUTION|>--- conflicted
+++ resolved
@@ -40,10 +40,7 @@
 	_ context.Context,
 	req *cmtabci.InitChainRequest,
 ) (*cmtabci.InitChainResponse, error) {
-<<<<<<< HEAD
-=======
 	//nolint:contextcheck // see s.ctx comment for more details
->>>>>>> b26a2760
 	return s.initChain(s.ctx, req)
 }
 
@@ -53,10 +50,7 @@
 	_ context.Context,
 	req *cmtabci.PrepareProposalRequest,
 ) (*cmtabci.PrepareProposalResponse, error) {
-<<<<<<< HEAD
-=======
 	//nolint:contextcheck // see s.ctx comment for more details
->>>>>>> b26a2760
 	return s.prepareProposal(s.ctx, req)
 }
 
@@ -88,10 +82,7 @@
 	_ context.Context,
 	req *cmtabci.ProcessProposalRequest,
 ) (*cmtabci.ProcessProposalResponse, error) {
-<<<<<<< HEAD
-=======
 	//nolint:contextcheck // see s.ctx comment for more details
->>>>>>> b26a2760
 	return s.processProposal(s.ctx, req)
 }
 
@@ -99,10 +90,7 @@
 	_ context.Context,
 	req *cmtabci.FinalizeBlockRequest,
 ) (*cmtabci.FinalizeBlockResponse, error) {
-<<<<<<< HEAD
-=======
 	//nolint:contextcheck // see s.ctx comment for more details
->>>>>>> b26a2760
 	return s.finalizeBlock(s.ctx, req)
 }
 
@@ -116,10 +104,7 @@
 func (s *Service) Commit(
 	_ context.Context, req *cmtabci.CommitRequest,
 ) (*cmtabci.CommitResponse, error) {
-<<<<<<< HEAD
-=======
 	//nolint:contextcheck // see s.ctx comment for more details
->>>>>>> b26a2760
 	return s.commit(s.ctx, req), nil
 }
 
