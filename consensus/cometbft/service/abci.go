// SPDX-License-Identifier: BUSL-1.1
//
// Copyright (C) 2025, Berachain Foundation. All rights reserved.
// Use of this software is governed by the Business Source License included
// in the LICENSE file of this repository and at www.mariadb.com/bsl11.
//
// ANY USE OF THE LICENSED WORK IN VIOLATION OF THIS LICENSE WILL AUTOMATICALLY
// TERMINATE YOUR RIGHTS UNDER THIS LICENSE FOR THE CURRENT AND ALL OTHER
// VERSIONS OF THE LICENSED WORK.
//
// THIS LICENSE DOES NOT GRANT YOU ANY RIGHT IN ANY TRADEMARK OR LOGO OF
// LICENSOR OR ITS AFFILIATES (PROVIDED THAT YOU MAY USE A TRADEMARK OR LOGO OF
// LICENSOR AS EXPRESSLY REQUIRED BY THIS LICENSE).
//
// TO THE EXTENT PERMITTED BY APPLICABLE LAW, THE LICENSED WORK IS PROVIDED ON
// AN “AS IS” BASIS. LICENSOR HEREBY DISCLAIMS ALL WARRANTIES AND CONDITIONS,
// EXPRESS OR IMPLIED, INCLUDING (WITHOUT LIMITATION) WARRANTIES OF
// MERCHANTABILITY, FITNESS FOR A PARTICULAR PURPOSE, NON-INFRINGEMENT, AND
// TITLE.
//

package cometbft

import (
	"context"
	"errors"
	"fmt"

	cmtabci "github.com/cometbft/cometbft/abci/types"
	abci "github.com/cometbft/cometbft/api/cometbft/abci/v1"
	sdkversion "github.com/cosmos/cosmos-sdk/version"
)

var (
	errInvalidHeight         = errors.New("invalid height")
	errNilFinalizeBlockState = errors.New("finalizeBlockState is nil")
)

func (s *Service) InitChain(
	_ context.Context,
	req *cmtabci.InitChainRequest,
) (*cmtabci.InitChainResponse, error) {
<<<<<<< HEAD
	//nolint:contextcheck // see s.ctx comment for more details
	return s.initChain(s.ctx, req)
=======
	// Check if ctx is still good. CometBFT does not check this.
	if s.ctx.Err() != nil {
		// If the context is getting cancelled, we are shutting down.
		return &cmtabci.InitChainResponse{}, s.ctx.Err()
	}
	//nolint:contextcheck // see s.ctx comment for more details
	return s.initChain(req) // internally this uses s.ctx
>>>>>>> 6699ea98
}

// PrepareProposal implements the PrepareProposal ABCI method and returns a
// ResponsePrepareProposal object to the client.
func (s *Service) PrepareProposal(
	_ context.Context,
	req *cmtabci.PrepareProposalRequest,
) (*cmtabci.PrepareProposalResponse, error) {
	// Check if ctx is still good. CometBFT does not check this.
	if s.ctx.Err() != nil {
		// If the context is getting cancelled, we are shutting down.
		// It is ok returning an empty proposal.
		//nolint:nilerr // explicitly allowing this case
		return &cmtabci.PrepareProposalResponse{Txs: req.Txs}, nil
	}
	//nolint:contextcheck // see s.ctx comment for more details
	return s.prepareProposal(s.ctx, req)
}

func (s *Service) Info(context.Context,
	*cmtabci.InfoRequest,
) (*cmtabci.InfoResponse, error) {
	lastCommitID := s.sm.GetCommitMultiStore().LastCommitID()
	appVersion := initialAppVersion
	if lastCommitID.Version > 0 {
		var err error
		appVersion, err = s.appVersion()
		if err != nil {
			return nil, fmt.Errorf("failed getting app version: %w", err)
		}
	}

	return &cmtabci.InfoResponse{
		Data:             AppName,
		Version:          sdkversion.Version,
		AppVersion:       appVersion,
		LastBlockHeight:  lastCommitID.Version,
		LastBlockAppHash: lastCommitID.Hash,
	}, nil
}

// ProcessProposal implements the ProcessProposal ABCI method and returns a
// ResponseProcessProposal object to the client.
func (s *Service) ProcessProposal(
	_ context.Context,
	req *cmtabci.ProcessProposalRequest,
) (*cmtabci.ProcessProposalResponse, error) {
	// Check if ctx is still good. CometBFT does not check this.
	if s.ctx.Err() != nil {
		// Node will panic on context cancel with "CONSENSUS FAILURE!!!" due to
		// returning an error. This is expected. We do not want to accept or
		// reject a proposal based on incomplete data.
<<<<<<< HEAD
		// Returning PROCESS_PROPOSAL_STATUS_UNKNOWN will also result in comet panic.
		return nil, s.ctx.Err()
	}
	//nolint:contextcheck // see s.ctx comment for more details
	return s.processProposal(s.ctx, req)
=======
		return nil, s.ctx.Err()
	}
	//nolint:contextcheck // see s.ctx comment for more details
	return s.processProposal(req) // internally this uses s.ctx
>>>>>>> 6699ea98
}

func (s *Service) FinalizeBlock(
	_ context.Context,
	req *cmtabci.FinalizeBlockRequest,
) (*cmtabci.FinalizeBlockResponse, error) {
	// Check if ctx is still good. CometBFT does not check this.
	if s.ctx.Err() != nil {
		// Node will panic on context cancel with "CONSENSUS FAILURE!!!" due to error.
		// We expect this to happen and do not want to finalize any incomplete or invalid state.
		return nil, s.ctx.Err()
	}
<<<<<<< HEAD
	//nolint:contextcheck // see s.ctx comment for more details
	return s.finalizeBlock(s.ctx, req)
=======
	return s.finalizeBlock(req) // internally this uses s.ctx
>>>>>>> 6699ea98
}

// Commit implements the ABCI interface. It will commit all state that exists in
// the deliver state's multi-store and includes the resulting commit ID in the
// returned cmtabci.ResponseCommit. Commit will set the check state based on the
// latest header and reset the deliver state. Also, if a non-zero halt height is
// defined in config, Commit will execute a deferred function call to check
// against that height and gracefully halt if it matches the latest committed
// height.
func (s *Service) Commit(
	_ context.Context, req *cmtabci.CommitRequest,
) (*cmtabci.CommitResponse, error) {
	// Check if ctx is still good. CometBFT does not check this.
	if s.ctx.Err() != nil {
		// Node will panic on context cancel with "CONSENSUS FAILURE!!!" due to error.
		// We expect this to happen and do not want to commit any incomplete or invalid state.
		return nil, s.ctx.Err()
	}
<<<<<<< HEAD
	//nolint:contextcheck // see s.ctx comment for more details
	return s.commit(s.ctx, req)
=======

	return s.commit(req)
>>>>>>> 6699ea98
}

//
// NOOP methods
//

func (Service) Query(
	context.Context,
	*abci.QueryRequest,
) (*abci.QueryResponse, error) {
	return &abci.QueryResponse{}, nil
}

func (Service) ListSnapshots(
	context.Context,
	*abci.ListSnapshotsRequest,
) (*abci.ListSnapshotsResponse, error) {
	return &abci.ListSnapshotsResponse{}, nil
}

func (Service) LoadSnapshotChunk(
	context.Context,
	*abci.LoadSnapshotChunkRequest,
) (*abci.LoadSnapshotChunkResponse, error) {
	return &abci.LoadSnapshotChunkResponse{}, nil
}

func (Service) OfferSnapshot(
	context.Context,
	*abci.OfferSnapshotRequest,
) (*abci.OfferSnapshotResponse, error) {
	return &abci.OfferSnapshotResponse{}, nil
}

func (Service) ApplySnapshotChunk(
	context.Context,
	*abci.ApplySnapshotChunkRequest,
) (*abci.ApplySnapshotChunkResponse, error) {
	return &abci.ApplySnapshotChunkResponse{}, nil
}

func (Service) ExtendVote(
	context.Context,
	*abci.ExtendVoteRequest,
) (*abci.ExtendVoteResponse, error) {
	return &abci.ExtendVoteResponse{}, nil
}

func (Service) VerifyVoteExtension(
	context.Context,
	*abci.VerifyVoteExtensionRequest,
) (*abci.VerifyVoteExtensionResponse, error) {
	return &abci.VerifyVoteExtensionResponse{}, nil
}

func (*Service) CheckTx(
	context.Context,
	*abci.CheckTxRequest,
) (*abci.CheckTxResponse, error) {
	return &abci.CheckTxResponse{}, nil
}<|MERGE_RESOLUTION|>--- conflicted
+++ resolved
@@ -40,10 +40,6 @@
 	_ context.Context,
 	req *cmtabci.InitChainRequest,
 ) (*cmtabci.InitChainResponse, error) {
-<<<<<<< HEAD
-	//nolint:contextcheck // see s.ctx comment for more details
-	return s.initChain(s.ctx, req)
-=======
 	// Check if ctx is still good. CometBFT does not check this.
 	if s.ctx.Err() != nil {
 		// If the context is getting cancelled, we are shutting down.
@@ -51,7 +47,6 @@
 	}
 	//nolint:contextcheck // see s.ctx comment for more details
 	return s.initChain(req) // internally this uses s.ctx
->>>>>>> 6699ea98
 }
 
 // PrepareProposal implements the PrepareProposal ABCI method and returns a
@@ -104,18 +99,10 @@
 		// Node will panic on context cancel with "CONSENSUS FAILURE!!!" due to
 		// returning an error. This is expected. We do not want to accept or
 		// reject a proposal based on incomplete data.
-<<<<<<< HEAD
-		// Returning PROCESS_PROPOSAL_STATUS_UNKNOWN will also result in comet panic.
-		return nil, s.ctx.Err()
-	}
-	//nolint:contextcheck // see s.ctx comment for more details
-	return s.processProposal(s.ctx, req)
-=======
 		return nil, s.ctx.Err()
 	}
 	//nolint:contextcheck // see s.ctx comment for more details
 	return s.processProposal(req) // internally this uses s.ctx
->>>>>>> 6699ea98
 }
 
 func (s *Service) FinalizeBlock(
@@ -128,12 +115,7 @@
 		// We expect this to happen and do not want to finalize any incomplete or invalid state.
 		return nil, s.ctx.Err()
 	}
-<<<<<<< HEAD
-	//nolint:contextcheck // see s.ctx comment for more details
-	return s.finalizeBlock(s.ctx, req)
-=======
 	return s.finalizeBlock(req) // internally this uses s.ctx
->>>>>>> 6699ea98
 }
 
 // Commit implements the ABCI interface. It will commit all state that exists in
@@ -152,13 +134,8 @@
 		// We expect this to happen and do not want to commit any incomplete or invalid state.
 		return nil, s.ctx.Err()
 	}
-<<<<<<< HEAD
-	//nolint:contextcheck // see s.ctx comment for more details
-	return s.commit(s.ctx, req)
-=======
 
 	return s.commit(req)
->>>>>>> 6699ea98
 }
 
 //
