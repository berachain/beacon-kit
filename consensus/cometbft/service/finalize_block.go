// SPDX-License-Identifier: BUSL-1.1
//
// Copyright (C) 2025, Berachain Foundation. All rights reserved.
// Use of this software is governed by the Business Source License included
// in the LICENSE file of this repository and at www.mariadb.com/bsl11.
//
// ANY USE OF THE LICENSED WORK IN VIOLATION OF THIS LICENSE WILL AUTOMATICALLY
// TERMINATE YOUR RIGHTS UNDER THIS LICENSE FOR THE CURRENT AND ALL OTHER
// VERSIONS OF THE LICENSED WORK.
//
// THIS LICENSE DOES NOT GRANT YOU ANY RIGHT IN ANY TRADEMARK OR LOGO OF
// LICENSOR OR ITS AFFILIATES (PROVIDED THAT YOU MAY USE A TRADEMARK OR LOGO OF
// LICENSOR AS EXPRESSLY REQUIRED BY THIS LICENSE).
//
// TO THE EXTENT PERMITTED BY APPLICABLE LAW, THE LICENSED WORK IS PROVIDED ON
// AN “AS IS” BASIS. LICENSOR HEREBY DISCLAIMS ALL WARRANTIES AND CONDITIONS,
// EXPRESS OR IMPLIED, INCLUDING (WITHOUT LIMITATION) WARRANTIES OF
// MERCHANTABILITY, FITNESS FOR A PARTICULAR PURPOSE, NON-INFRINGEMENT, AND
// TITLE.

package cometbft

import (
	"context"
	"errors"
	"fmt"
	"time"

<<<<<<< HEAD
	ctypes "github.com/berachain/beacon-kit/consensus-types/types"
	"github.com/berachain/beacon-kit/consensus/cometbft/service/cache"
	datypes "github.com/berachain/beacon-kit/da/types"
	"github.com/berachain/beacon-kit/primitives/transition"
=======
	"github.com/berachain/beacon-kit/consensus/cometbft/service/delay"
>>>>>>> 5d036caf
	cmtabci "github.com/cometbft/cometbft/abci/types"
	cmttypes "github.com/cometbft/cometbft/types"
	"github.com/sourcegraph/conc/iter"
)

func (s *Service) finalizeBlock(
	ctx context.Context,
	req *cmtabci.FinalizeBlockRequest,
) (*cmtabci.FinalizeBlockResponse, error) {
	res, err := s.finalizeBlockInternal(ctx, req)
	if res != nil {
		res.AppHash = s.workingHash()
	}

	return res, err
}

func (s *Service) finalizeBlockInternal(
	ctx context.Context,
	req *cmtabci.FinalizeBlockRequest,
) (*cmtabci.FinalizeBlockResponse, error) {
	if err := s.validateFinalizeBlockHeight(req); err != nil {
		return nil, err
	}

	// Check whether currently block hash is already available. If so
	// we may speed up block finalization.
	hash := string(req.Hash)
	switch cached, err := s.cachedStates.GetCached(hash); {
	case err == nil:
		// Block with height equal to initial height is special and we can't rely on its cache.
		// This is because Genesis state is cached but not committed (and purged from s.cachedStates)
		// We handle the case below.
		if req.Height > s.initialHeight {
			if err = s.cachedStates.MarkAsFinal(hash); err != nil {
				return nil, fmt.Errorf("failed marking state as final, hash %s, height %d: %w", hash, req.Height, err)
			}

			finalState := cached.State
			var (
				signedBlk *ctypes.SignedBeaconBlock
				sidecars  datypes.BlobSidecars
			)
			signedBlk, sidecars, err = s.Blockchain.ParseBeaconBlock(req)
			if err != nil {
				return nil, fmt.Errorf("finalize block: failed parsing block: %w", err)
			}
			blk := signedBlk.GetBeaconBlock()

			if err = s.Blockchain.FinalizeSidecars(
				finalState.Context(),
				req.SyncingToHeight,
				blk,
				sidecars,
			); err != nil {
				return nil, fmt.Errorf("failed finalizing sidecars: %w", err)
			}
			if err = s.Blockchain.PostFinalizeBlockOps(
				finalState.Context(),
				blk,
			); err != nil {
				return nil, fmt.Errorf("finalize block: failed post finalize block ops: %w", err)
			}
			return formatFinalizeBlockResponse(cached.ValUpdates, len(req.Txs), s.cmtConsensusParams)
		}

	case errors.Is(err, cache.ErrStateNotFound):
		// this is a benign error, it just signal it's the first time we see the block being finalized
		// Keep processing below

	default:
		return nil, fmt.Errorf("failed checking cached state, hash %s, height %d: %w", hash, req.Height, err)
	}

	// Block has not been cached already, as it happens when we block sync.
	// Normally we would directly process it but first block post initial height
	// needs special handling.
	var finalState *cache.State
	cachedFinalHash, cachedFinalState, err := s.cachedStates.GetFinal()
	switch {
	case errors.Is(err, cache.ErrNoFinalState):
		hash = string(req.Hash) // not necessary but clarifies intent
		finalState = s.resetState(ctx)

	case err == nil:
		hash = cachedFinalHash
		finalState = cachedFinalState

		// Preserve the CosmosSDK context while using the correct base ctx.
		finalState.SetContext(finalState.Context().WithContext(ctx))

	default:
		return nil, fmt.Errorf("failed checking cached final state, hash %s, height %d: %w", hash, req.Height, err)
	}

	valUpdates, err := s.Blockchain.FinalizeBlock(finalState.Context(), req)
	if err != nil {
		return nil, err
	}

	// Cache and mark state as final
	s.cachedStates.Cache(hash, &cache.Element{
		State:      finalState,
		ValUpdates: valUpdates,
	})
	if err = s.cachedStates.MarkAsFinal(hash); err != nil {
		return nil, fmt.Errorf("failed marking state as final, hash %s, height %d: %w", hash, req.Height, err)
	}

<<<<<<< HEAD
	return formatFinalizeBlockResponse(valUpdates, len(req.Txs), s.cmtConsensusParams)
=======
	if s.cmtConsensusParams.Feature.SBTEnableHeight == 0 && req.Height == s.delayCfg.SbtConsensusUpdateHeight() {
		s.cmtConsensusParams.Feature.SBTEnableHeight = s.delayCfg.SbtConsensusEnableHeight()
	}

	cp := s.cmtConsensusParams.ToProto()
	return &cmtabci.FinalizeBlockResponse{
		TxResults:             txResults,
		ValidatorUpdates:      valUpdates,
		ConsensusParamUpdates: &cp,
		NextBlockDelay:        s.nextBlockDelay(req),
	}, nil
>>>>>>> 5d036caf
}

//nolint:lll // long message on one line for readability.
func (s *Service) nextBlockDelay(req *cmtabci.FinalizeBlockRequest) time.Duration {
	// c0. SBT is not enabled => use the old block delay.
	if s.cmtConsensusParams.Feature.SBTEnableHeight <= 0 {
		return s.delayCfg.SbtConstBlockDelay()
	}

	// c1. current height < SBTEnableHeight => wait for the upgrade.
	if req.Height < s.cmtConsensusParams.Feature.SBTEnableHeight {
		return s.delayCfg.SbtConstBlockDelay()
	}

	// c2. current height == SBTEnableHeight => initialize the block delay.
	if req.Height == s.cmtConsensusParams.Feature.SBTEnableHeight {
		s.blockDelay = &delay.BlockDelay{
			InitialTime:       req.Time,
			InitialHeight:     req.Height,
			PreviousBlockTime: req.Time,
		}
		return s.delayCfg.SbtConstBlockDelay()
	}

	// c3. current height > SBTEnableHeight
	// c3.1
	//
	// The upgrade was successfully applied and the block delay is set.
	if s.blockDelay != nil {
		prevBlkTime := s.blockDelay.PreviousBlockTime // note it down before ComputeNext changes it
		delay := s.blockDelay.ComputeNext(s.delayCfg, req.Time, req.Height)
		s.logger.Debug("Stable block time",
			"previous block time", prevBlkTime.String(),
			"current block time", req.Time.String(),
			"next delay", delay.String(),
		)
		return delay
	}
	// c3.2
	//
	// Looks like we've skipped SBTEnableHeight (probably restoring from the
	// snapshot) => panic.
	panic(fmt.Sprintf("nil block delay at height %d past SBTEnableHeight %d. This is only possible w/ statesync, which is not supported by SBT atm",
		req.Height, s.cmtConsensusParams.Feature.SBTEnableHeight))
}

// workingHash gets the apphash that will be finalized in commit.
// These writes will be persisted to the root multi-store
// (s.smGet.CommitMultiStore()) and flushed to disk  in the
// Commit phase. This means when the ABCI client requests
// Commit(), the application state transitions will be flushed
// to disk and as a result, but we already have an application
// Merkle root.
func (s *Service) workingHash() []byte {
	// Write the FinalizeBlock state into branched storage and commit the
	// MultiStore. The write to the FinalizeBlock state writes all state
	// transitions to the root MultiStore (s.sm.GetCommitMultiStore())
	// so when Commit() is called it persists those values.
	_, finalState, err := s.cachedStates.GetFinal()
	if err != nil {
		// this is unexpected since workingHash is called only after
		// internalFinalizeBlock. Panic appeases nilaway.
		panic(fmt.Errorf("workingHash: %w", err))
	}
	finalState.Write()

	// Get the hash of all writes in order to return the apphash to the comet in
	// finalizeBlock.
	commitHash := s.sm.GetCommitMultiStore().WorkingHash()
	s.logger.Debug(
		"hash of all writes",
		"workingHash",
		fmt.Sprintf("%X", commitHash),
	)

	return commitHash
}

func (s *Service) validateFinalizeBlockHeight(
	req *cmtabci.FinalizeBlockRequest,
) error {
	if req.Height < 1 {
		return fmt.Errorf(
			"finalizeBlock at height %v: %w",
			req.Height,
			errInvalidHeight,
		)
	}

	lastBlockHeight := s.LastBlockHeight()

	// expectedHeight holds the expected height to validate
	var expectedHeight int64
	if lastBlockHeight == 0 && s.initialHeight > 1 {
		// In this case, we're validating the first block of the chain, i.e no
		// previous commit. The height we're expecting is the initial height.
		expectedHeight = s.initialHeight
	} else {
		// This case can mean two things:
		//
		// - Either there was already a previous commit in the store, in which
		// case we increment the version from there.
		// - Or there was no previous commit, in which case we start at version
		// 1.
		expectedHeight = lastBlockHeight + 1
	}

	if req.Height != expectedHeight {
		return fmt.Errorf(
			"invalid height: %d; expected: %d",
			req.Height,
			expectedHeight,
		)
	}

	return nil
}

func formatFinalizeBlockResponse(
	valUpdates transition.ValidatorUpdates,
	txsLen int,
	cmtConsensusParams *cmttypes.ConsensusParams,
) (*cmtabci.FinalizeBlockResponse, error) {
	// This result format is expected by Comet. That actual execution will happen as part of the state transition.
	txResults := make([]*cmtabci.ExecTxResult, txsLen)
	for i := range txsLen {
		//nolint:mnd // its okay for now.
		txResults[i] = &cmtabci.ExecTxResult{
			Codespace: "sdk",
			Code:      2,
			Log:       "skip decoding",
			GasWanted: 0,
			GasUsed:   0,
		}
	}

	formattedValUpdates, err := iter.MapErr(
		valUpdates,
		convertValidatorUpdate[cmtabci.ValidatorUpdate],
	)
	if err != nil {
		return nil, err
	}

	cp := cmtConsensusParams.ToProto()
	return &cmtabci.FinalizeBlockResponse{
		TxResults:             txResults,
		ValidatorUpdates:      formattedValUpdates,
		ConsensusParamUpdates: &cp,
	}, nil
}<|MERGE_RESOLUTION|>--- conflicted
+++ resolved
@@ -26,16 +26,12 @@
 	"fmt"
 	"time"
 
-<<<<<<< HEAD
 	ctypes "github.com/berachain/beacon-kit/consensus-types/types"
 	"github.com/berachain/beacon-kit/consensus/cometbft/service/cache"
+	"github.com/berachain/beacon-kit/consensus/cometbft/service/delay"
 	datypes "github.com/berachain/beacon-kit/da/types"
 	"github.com/berachain/beacon-kit/primitives/transition"
-=======
-	"github.com/berachain/beacon-kit/consensus/cometbft/service/delay"
->>>>>>> 5d036caf
 	cmtabci "github.com/cometbft/cometbft/abci/types"
-	cmttypes "github.com/cometbft/cometbft/types"
 	"github.com/sourcegraph/conc/iter"
 )
 
@@ -97,7 +93,7 @@
 			); err != nil {
 				return nil, fmt.Errorf("finalize block: failed post finalize block ops: %w", err)
 			}
-			return formatFinalizeBlockResponse(cached.ValUpdates, len(req.Txs), s.cmtConsensusParams)
+			return s.formatFinalizeBlockResponse(req, cached.ValUpdates)
 		}
 
 	case errors.Is(err, cache.ErrStateNotFound):
@@ -143,21 +139,7 @@
 		return nil, fmt.Errorf("failed marking state as final, hash %s, height %d: %w", hash, req.Height, err)
 	}
 
-<<<<<<< HEAD
-	return formatFinalizeBlockResponse(valUpdates, len(req.Txs), s.cmtConsensusParams)
-=======
-	if s.cmtConsensusParams.Feature.SBTEnableHeight == 0 && req.Height == s.delayCfg.SbtConsensusUpdateHeight() {
-		s.cmtConsensusParams.Feature.SBTEnableHeight = s.delayCfg.SbtConsensusEnableHeight()
-	}
-
-	cp := s.cmtConsensusParams.ToProto()
-	return &cmtabci.FinalizeBlockResponse{
-		TxResults:             txResults,
-		ValidatorUpdates:      valUpdates,
-		ConsensusParamUpdates: &cp,
-		NextBlockDelay:        s.nextBlockDelay(req),
-	}, nil
->>>>>>> 5d036caf
+	return s.formatFinalizeBlockResponse(req, valUpdates)
 }
 
 //nolint:lll // long message on one line for readability.
@@ -276,12 +258,18 @@
 	return nil
 }
 
-func formatFinalizeBlockResponse(
+func (s *Service) formatFinalizeBlockResponse(
+	req *cmtabci.FinalizeBlockRequest,
 	valUpdates transition.ValidatorUpdates,
-	txsLen int,
-	cmtConsensusParams *cmttypes.ConsensusParams,
 ) (*cmtabci.FinalizeBlockResponse, error) {
+	// Update Stable block time related data
+	if s.cmtConsensusParams.Feature.SBTEnableHeight == 0 && req.Height == s.delayCfg.SbtConsensusUpdateHeight() {
+		s.cmtConsensusParams.Feature.SBTEnableHeight = s.delayCfg.SbtConsensusEnableHeight()
+	}
+	nextBlockTime := s.nextBlockDelay(req)
+
 	// This result format is expected by Comet. That actual execution will happen as part of the state transition.
+	txsLen := len(req.Txs)
 	txResults := make([]*cmtabci.ExecTxResult, txsLen)
 	for i := range txsLen {
 		//nolint:mnd // its okay for now.
@@ -302,10 +290,11 @@
 		return nil, err
 	}
 
-	cp := cmtConsensusParams.ToProto()
+	cp := s.cmtConsensusParams.ToProto()
 	return &cmtabci.FinalizeBlockResponse{
 		TxResults:             txResults,
 		ValidatorUpdates:      formattedValUpdates,
 		ConsensusParamUpdates: &cp,
+		NextBlockDelay:        nextBlockTime,
 	}, nil
 }