--- conflicted
+++ resolved
@@ -50,17 +50,10 @@
 	// here given that during block replay ProcessProposal is not executed by
 	// CometBFT.
 	if s.finalizeBlockState == nil {
-<<<<<<< HEAD
-		s.finalizeBlockState = s.resetState(ctx)
-	} else {
-		// Preserve the CosmosSDK context while using the correct base ctx.
-		s.finalizeBlockState.SetContext(s.finalizeBlockState.Context().WithContext(ctx))
-=======
 		s.finalizeBlockState = s.resetState(s.ctx)
 	} else {
 		// Preserve the CosmosSDK context while using the correct base ctx.
 		s.finalizeBlockState.SetContext(s.finalizeBlockState.Context().WithContext(s.ctx))
->>>>>>> 6699ea98
 	}
 
 	// Iterate over all raw transactions in the proposal and attempt to execute
