// SPDX-License-Identifier: BUSL-1.1
//
// Copyright (C) 2025, Berachain Foundation. All rights reserved.
// Use of this software is governed by the Business Source License included
// in the LICENSE file of this repository and at www.mariadb.com/bsl11.
//
// ANY USE OF THE LICENSED WORK IN VIOLATION OF THIS LICENSE WILL AUTOMATICALLY
// TERMINATE YOUR RIGHTS UNDER THIS LICENSE FOR THE CURRENT AND ALL OTHER
// VERSIONS OF THE LICENSED WORK.
//
// THIS LICENSE DOES NOT GRANT YOU ANY RIGHT IN ANY TRADEMARK OR LOGO OF
// LICENSOR OR ITS AFFILIATES (PROVIDED THAT YOU MAY USE A TRADEMARK OR LOGO OF
// LICENSOR AS EXPRESSLY REQUIRED BY THIS LICENSE).
//
// TO THE EXTENT PERMITTED BY APPLICABLE LAW, THE LICENSED WORK IS PROVIDED ON
// AN “AS IS” BASIS. LICENSOR HEREBY DISCLAIMS ALL WARRANTIES AND CONDITIONS,
// EXPRESS OR IMPLIED, INCLUDING (WITHOUT LIMITATION) WARRANTIES OF
// MERCHANTABILITY, FITNESS FOR A PARTICULAR PURPOSE, NON-INFRINGEMENT, AND
// TITLE.

package cometbft

import (
	"context"
	"fmt"
	"time"

	"github.com/berachain/beacon-kit/consensus/cometbft/service/cache"
	"github.com/berachain/beacon-kit/primitives/math"
	cmtabci "github.com/cometbft/cometbft/abci/types"
)

func (s *Service) processProposal(
	ctx context.Context,
	req *cmtabci.ProcessProposalRequest,
) (*cmtabci.ProcessProposalResponse, error) {
	startTime := time.Now()
	defer s.telemetrySink.MeasureSince(
		"beacon_kit.runtime.process_proposal_duration", startTime)

	// CometBFT must never call ProcessProposal with a height of 0.
	if req.Height < 1 {
		return nil, fmt.Errorf(
			"processProposal at height %v: %w",
			req.Height,
			errInvalidHeight,
		)
	}

<<<<<<< HEAD
	// Since the application can get access to FinalizeBlock state and write to
	// it, we must be sure to reset it in case ProcessProposal timeouts and is
	// called
	// again in a subsequent round. However, we only want to do this after we've
	// processed the first block, as we want to avoid overwriting the
	// finalizeBlockState
	// after state changes during InitChain.
	s.processProposalState = s.resetState(ctx)
	if req.Height > s.initialHeight {
		s.finalizeBlockState = s.resetState(ctx)
	}
=======
	// processProposalState is used for ProcessProposal, which is set based on
	// the previous block's state. This state is never committed. In case of
	// multiple consensus rounds, the state is always reset to the previous
	// block's state.
	processProposalState := s.resetState(ctx)
>>>>>>> f0e9d893

	//nolint:contextcheck // ctx already passed via resetState
	processProposalState.SetContext(
		s.getContextForProposal(
			processProposalState.Context(),
			req.Height,
		),
	)

	// errors to consensus indicate that the node was not able to understand
	// whether the block was valid or not. Viceversa, we signal that a block
	// is invalid by its status, but we do return nil error in such a case.
	valUpdates, err := s.Blockchain.ProcessProposal(
		processProposalState.Context(),
		req,
		s.nodeAddress[:],
	)
	if err != nil {
		status := cmtabci.PROCESS_PROPOSAL_STATUS_REJECT
		s.logger.Error(
			"failed to process proposal",
			"height", req.Height,
			"time", req.Time,
			"hash", fmt.Sprintf("%X", req.Hash),
			"err", err,
		)
		return &cmtabci.ProcessProposalResponse{Status: status}, nil
	}

	// We must not cache execution of the first block post initialHeight
	// because its state must be handled in a different way
	// TODO: before Stable block time activation we keep caching off
	// to make sure chain does not get faster. Once activated, we can
	// actve as if cache was always active.
	if cache.IsStateCachingActive(s.delayCfg, math.Slot(req.Height)) {
		stateHash := string(req.Hash)
		toCache := &cache.Element{
			State:      processProposalState,
			ValUpdates: valUpdates,
		}
		s.cachedStates.SetCached(stateHash, toCache)
	}
	status := cmtabci.PROCESS_PROPOSAL_STATUS_ACCEPT
	return &cmtabci.ProcessProposalResponse{Status: status}, nil
}<|MERGE_RESOLUTION|>--- conflicted
+++ resolved
@@ -47,25 +47,11 @@
 		)
 	}
 
-<<<<<<< HEAD
-	// Since the application can get access to FinalizeBlock state and write to
-	// it, we must be sure to reset it in case ProcessProposal timeouts and is
-	// called
-	// again in a subsequent round. However, we only want to do this after we've
-	// processed the first block, as we want to avoid overwriting the
-	// finalizeBlockState
-	// after state changes during InitChain.
-	s.processProposalState = s.resetState(ctx)
-	if req.Height > s.initialHeight {
-		s.finalizeBlockState = s.resetState(ctx)
-	}
-=======
 	// processProposalState is used for ProcessProposal, which is set based on
 	// the previous block's state. This state is never committed. In case of
 	// multiple consensus rounds, the state is always reset to the previous
 	// block's state.
 	processProposalState := s.resetState(ctx)
->>>>>>> f0e9d893
 
 	//nolint:contextcheck // ctx already passed via resetState
 	processProposalState.SetContext(
