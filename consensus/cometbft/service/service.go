--- conflicted
+++ resolved
@@ -97,21 +97,10 @@
 
 	chainID string
 
-<<<<<<< HEAD
 	// calculates block delay for the next block
 	//
 	// NOTE: may be nil until either InitChain or FinalizeBlock is called.
 	blockDelay *BlockDelay
-=======
-	// ctx is the context passed in for the service. CometBFT currently does
-	// not support context usage. It passes "context.TODO()" to apps that
-	// implement the ABCI++ interface, and does not provide a context that is
-	// a child context of the one the node originally provides to comet.
-	// Thus the app cannot tell when the context as been cancelled or not.
-	// TODO: We must use this as a workaround for now until CometBFT properly
-	// generates contexts that inherit from the parent context we provide.
-	ctx context.Context
->>>>>>> 97d92ad5
 }
 
 func NewService(
