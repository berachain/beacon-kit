// SPDX-License-Identifier: BUSL-1.1
//
// Copyright (C) 2024, Berachain Foundation. All rights reserved.
// Use of this software is governed by the Business Source License included
// in the LICENSE file of this repository and at www.mariadb.com/bsl11.
//
// ANY USE OF THE LICENSED WORK IN VIOLATION OF THIS LICENSE WILL AUTOMATICALLY
// TERMINATE YOUR RIGHTS UNDER THIS LICENSE FOR THE CURRENT AND ALL OTHER
// VERSIONS OF THE LICENSED WORK.
//
// THIS LICENSE DOES NOT GRANT YOU ANY RIGHT IN ANY TRADEMARK OR LOGO OF
// LICENSOR OR ITS AFFILIATES (PROVIDED THAT YOU MAY USE A TRADEMARK OR LOGO OF
// LICENSOR AS EXPRESSLY REQUIRED BY THIS LICENSE).
//
// TO THE EXTENT PERMITTED BY APPLICABLE LAW, THE LICENSED WORK IS PROVIDED ON
// AN “AS IS” BASIS. LICENSOR HEREBY DISCLAIMS ALL WARRANTIES AND CONDITIONS,
// EXPRESS OR IMPLIED, INCLUDING (WITHOUT LIMITATION) WARRANTIES OF
// MERCHANTABILITY, FITNESS FOR A PARTICULAR PURPOSE, NON-INFRINGEMENT, AND
// TITLE.

package types

import (
	ctypes "github.com/berachain/beacon-kit/consensus-types/types"
	datypes "github.com/berachain/beacon-kit/da/types"
)

<<<<<<< HEAD
type ConsensusSidecars[SidecarsT any] struct {
	sidecars  SidecarsT
=======
type ConsensusSidecars struct {
	sidecars datypes.BlobSidecars

>>>>>>> 0a2b1376
	blkHeader *ctypes.BeaconBlockHeader
}

// New creates a new ConsensusSidecars instance.
func (s *ConsensusSidecars) New(
	sidecars datypes.BlobSidecars,
	blkHeader *ctypes.BeaconBlockHeader,
<<<<<<< HEAD
) *ConsensusSidecars[SidecarsT] {
	return &ConsensusSidecars[SidecarsT]{
=======
) *ConsensusSidecars {
	s = &ConsensusSidecars{
>>>>>>> 0a2b1376
		sidecars:  sidecars,
		blkHeader: blkHeader,
	}
}

func (s *ConsensusSidecars) GetSidecars() datypes.BlobSidecars {
	return s.sidecars
}

func (s *ConsensusSidecars) GetHeader() *ctypes.BeaconBlockHeader {
	return s.blkHeader
}<|MERGE_RESOLUTION|>--- conflicted
+++ resolved
@@ -25,14 +25,9 @@
 	datypes "github.com/berachain/beacon-kit/da/types"
 )
 
-<<<<<<< HEAD
-type ConsensusSidecars[SidecarsT any] struct {
-	sidecars  SidecarsT
-=======
 type ConsensusSidecars struct {
 	sidecars datypes.BlobSidecars
 
->>>>>>> 0a2b1376
 	blkHeader *ctypes.BeaconBlockHeader
 }
 
@@ -40,16 +35,12 @@
 func (s *ConsensusSidecars) New(
 	sidecars datypes.BlobSidecars,
 	blkHeader *ctypes.BeaconBlockHeader,
-<<<<<<< HEAD
-) *ConsensusSidecars[SidecarsT] {
-	return &ConsensusSidecars[SidecarsT]{
-=======
 ) *ConsensusSidecars {
 	s = &ConsensusSidecars{
->>>>>>> 0a2b1376
 		sidecars:  sidecars,
 		blkHeader: blkHeader,
 	}
+	return s
 }
 
 func (s *ConsensusSidecars) GetSidecars() datypes.BlobSidecars {
