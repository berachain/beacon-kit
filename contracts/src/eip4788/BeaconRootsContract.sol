--- conflicted
+++ resolved
@@ -53,25 +53,11 @@
     //     evm.return(root)
     function get() internal view returns (bytes32) {
         assembly {
-<<<<<<< HEAD
-            if eq(calldatasize(), 32) { revert(0, 0) }
+            if iszero(eq(calldatasize(), 32)) { revert(0, 0) }
             if eq(calldataload(0), 0) { revert(0, 0) }
             let timestamp_idx := mod(calldataload(0), HISTORY_BUFFER_LENGTH)
             let _timestamp := sload(timestamp_idx)
-            if eq(_timestamp, calldataload(0)) { revert(0, 0) }
-=======
-            if iszero(eq(calldatasize(), 32)) {
-                revert(0, 0)
-            }
-            if eq(calldataload(0), 0) {
-                revert(0, 0)
-            }
-            let timestamp_idx := mod(calldataload(0), HISTORY_BUFFER_LENGTH)
-            let _timestamp := sload(timestamp_idx)
-            if iszero(eq(_timestamp, calldataload(0))) {
-                revert(0, 0)
-            }
->>>>>>> f976712c
+            if iszero(eq(_timestamp, calldataload(0))) { revert(0, 0) }
             let root_idx := add(timestamp_idx, HISTORY_BUFFER_LENGTH)
             let root := sload(root_idx)
             return(root, 32)
