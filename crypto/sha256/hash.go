// SPDX-License-Identifier: MIT
//
// Copyright (c) 2024 Berachain Foundation
//
// Permission is hereby granted, free of charge, to any person
// obtaining a copy of this software and associated documentation
// files (the "Software"), to deal in the Software without
// restriction, including without limitation the rights to use,
// copy, modify, merge, publish, distribute, sublicense, and/or sell
// copies of the Software, and to permit persons to whom the
// Software is furnished to do so, subject to the following
// conditions:
//
// The above copyright notice and this permission notice shall be
// included in all copies or substantial portions of the Software.
//
// THE SOFTWARE IS PROVIDED "AS IS", WITHOUT WARRANTY OF ANY KIND,
// EXPRESS OR IMPLIED, INCLUDING BUT NOT LIMITED TO THE WARRANTIES
// OF MERCHANTABILITY, FITNESS FOR A PARTICULAR PURPOSE AND
// NONINFRINGEMENT. IN NO EVENT SHALL THE AUTHORS OR COPYRIGHT
// HOLDERS BE LIABLE FOR ANY CLAIM, DAMAGES OR OTHER LIABILITY,
// WHETHER IN AN ACTION OF CONTRACT, TORT OR OTHERWISE, ARISING
// FROM, OUT OF OR IN CONNECTION WITH THE SOFTWARE OR THE USE OR
// OTHER DEALINGS IN THE SOFTWARE.

package sha256

import (
	sha256 "github.com/minio/sha256-simd"
<<<<<<< HEAD
	"golang.org/x/sync/errgroup"
=======
	"github.com/sourcegraph/conc/iter"
>>>>>>> db3afa14
)

// This hashing library provides multiple ways to utilize the Hash function:
// 1. Directly pass a raw []byte slice to the Hash function.
// 2. Implement the `Hashable` interface and invoke the HashTreeRoot method
//    for a customized hashing approach.

// Hash returns the SHA256 hash of the input bytes.
func Hash(bz []byte) [32]byte {
	return sha256.Sum256(bz)
}

// HashArray returns the SHA256 hashes of the input bytes in parallel while maintaining the order.
<<<<<<< HEAD
func HashArray(input [][]byte) ([][32]byte, error) {
	roots := make([][32]byte, len(input))

	// Create a channel to receive the results
	resultCh := make(chan struct {
		index int
		hash  [32]byte
	}, len(input))

	// Iterate over the input bytes and hash them in parallel while maintaining order
	for i, el := range input {
		go func(index int, data []byte) {
			resultCh <- struct {
				index int
				hash  [32]byte
			}{index, Hash(data)}
		}(i, el)
	}

	// Collect the results from the channel and place them in the correct order
	for range input {
		res := <-resultCh
		roots[res.index] = res.hash
	}

	close(resultCh)

	return roots, nil
=======
func HashArray(input [][]byte) [][32]byte {
	roots := make([][32]byte, len(input))
	iter.ForEachIdx[[]byte](
		input,
		func(i int, el *[]byte) {
			roots[i] = Hash(*el)
		},
	)
	return roots
>>>>>>> db3afa14
}

// HashRoot returns the SHA256 merkle root of the input bytes.
func HashRootBz(input [][]byte) [32]byte {
<<<<<<< HEAD
	// Hash all the elements in the array to create the
	// leaves of the merkle tree.
	roots, err := HashArray(input)
	if err != nil {
		return [32]byte{}
	}

	// Then build the merkle tree from the leaves.
	return UnsafeMerkleizeVector(roots, uint64(len(input)))
=======
	return UnsafeMerkleizeVector(HashArray(input), uint64(len(input)))
>>>>>>> db3afa14
}

// HashRootBzBytes returns the SHA256 merkle root of the input bytes as a byte slice.
func HashRootBzAsSlice(input [][]byte) []byte {
	bz := HashRootBz(input)
	return bz[:]
}

// HashRootAndMixinLength returns the SHA256 merkle root of the input bytes with
// the length mixed in.
func HashRootAndMixinLengthBz(input [][]byte) [32]byte {
<<<<<<< HEAD
	roots, err := HashArray(input)
	if err != nil {
		return [32]byte{}
	}
	return UnsafeMerkleizeVectorAndMixinLength(roots, uint64(len(input)))
=======
	return UnsafeMerkleizeVectorAndMixinLength(HashArray(input), uint64(len(input)))
>>>>>>> db3afa14
}

// HashRootAndMixinLength returns the SHA256 merkle root of the input bytes with
// the length mixed in.
func HashRootAndMixinLengthAsBzSlice(input [][]byte) []byte {
	bz := HashRootAndMixinLengthBz(input)
	return bz[:]
}

// Hashable is an interface for objects that can be hashed.
func HashElement[H Hashable](el H) ([32]byte, error) {
	return el.HashTreeRoot()
}

// HashElements hashes each element in the list and then returns each item as a 32 byte buffer.
// Where each Element is hashed individually to produce a corresponding Root.
// This process is applied to all elements in the input list, resulting in a list of roots.
func HashElements[H Hashable](input []H) ([][32]byte, error) {
<<<<<<< HEAD
	roots := make([][32]byte, len(input))
	// Create a channel to receive the results
	resultCh := make(chan struct {
		index int
		hash  [32]byte
	}, len(input))

	// Use error group to handle errors from goroutines
	var eg errgroup.Group

	// Iterate over the input bytes and hash them in parallel while maintaining order
	for i, el := range input {
		i, el := i, el // Capture loop variables
		eg.Go(func() error {
			data, err := HashElement(el)
			if err != nil {
				return err
			}
			resultCh <- struct {
				index int
				hash  [32]byte
			}{i, data}
			return nil
		})
	}

	// Collect the results from the channel and place them in the correct order
	for range input {
		res := <-resultCh
		roots[res.index] = res.hash
	}

	close(resultCh)

	// Check for any errors from the goroutines
	if err := eg.Wait(); err != nil {
		return nil, err
	}

	return roots, nil
=======
	var (
		err   error
		roots = make([][32]byte, len(input))
	)

	// Hash each element in the list.
	iter.ForEachIdx[H](
		input,
		func(i int, el *H) {
			var localErr error
			roots[i], localErr = (*el).HashTreeRoot()
			if err != nil {
				err = localErr
			}
		},
	)

	// Return the list of roots and any error encountered.
	return roots, err
>>>>>>> db3afa14
}

// HashRoot returns the SHA256 merkle root of the input bytes.
func HashRoot[H Hashable](input []H) [32]byte {
	b, err := BuildMerkleRoot(input, uint64(len(input)))
	if err != nil {
		panic(err)
	}
	return b
}

// HashRootAsSlice returns the SHA256 merkle root of the input bytes as a byte slice.
func HashRootAsSlice[H Hashable](input []H) []byte {
	bz := HashRoot(input)
	return bz[:]
}

// HashRootAndMixinLength returns the SHA256 merkle root of the input bytes with
// the length mixed in.
func HashRootAndMixinLength[H Hashable](input []H) [32]byte {
	b, err := BuildMerkleRootAndMixinLength(input, uint64(len(input)))
	if err != nil {
		panic(err)
	}
	return b
}

// HashRootAndMixinLengthAsSlice returns the SHA256 merkle root of the input bytes with
// the length mixed in as a byte slice.
func HashRootAndMixinLengthAsSlice[H Hashable](input []H) []byte {
	bz := HashRootAndMixinLength(input)
	return bz[:]
}<|MERGE_RESOLUTION|>--- conflicted
+++ resolved
@@ -27,11 +27,7 @@
 
 import (
 	sha256 "github.com/minio/sha256-simd"
-<<<<<<< HEAD
-	"golang.org/x/sync/errgroup"
-=======
 	"github.com/sourcegraph/conc/iter"
->>>>>>> db3afa14
 )
 
 // This hashing library provides multiple ways to utilize the Hash function:
@@ -44,37 +40,6 @@
 	return sha256.Sum256(bz)
 }
 
-// HashArray returns the SHA256 hashes of the input bytes in parallel while maintaining the order.
-<<<<<<< HEAD
-func HashArray(input [][]byte) ([][32]byte, error) {
-	roots := make([][32]byte, len(input))
-
-	// Create a channel to receive the results
-	resultCh := make(chan struct {
-		index int
-		hash  [32]byte
-	}, len(input))
-
-	// Iterate over the input bytes and hash them in parallel while maintaining order
-	for i, el := range input {
-		go func(index int, data []byte) {
-			resultCh <- struct {
-				index int
-				hash  [32]byte
-			}{index, Hash(data)}
-		}(i, el)
-	}
-
-	// Collect the results from the channel and place them in the correct order
-	for range input {
-		res := <-resultCh
-		roots[res.index] = res.hash
-	}
-
-	close(resultCh)
-
-	return roots, nil
-=======
 func HashArray(input [][]byte) [][32]byte {
 	roots := make([][32]byte, len(input))
 	iter.ForEachIdx[[]byte](
@@ -84,24 +49,11 @@
 		},
 	)
 	return roots
->>>>>>> db3afa14
 }
 
 // HashRoot returns the SHA256 merkle root of the input bytes.
 func HashRootBz(input [][]byte) [32]byte {
-<<<<<<< HEAD
-	// Hash all the elements in the array to create the
-	// leaves of the merkle tree.
-	roots, err := HashArray(input)
-	if err != nil {
-		return [32]byte{}
-	}
-
-	// Then build the merkle tree from the leaves.
-	return UnsafeMerkleizeVector(roots, uint64(len(input)))
-=======
 	return UnsafeMerkleizeVector(HashArray(input), uint64(len(input)))
->>>>>>> db3afa14
 }
 
 // HashRootBzBytes returns the SHA256 merkle root of the input bytes as a byte slice.
@@ -113,15 +65,7 @@
 // HashRootAndMixinLength returns the SHA256 merkle root of the input bytes with
 // the length mixed in.
 func HashRootAndMixinLengthBz(input [][]byte) [32]byte {
-<<<<<<< HEAD
-	roots, err := HashArray(input)
-	if err != nil {
-		return [32]byte{}
-	}
-	return UnsafeMerkleizeVectorAndMixinLength(roots, uint64(len(input)))
-=======
 	return UnsafeMerkleizeVectorAndMixinLength(HashArray(input), uint64(len(input)))
->>>>>>> db3afa14
 }
 
 // HashRootAndMixinLength returns the SHA256 merkle root of the input bytes with
@@ -140,48 +84,6 @@
 // Where each Element is hashed individually to produce a corresponding Root.
 // This process is applied to all elements in the input list, resulting in a list of roots.
 func HashElements[H Hashable](input []H) ([][32]byte, error) {
-<<<<<<< HEAD
-	roots := make([][32]byte, len(input))
-	// Create a channel to receive the results
-	resultCh := make(chan struct {
-		index int
-		hash  [32]byte
-	}, len(input))
-
-	// Use error group to handle errors from goroutines
-	var eg errgroup.Group
-
-	// Iterate over the input bytes and hash them in parallel while maintaining order
-	for i, el := range input {
-		i, el := i, el // Capture loop variables
-		eg.Go(func() error {
-			data, err := HashElement(el)
-			if err != nil {
-				return err
-			}
-			resultCh <- struct {
-				index int
-				hash  [32]byte
-			}{i, data}
-			return nil
-		})
-	}
-
-	// Collect the results from the channel and place them in the correct order
-	for range input {
-		res := <-resultCh
-		roots[res.index] = res.hash
-	}
-
-	close(resultCh)
-
-	// Check for any errors from the goroutines
-	if err := eg.Wait(); err != nil {
-		return nil, err
-	}
-
-	return roots, nil
-=======
 	var (
 		err   error
 		roots = make([][32]byte, len(input))
@@ -201,7 +103,6 @@
 
 	// Return the list of roots and any error encountered.
 	return roots, err
->>>>>>> db3afa14
 }
 
 // HashRoot returns the SHA256 merkle root of the input bytes.
