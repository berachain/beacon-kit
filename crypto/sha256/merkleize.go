// SPDX-License-Identifier: MIT
//
// Copyright (c) 2023 Berachain Foundation
//
// Permission is hereby granted, free of charge, to any person
// obtaining a copy of this software and associated documentation
// files (the "Software"), to deal in the Software without
// restriction, including without limitation the rights to use,
// copy, modify, merge, publish, distribute, sublicense, and/or sell
// copies of the Software, and to permit persons to whom the
// Software is furnished to do so, subject to the following
// conditions:
//
// The above copyright notice and this permission notice shall be
// included in all copies or substantial portions of the Software.
//
// THE SOFTWARE IS PROVIDED "AS IS", WITHOUT WARRANTY OF ANY KIND,
// EXPRESS OR IMPLIED, INCLUDING BUT NOT LIMITED TO THE WARRANTIES
// OF MERCHANTABILITY, FITNESS FOR A PARTICULAR PURPOSE AND
// NONINFRINGEMENT. IN NO EVENT SHALL THE AUTHORS OR COPYRIGHT
// HOLDERS BE LIABLE FOR ANY CLAIM, DAMAGES OR OTHER LIABILITY,
// WHETHER IN AN ACTION OF CONTRACT, TORT OR OTHERWISE, ARISING
// FROM, OUT OF OR IN CONNECTION WITH THE SOFTWARE OR THE USE OR
// OTHER DEALINGS IN THE SOFTWARE.

package sha256

import (
	"github.com/protolambda/ztyp/tree"
)

// We can visualize the process of building a Merkle tree as follows:
//
// [Element1] [Element2] ... [ElementN]
//
//	|          |                 |
//	v          v                 v
//
// [ Hash1 ]  [ Hash2 ]  ...  [ HashN ]  Hash each element
//
//	\         /                 /
//	 \       /       ...       /
//	  \     /                 /
//	   [       Merkle Tree       ]  Combine hashes to form the tree
//	             |
//	             v
//	         [ Root ]  The root hash of the Merkle tree
//
// BuildMerkleRoot constructs a Hash Tree Root (HTR) from a list of elements.
func BuildMerkleRoot[T Hashable](elements []T, maxRootsAllowed uint64) ([32]byte, error) {
	roots, err := HashElements(elements)
	if err != nil {
		return [32]byte{}, err
	}
	return SafeMerkleizeVector(roots, maxRootsAllowed)
}

// We can visualize the process of building a Merkle tree and mixing in the length as follows:
//
// [Element1] [Element2] ... [ElementN]
//
//	|          |                 |
//	v          v                 v
//
// [ Hash1 ]  [ Hash2 ]  ...  [ HashN ]  // Hash each element
//
//	\         /                 /
//	 \       /       ...       /
//	  \     /                 /
//	   [       Merkle Tree       ]  Combine hashes to form the tree
//	             |
//	             v
//	         [ Intermediate Root ]  The intermediate root hash of the Merkle tree
//	             |
//	             v
//	     [Intermediate Root + Length]  Append the length of the roots to the intermediate root
//	             |
//	             v
//	         [ Final Root ]  Hash the result to return the final HTR
//
// BuildMerkleRootAndMixinLength hashes each element in the list and then returns the HTR
// of the corresponding list of roots. It then appends the length of the roots to the
// end of the byteRoots and further hashes the result to return the final HTR.
func BuildMerkleRootAndMixinLength[T Hashable](
	elements []T, maxRootsAllowed uint64,
) ([32]byte, error) {
	roots, err := HashElements(elements)
	if err != nil {
		return [32]byte{}, err
	}
	return SafeMerkelizeVectorAndMixinLength(roots, maxRootsAllowed)
}

<<<<<<< HEAD
// HashElements hashes each element in the list and then returns each item as a
// [32]byte of height 1.
// The following diagram illustrates the process of hashing elements into tree roots:
//
// [Element1] -> Hash -> [Root1]
// [Element2] -> Hash -> [Root2]
//
//	.          .        .
//	.          .        .
//	.          .        .
//
// [ElementN] -> Hash -> [RootN]
//
// Where each Element is hashed individually to produce a corresponding Root.
// This process is applied to all elements in the input list, resulting in a list of roots.
func HashElements[H Hashable](elements []H) ([][32]byte, error) {
	roots := make([][32]byte, len(elements))
	var err error
	for i, el := range elements {
		roots[i], err = el.HashTreeRoot()
		if err != nil {
			return nil, err
		}
	}
	return roots, nil
}

=======
>>>>>>> ec09f022
// SafeMerkelizeVectorAndMixinLength takes a list of roots and returns the HTR
// of the corresponding list of roots. It then appends the length of the roots to the
// end of the byteRoots and further hashes the result to return the final HTR.
func SafeMerkelizeVectorAndMixinLength(
	roots [][32]byte, maxRootsAllowed uint64,
) ([32]byte, error) {
	byteRoots, err := SafeMerkleizeVector(roots, maxRootsAllowed)
	if err != nil {
		return [32]byte{}, err
	}
	return tree.GetHashFn().Mixin(byteRoots, uint64(len(roots))), nil
}

// UnsafeMerkleizeVectorAndMixinLength is a function that operates on a list of tree roots.
// Initially, it computes the Hash Tree Root (HTR) for the given list. Subsequently, it
// appends the length of the list to the end of the computed byte array of roots. This
// appended byte array is then hashed again to produce the final HTR. This process can be
// visualized as follows:
//
// Step 1: Compute HTR for list of roots -> HTR([Root1, Root2, ..., RootN])
// Step 2: Append length of list to byte array -> [HTR_byte_array, length]
// Step 3: Hash the result from Step 2 -> HTR([HTR_byte_array, length])
//
// Given roots: [R1, R2, ..., RN]
// 1. Compute HTR -> [HTR_byte_array]
// 2. Append length -> [HTR_byte_array, length]
// Step 3: Hash result -> Final HTR.
func UnsafeMerkleizeVectorAndMixinLength(roots [][32]byte, maxRootsAllowed uint64) [32]byte {
	return tree.GetHashFn().Mixin(UnsafeMerkleizeVector(roots, maxRootsAllowed), uint64(len(roots)))
}

// UnsafeMerkleizeVector is a function that computes the Hash Tree Root (HTR) for
// a given list of tree roots. It simply calls the SafeMerkleizeVector function and
// panics if an error is returned.
func UnsafeMerkleizeVector(roots [][32]byte, maxRootsAllowed uint64) [32]byte {
	root, err := SafeMerkleizeVector(roots, maxRootsAllowed)
	if err != nil {
		panic(err)
	}
	return root
}

// The function SafeMerkleizeVector is designed to compute the Hash Tree Root (HTR)
// for a given list of tree roots. It operates under the assumption that no safety checks
// on the size of the list against a limit are needed (hence "Unsafe").
// Here's a step-by-step explanation and a diagrammatic representation of its operation:

// 1. Determine the depth required to cover the list, given a limit on the number of elements.
// 2. If the list is empty, return the zero hash at the calculated depth.
// 3. Iterate over each level of depth:
//    a. Check if the current list of roots has an odd length. If so, append a zero hash at
//       the current depth to make it even.
//    b. Hash pairs of elements (roots) together to form a new level of the tree, reducing
//       the total number of elements by half. This step is repeated until a single root is
//       obtained, representing the HTR of the list.

// Given roots: [R1, R2, R3]
// Step 3a: Check for odd length -> [R1, R2, R3, Z]
// Step 3b: Hash pairs -> [H(R1,R2), H(R3,Z)]
//
//	Repeat -> [H(H(R1,R2), H(R3,Z))]
//
// Result: The final HTR is H(H(R1,R2), H(R3,Z)).
func SafeMerkleizeVector(roots [][32]byte, maxRootsAllowed uint64) ([32]byte, error) {
	var err error

	// If the list of roots is empty, return the zero hash.
	if len(roots) == 0 {
		return [32]byte{}, nil
	}

	// If the number of elements in the list exceeds the maximum allowed, return an error.
	if uint64(len(roots)) > maxRootsAllowed {
		return [32]byte{}, ErrMaxRootsExceeded
	}

	// Determine the max possible depth of the tree given maxRootsAllowed.
	depth := tree.CoverDepth(maxRootsAllowed)

	// Iterate over each level of depth in the tree. The loop is repeated until a single
	// root is obtained, representing the HTR of the list.
	for i := uint8(0); i < depth; i++ {
		// If the current level of the tree has an odd number of roots, append the corresponding
		// zero hash for that depth to make it even.
		if len(roots)%2 != 0 {
			roots = append(roots, tree.ZeroHashes[i])
		} else if len(roots) == 0 {
			return tree.ZeroHashes[i], nil
		}

		// Hash pairs of elements together to form a new level of the tree.
		// We replace the current list of roots with the new level of roots.
		roots, err = BuildParentTreeRoots(roots)
		if err != nil {
			return [32]byte{}, err
		}
	}

	// Roots should now contain a single element, which is the HTR of the list.
	return roots[0], nil
}<|MERGE_RESOLUTION|>--- conflicted
+++ resolved
@@ -91,36 +91,6 @@
 	return SafeMerkelizeVectorAndMixinLength(roots, maxRootsAllowed)
 }
 
-<<<<<<< HEAD
-// HashElements hashes each element in the list and then returns each item as a
-// [32]byte of height 1.
-// The following diagram illustrates the process of hashing elements into tree roots:
-//
-// [Element1] -> Hash -> [Root1]
-// [Element2] -> Hash -> [Root2]
-//
-//	.          .        .
-//	.          .        .
-//	.          .        .
-//
-// [ElementN] -> Hash -> [RootN]
-//
-// Where each Element is hashed individually to produce a corresponding Root.
-// This process is applied to all elements in the input list, resulting in a list of roots.
-func HashElements[H Hashable](elements []H) ([][32]byte, error) {
-	roots := make([][32]byte, len(elements))
-	var err error
-	for i, el := range elements {
-		roots[i], err = el.HashTreeRoot()
-		if err != nil {
-			return nil, err
-		}
-	}
-	return roots, nil
-}
-
-=======
->>>>>>> ec09f022
 // SafeMerkelizeVectorAndMixinLength takes a list of roots and returns the HTR
 // of the corresponding list of roots. It then appends the length of the roots to the
 // end of the byteRoots and further hashes the result to return the final HTR.
