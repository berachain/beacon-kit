--- conflicted
+++ resolved
@@ -72,13 +72,9 @@
 // BuildSidecars builds a sidecar.
 func (f *SidecarFactory[BeaconBlockT, _]) BuildSidecars(
 	blk BeaconBlockT,
-<<<<<<< HEAD
 	bundle ctypes.BlobsBundle,
-=======
-	bundle engineprimitives.BlobsBundle,
 	signer crypto.BLSSigner,
 	forkData *ctypes.ForkData,
->>>>>>> 231754b0
 ) (*types.BlobSidecars, error) {
 	var (
 		blobs       = bundle.GetBlobs()
