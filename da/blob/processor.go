// SPDX-License-Identifier: BUSL-1.1
//
// Copyright (C) 2024, Berachain Foundation. All rights reserved.
// Use of this software is governed by the Business Source License included
// in the LICENSE file of this repository and at www.mariadb.com/bsl11.
//
// ANY USE OF THE LICENSED WORK IN VIOLATION OF THIS LICENSE WILL AUTOMATICALLY
// TERMINATE YOUR RIGHTS UNDER THIS LICENSE FOR THE CURRENT AND ALL OTHER
// VERSIONS OF THE LICENSED WORK.
//
// THIS LICENSE DOES NOT GRANT YOU ANY RIGHT IN ANY TRADEMARK OR LOGO OF
// LICENSOR OR ITS AFFILIATES (PROVIDED THAT YOU MAY USE A TRADEMARK OR LOGO OF
// LICENSOR AS EXPRESSLY REQUIRED BY THIS LICENSE).
//
// TO THE EXTENT PERMITTED BY APPLICABLE LAW, THE LICENSED WORK IS PROVIDED ON
// AN “AS IS” BASIS. LICENSOR HEREBY DISCLAIMS ALL WARRANTIES AND CONDITIONS,
// EXPRESS OR IMPLIED, INCLUDING (WITHOUT LIMITATION) WARRANTIES OF
// MERCHANTABILITY, FITNESS FOR A PARTICULAR PURPOSE, NON-INFRINGEMENT, AND
// TITLE.

package blob

import (
	"time"

	"github.com/berachain/beacon-kit/da/kzg"
	"github.com/berachain/beacon-kit/log"
	"github.com/berachain/beacon-kit/primitives/common"
	"github.com/berachain/beacon-kit/primitives/math"
	"github.com/berachain/beacon-kit/primitives/crypto"
)

// Processor is the blob processor that handles the processing and verification
// of blob sidecars.
type Processor[
	AvailabilityStoreT AvailabilityStore[
		BeaconBlockBodyT, BlobSidecarsT,
	],
	BeaconBlockBodyT any,
	BeaconBlockHeaderT BeaconBlockHeader[BeaconBlockHeaderT],
	ConsensusSidecarsT ConsensusSidecars[BlobSidecarsT, BeaconBlockHeaderT],
	BlobSidecarT Sidecar[SignedBeaconBlockHeaderT],
	BlobSidecarsT Sidecars[BlobSidecarT],
	SignedBeaconBlockHeaderT SignedBeaconBlockHeader[BeaconBlockHeaderT],
] struct {
	// logger is used to log information and errors.
	logger log.Logger
	// chainSpec defines the specifications of the blockchain.
	chainSpec common.ChainSpec
	// verifier is responsible for verifying the blobs.
	verifier *verifier[BeaconBlockHeaderT, BlobSidecarT, BlobSidecarsT, SignedBeaconBlockHeaderT]
	// blockBodyOffsetFn is a function that calculates the block body offset
	// based on the slot and chain specifications.
	blockBodyOffsetFn func(math.Slot, common.ChainSpec) (uint64, error)
	// metrics is used to collect and report processor metrics.
	metrics *processorMetrics
}

// NewProcessor creates a new blob processor.
func NewProcessor[
	AvailabilityStoreT AvailabilityStore[
		BeaconBlockBodyT, BlobSidecarsT,
	],
	BeaconBlockBodyT any,
	BeaconBlockHeaderT BeaconBlockHeader[BeaconBlockHeaderT],
	ConsensusSidecarsT ConsensusSidecars[BlobSidecarsT, BeaconBlockHeaderT],
	BlobSidecarT Sidecar[SignedBeaconBlockHeaderT],
	BlobSidecarsT Sidecars[BlobSidecarT],
	SignedBeaconBlockHeaderT SignedBeaconBlockHeader[BeaconBlockHeaderT],
](
	logger log.Logger,
	chainSpec common.ChainSpec,
	proofVerifier kzg.BlobProofVerifier,
	blockBodyOffsetFn func(math.Slot, common.ChainSpec) (uint64, error),
	telemetrySink TelemetrySink,
) *Processor[
	AvailabilityStoreT, BeaconBlockBodyT, BeaconBlockHeaderT,
	ConsensusSidecarsT, BlobSidecarT, BlobSidecarsT, SignedBeaconBlockHeaderT, 
] {
	verifier := newVerifier[
		BeaconBlockHeaderT,
		BlobSidecarT,
		BlobSidecarsT,
		SignedBeaconBlockHeaderT,
	](proofVerifier, telemetrySink)
	return &Processor[
		AvailabilityStoreT, BeaconBlockBodyT, BeaconBlockHeaderT,
		ConsensusSidecarsT, BlobSidecarT, BlobSidecarsT, SignedBeaconBlockHeaderT,
	]{
		logger:            logger,
		chainSpec:         chainSpec,
		verifier:          verifier,
		blockBodyOffsetFn: blockBodyOffsetFn,
		metrics:           newProcessorMetrics(telemetrySink),
	}
}

// VerifySidecars verifies the blobs and ensures they match the local state.
func (sp *Processor[
	AvailabilityStoreT, _, BeaconBlockHeaderT, ConsensusSidecarsT, _, BlobSidecarsT, _,
]) VerifySidecars(
	cs ConsensusSidecarsT,
	verifierFn func(blkHeader BeaconBlockHeaderT, signature crypto.BLSSignature) error,
) error {
	var (
		sidecars BlobSidecarsT = cs.GetSidecars()
		blkHeader = cs.GetHeader()
	)
	defer sp.metrics.measureVerifySidecarsDuration(
		time.Now(), math.U64(sidecars.Len()),
	)

	// Abort if there are no blobs to store.
	if sidecars.Len() == 0 {
		return nil
	}

	kzgOffset, err := sp.blockBodyOffsetFn(
		blkHeader.GetSlot(), sp.chainSpec,
	)
	if err != nil {
		return err
	}

	// Verify the blobs and ensure they match the local state.
	return sp.verifier.verifySidecars(
<<<<<<< HEAD
		sidecars,
		sp.blockBodyOffsetFn(
			sidecars.Get(0).GetSignedBeaconBlockHeader().GetHeader().GetSlot(),
			sp.chainSpec,
		),
		blkHeader,
		verifierFn,
=======
		sidecars, kzgOffset, blkHeader,
>>>>>>> 36f1a040
	)
}

// slot :=  processes the blobs and ensures they match the local state.
func (sp *Processor[
	AvailabilityStoreT, _, _, _, BlobSidecarT, BlobSidecarsT, _,
]) ProcessSidecars(
	avs AvailabilityStoreT,
	sidecars BlobSidecarsT,
) error {
	defer sp.metrics.measureProcessSidecarsDuration(
		time.Now(), math.U64(sidecars.Len()),
	)


	// Abort if there are no blobs to store.
	if sidecars.Len() == 0 {
		return nil
	}

	// If we have reached this point, we can safely assume that the blobs are
	// valid and can be persisted, as well as that index 0 is filled.
	return avs.Persist(
		sidecars.Get(0).GetSignedBeaconBlockHeader().GetHeader().GetSlot(),
		sidecars,
	)
}<|MERGE_RESOLUTION|>--- conflicted
+++ resolved
@@ -124,17 +124,10 @@
 
 	// Verify the blobs and ensure they match the local state.
 	return sp.verifier.verifySidecars(
-<<<<<<< HEAD
 		sidecars,
-		sp.blockBodyOffsetFn(
-			sidecars.Get(0).GetSignedBeaconBlockHeader().GetHeader().GetSlot(),
-			sp.chainSpec,
-		),
+		kzgOffset,
 		blkHeader,
 		verifierFn,
-=======
-		sidecars, kzgOffset, blkHeader,
->>>>>>> 36f1a040
 	)
 }
 
