// SPDX-License-Identifier: BUSL-1.1
//
// Copyright (C) 2024, Berachain Foundation. All rights reserved.
// Use of this software is governed by the Business Source License included
// in the LICENSE file of this repository and at www.mariadb.com/bsl11.
//
// ANY USE OF THE LICENSED WORK IN VIOLATION OF THIS LICENSE WILL AUTOMATICALLY
// TERMINATE YOUR RIGHTS UNDER THIS LICENSE FOR THE CURRENT AND ALL OTHER
// VERSIONS OF THE LICENSED WORK.
//
// THIS LICENSE DOES NOT GRANT YOU ANY RIGHT IN ANY TRADEMARK OR LOGO OF
// LICENSOR OR ITS AFFILIATES (PROVIDED THAT YOU MAY USE A TRADEMARK OR LOGO OF
// LICENSOR AS EXPRESSLY REQUIRED BY THIS LICENSE).
//
// TO THE EXTENT PERMITTED BY APPLICABLE LAW, THE LICENSED WORK IS PROVIDED ON
// AN “AS IS” BASIS. LICENSOR HEREBY DISCLAIMS ALL WARRANTIES AND CONDITIONS,
// EXPRESS OR IMPLIED, INCLUDING (WITHOUT LIMITATION) WARRANTIES OF
// MERCHANTABILITY, FITNESS FOR A PARTICULAR PURPOSE, NON-INFRINGEMENT, AND
// TITLE.

package blob

import (
	"time"

	"github.com/berachain/beacon-kit/da/kzg"
	"github.com/berachain/beacon-kit/log"
	"github.com/berachain/beacon-kit/primitives/common"
	"github.com/berachain/beacon-kit/primitives/crypto"
	"github.com/berachain/beacon-kit/primitives/math"
)

// Processor is the blob processor that handles the processing and verification
// of blob sidecars.
type Processor[
	AvailabilityStoreT AvailabilityStore[
		BeaconBlockBodyT, BlobSidecarsT,
	],
	BeaconBlockBodyT any,
<<<<<<< HEAD
	BeaconBlockHeaderT BeaconBlockHeader[BeaconBlockHeaderT],
	ConsensusSidecarsT ConsensusSidecars[BlobSidecarsT, BeaconBlockHeaderT],
	BlobSidecarT Sidecar[SignedBeaconBlockHeaderT],
=======
	ConsensusSidecarsT ConsensusSidecars[BlobSidecarsT],
	BlobSidecarT Sidecar,
>>>>>>> e7c223a3
	BlobSidecarsT Sidecars[BlobSidecarT],
	SignedBeaconBlockHeaderT SignedBeaconBlockHeader[BeaconBlockHeaderT],
] struct {
	// logger is used to log information and errors.
	logger log.Logger
	// chainSpec defines the specifications of the blockchain.
	chainSpec common.ChainSpec
	// verifier is responsible for verifying the blobs.
<<<<<<< HEAD
	verifier *verifier[
		BeaconBlockHeaderT,
		BlobSidecarT,
		BlobSidecarsT,
		SignedBeaconBlockHeaderT,
	]
=======
	verifier *verifier[BlobSidecarT, BlobSidecarsT]
>>>>>>> e7c223a3
	// blockBodyOffsetFn is a function that calculates the block body offset
	// based on the slot and chain specifications.
	blockBodyOffsetFn func(math.Slot, common.ChainSpec) (uint64, error)
	// metrics is used to collect and report processor metrics.
	metrics *processorMetrics
}

// NewProcessor creates a new blob processor.
func NewProcessor[
	AvailabilityStoreT AvailabilityStore[
		BeaconBlockBodyT, BlobSidecarsT,
	],
	BeaconBlockBodyT any,
<<<<<<< HEAD
	BeaconBlockHeaderT BeaconBlockHeader[BeaconBlockHeaderT],
	ConsensusSidecarsT ConsensusSidecars[BlobSidecarsT, BeaconBlockHeaderT],
	BlobSidecarT Sidecar[SignedBeaconBlockHeaderT],
=======
	ConsensusSidecarsT ConsensusSidecars[BlobSidecarsT],
	BlobSidecarT Sidecar,
>>>>>>> e7c223a3
	BlobSidecarsT Sidecars[BlobSidecarT],
	SignedBeaconBlockHeaderT SignedBeaconBlockHeader[BeaconBlockHeaderT],
](
	logger log.Logger,
	chainSpec common.ChainSpec,
	proofVerifier kzg.BlobProofVerifier,
	blockBodyOffsetFn func(math.Slot, common.ChainSpec) (uint64, error),
	telemetrySink TelemetrySink,
) *Processor[
<<<<<<< HEAD
	AvailabilityStoreT, BeaconBlockBodyT, BeaconBlockHeaderT,
	ConsensusSidecarsT, BlobSidecarT, BlobSidecarsT, SignedBeaconBlockHeaderT,
=======
	AvailabilityStoreT, BeaconBlockBodyT,
	ConsensusSidecarsT, BlobSidecarT, BlobSidecarsT,
>>>>>>> e7c223a3
] {
	verifier := newVerifier[
		BlobSidecarT,
		BlobSidecarsT,
		SignedBeaconBlockHeaderT,
	](proofVerifier, telemetrySink)
	return &Processor[
		AvailabilityStoreT, BeaconBlockBodyT,
		ConsensusSidecarsT, BlobSidecarT, BlobSidecarsT,
		SignedBeaconBlockHeaderT,
	]{
		logger:            logger,
		chainSpec:         chainSpec,
		verifier:          verifier,
		blockBodyOffsetFn: blockBodyOffsetFn,
		metrics:           newProcessorMetrics(telemetrySink),
	}
}

// VerifySidecars verifies the blobs and ensures they match the local state.
func (sp *Processor[
<<<<<<< HEAD
	AvailabilityStoreT, _, BeaconBlockHeaderT, ConsensusSidecarsT,
	_, BlobSidecarsT, _,
=======
	AvailabilityStoreT, _, ConsensusSidecarsT, _, _,
>>>>>>> e7c223a3
]) VerifySidecars(
	cs ConsensusSidecarsT,
	verifierFn func(
		blkHeader BeaconBlockHeaderT,
		signature crypto.BLSSignature,
	) error,
) error {
	var (
		sidecars  = cs.GetSidecars()
		blkHeader = cs.GetHeader()
	)
	defer sp.metrics.measureVerifySidecarsDuration(
		time.Now(), math.U64(sidecars.Len()),
	)

	// Abort if there are no blobs to store.
	if sidecars.Len() == 0 {
		return nil
	}

	kzgOffset, err := sp.blockBodyOffsetFn(
		blkHeader.GetSlot(), sp.chainSpec,
	)
	if err != nil {
		return err
	}

	// Verify the blobs and ensure they match the local state.
	return sp.verifier.verifySidecars(
		sidecars,
		kzgOffset,
		blkHeader,
		verifierFn,
	)
}

// slot :=  processes the blobs and ensures they match the local state.
func (sp *Processor[
<<<<<<< HEAD
	AvailabilityStoreT, _, _, _, BlobSidecarT, BlobSidecarsT, _,
=======
	AvailabilityStoreT, _, _, _, BlobSidecarsT,
>>>>>>> e7c223a3
]) ProcessSidecars(
	avs AvailabilityStoreT,
	sidecars BlobSidecarsT,
) error {
	defer sp.metrics.measureProcessSidecarsDuration(
		time.Now(), math.U64(sidecars.Len()),
	)

	// Abort if there are no blobs to store.
	if sidecars.Len() == 0 {
		return nil
	}

	// If we have reached this point, we can safely assume that the blobs are
	// valid and can be persisted, as well as that index 0 is filled.
	return avs.Persist(
		sidecars.Get(0).GetSignedBeaconBlockHeader().GetHeader().GetSlot(),
		sidecars,
	)
}<|MERGE_RESOLUTION|>--- conflicted
+++ resolved
@@ -23,6 +23,7 @@
 import (
 	"time"
 
+	ctypes "github.com/berachain/beacon-kit/consensus-types/types"
 	"github.com/berachain/beacon-kit/da/kzg"
 	"github.com/berachain/beacon-kit/log"
 	"github.com/berachain/beacon-kit/primitives/common"
@@ -37,32 +38,19 @@
 		BeaconBlockBodyT, BlobSidecarsT,
 	],
 	BeaconBlockBodyT any,
-<<<<<<< HEAD
-	BeaconBlockHeaderT BeaconBlockHeader[BeaconBlockHeaderT],
-	ConsensusSidecarsT ConsensusSidecars[BlobSidecarsT, BeaconBlockHeaderT],
-	BlobSidecarT Sidecar[SignedBeaconBlockHeaderT],
-=======
 	ConsensusSidecarsT ConsensusSidecars[BlobSidecarsT],
 	BlobSidecarT Sidecar,
->>>>>>> e7c223a3
 	BlobSidecarsT Sidecars[BlobSidecarT],
-	SignedBeaconBlockHeaderT SignedBeaconBlockHeader[BeaconBlockHeaderT],
 ] struct {
 	// logger is used to log information and errors.
 	logger log.Logger
 	// chainSpec defines the specifications of the blockchain.
 	chainSpec common.ChainSpec
 	// verifier is responsible for verifying the blobs.
-<<<<<<< HEAD
 	verifier *verifier[
-		BeaconBlockHeaderT,
 		BlobSidecarT,
 		BlobSidecarsT,
-		SignedBeaconBlockHeaderT,
 	]
-=======
-	verifier *verifier[BlobSidecarT, BlobSidecarsT]
->>>>>>> e7c223a3
 	// blockBodyOffsetFn is a function that calculates the block body offset
 	// based on the slot and chain specifications.
 	blockBodyOffsetFn func(math.Slot, common.ChainSpec) (uint64, error)
@@ -76,16 +64,9 @@
 		BeaconBlockBodyT, BlobSidecarsT,
 	],
 	BeaconBlockBodyT any,
-<<<<<<< HEAD
-	BeaconBlockHeaderT BeaconBlockHeader[BeaconBlockHeaderT],
-	ConsensusSidecarsT ConsensusSidecars[BlobSidecarsT, BeaconBlockHeaderT],
-	BlobSidecarT Sidecar[SignedBeaconBlockHeaderT],
-=======
 	ConsensusSidecarsT ConsensusSidecars[BlobSidecarsT],
 	BlobSidecarT Sidecar,
->>>>>>> e7c223a3
 	BlobSidecarsT Sidecars[BlobSidecarT],
-	SignedBeaconBlockHeaderT SignedBeaconBlockHeader[BeaconBlockHeaderT],
 ](
 	logger log.Logger,
 	chainSpec common.ChainSpec,
@@ -93,23 +74,16 @@
 	blockBodyOffsetFn func(math.Slot, common.ChainSpec) (uint64, error),
 	telemetrySink TelemetrySink,
 ) *Processor[
-<<<<<<< HEAD
-	AvailabilityStoreT, BeaconBlockBodyT, BeaconBlockHeaderT,
-	ConsensusSidecarsT, BlobSidecarT, BlobSidecarsT, SignedBeaconBlockHeaderT,
-=======
-	AvailabilityStoreT, BeaconBlockBodyT,
+	AvailabilityStoreT, BeaconBlockBodyT, 
 	ConsensusSidecarsT, BlobSidecarT, BlobSidecarsT,
->>>>>>> e7c223a3
 ] {
 	verifier := newVerifier[
 		BlobSidecarT,
 		BlobSidecarsT,
-		SignedBeaconBlockHeaderT,
 	](proofVerifier, telemetrySink)
 	return &Processor[
 		AvailabilityStoreT, BeaconBlockBodyT,
 		ConsensusSidecarsT, BlobSidecarT, BlobSidecarsT,
-		SignedBeaconBlockHeaderT,
 	]{
 		logger:            logger,
 		chainSpec:         chainSpec,
@@ -121,21 +95,16 @@
 
 // VerifySidecars verifies the blobs and ensures they match the local state.
 func (sp *Processor[
-<<<<<<< HEAD
-	AvailabilityStoreT, _, BeaconBlockHeaderT, ConsensusSidecarsT,
-	_, BlobSidecarsT, _,
-=======
-	AvailabilityStoreT, _, ConsensusSidecarsT, _, _,
->>>>>>> e7c223a3
+	AvailabilityStoreT, _, ConsensusSidecarsT, _, BlobSidecarsT,
 ]) VerifySidecars(
 	cs ConsensusSidecarsT,
 	verifierFn func(
-		blkHeader BeaconBlockHeaderT,
+		blkHeader *ctypes.BeaconBlockHeader,
 		signature crypto.BLSSignature,
 	) error,
 ) error {
 	var (
-		sidecars  = cs.GetSidecars()
+		sidecars = cs.GetSidecars()
 		blkHeader = cs.GetHeader()
 	)
 	defer sp.metrics.measureVerifySidecarsDuration(
@@ -165,11 +134,7 @@
 
 // slot :=  processes the blobs and ensures they match the local state.
 func (sp *Processor[
-<<<<<<< HEAD
-	AvailabilityStoreT, _, _, _, BlobSidecarT, BlobSidecarsT, _,
-=======
 	AvailabilityStoreT, _, _, _, BlobSidecarsT,
->>>>>>> e7c223a3
 ]) ProcessSidecars(
 	avs AvailabilityStoreT,
 	sidecars BlobSidecarsT,
