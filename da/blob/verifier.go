// SPDX-License-Identifier: BUSL-1.1
//
// Copyright (C) 2024, Berachain Foundation. All rights reserved.
// Use of this software is governed by the Business Source License included
// in the LICENSE file of this repository and at www.mariadb.com/bsl11.
//
// ANY USE OF THE LICENSED WORK IN VIOLATION OF THIS LICENSE WILL AUTOMATICALLY
// TERMINATE YOUR RIGHTS UNDER THIS LICENSE FOR THE CURRENT AND ALL OTHER
// VERSIONS OF THE LICENSED WORK.
//
// THIS LICENSE DOES NOT GRANT YOU ANY RIGHT IN ANY TRADEMARK OR LOGO OF
// LICENSOR OR ITS AFFILIATES (PROVIDED THAT YOU MAY USE A TRADEMARK OR LOGO OF
// LICENSOR AS EXPRESSLY REQUIRED BY THIS LICENSE).
//
// TO THE EXTENT PERMITTED BY APPLICABLE LAW, THE LICENSED WORK IS PROVIDED ON
// AN “AS IS” BASIS. LICENSOR HEREBY DISCLAIMS ALL WARRANTIES AND CONDITIONS,
// EXPRESS OR IMPLIED, INCLUDING (WITHOUT LIMITATION) WARRANTIES OF
// MERCHANTABILITY, FITNESS FOR A PARTICULAR PURPOSE, NON-INFRINGEMENT, AND
// TITLE.

package blob

import (
	"context"
	"fmt"
	"time"

	ctypes "github.com/berachain/beacon-kit/consensus-types/types"
	"github.com/berachain/beacon-kit/da/kzg"
	"github.com/berachain/beacon-kit/primitives/crypto"
	"github.com/berachain/beacon-kit/primitives/math"
	"golang.org/x/sync/errgroup"
)

// verifier is responsible for verifying blobs, including their
// inclusion and KZG proofs.
type verifier[
<<<<<<< HEAD
	BeaconBlockHeaderT BeaconBlockHeader[BeaconBlockHeaderT],
	BlobSidecarT Sidecar[SignedBeaconBlockHeaderT],
=======
	BlobSidecarT Sidecar,
>>>>>>> e7c223a3
	BlobSidecarsT Sidecars[BlobSidecarT],
	SignedBeaconBlockHeaderT SignedBeaconBlockHeader[BeaconBlockHeaderT],
] struct {
	// proofVerifier is used to verify the KZG proofs of the blobs.
	proofVerifier kzg.BlobProofVerifier
	// metrics collects and reports metrics related to the verification process.
	metrics *verifierMetrics
}

// newVerifier creates a new Verifier with the given proof verifier.
func newVerifier[
<<<<<<< HEAD
	BeaconBlockHeaderT BeaconBlockHeader[BeaconBlockHeaderT],
	BlobSidecarT Sidecar[SignedBeaconBlockHeaderT],
=======
	BlobSidecarT Sidecar,
>>>>>>> e7c223a3
	BlobSidecarsT Sidecars[BlobSidecarT],
	SignedBeaconBlockHeaderT SignedBeaconBlockHeader[BeaconBlockHeaderT],
](
	proofVerifier kzg.BlobProofVerifier,
	telemetrySink TelemetrySink,
<<<<<<< HEAD
) *verifier[
	BeaconBlockHeaderT,
	BlobSidecarT,
	BlobSidecarsT,
	SignedBeaconBlockHeaderT,
] {
	return &verifier[BeaconBlockHeaderT, BlobSidecarT,
		BlobSidecarsT, SignedBeaconBlockHeaderT]{
=======
) *verifier[BlobSidecarT, BlobSidecarsT] {
	return &verifier[BlobSidecarT, BlobSidecarsT]{
>>>>>>> e7c223a3
		proofVerifier: proofVerifier,
		metrics:       newVerifierMetrics(telemetrySink),
	}
}

// verifySidecars verifies the blobs for both inclusion as well
// as the KZG proofs.
<<<<<<< HEAD
func (bv *verifier[BeaconBlockHeaderT, _, BlobSidecarsT,
	SignedBeaconBlockHeaderT],
) verifySidecars(
	sidecars BlobSidecarsT,
	kzgOffset uint64,
	blkHeader BeaconBlockHeaderT,
	verifierFn func(
		blkHeader BeaconBlockHeaderT,
		signature crypto.BLSSignature,
	) error,
=======
func (bv *verifier[_, BlobSidecarsT]) verifySidecars(
	sidecars BlobSidecarsT,
	kzgOffset uint64,
	blkHeader *ctypes.BeaconBlockHeader,
>>>>>>> e7c223a3
) error {
	defer bv.metrics.measureVerifySidecarsDuration(
		time.Now(), math.U64(sidecars.Len()),
		bv.proofVerifier.GetImplementation(),
	)

	g, _ := errgroup.WithContext(context.Background())

	// check that sidecars block headers match with header of the
	// corresponding block
	for i, s := range sidecars.GetSidecars() {
		if !s.GetSignedBeaconBlockHeader().GetHeader().Equals(blkHeader) {
			return fmt.Errorf("unequal block header: idx: %d", i)
		}
		g.Go(func() error {
			var sigHeader = s.GetSignedBeaconBlockHeader()
			err := verifierFn(
				blkHeader,
				sigHeader.GetSignature(),
			)
			if err != nil {
				return err
			}
			return nil
		})
	}

	// Verify the inclusion proofs on the blobs concurrently.
	g.Go(func() error {
		// TODO: KZGOffset needs to be configurable and not
		// passed in.
		return bv.verifyInclusionProofs(
			sidecars, kzgOffset,
		)
	})

	// Verify the KZG proofs on the blobs concurrently.
	g.Go(func() error {
		return bv.verifyKZGProofs(sidecars)
	})

	// Wait for all goroutines to finish and return the result.
	return g.Wait()
}

<<<<<<< HEAD
func (bv *verifier[_, _, BlobSidecarsT, _]) verifyInclusionProofs(
=======
func (bv *verifier[_, BlobSidecarsT]) verifyInclusionProofs(
>>>>>>> e7c223a3
	scs BlobSidecarsT,
	kzgOffset uint64,
) error {
	startTime := time.Now()
	defer bv.metrics.measureVerifyInclusionProofsDuration(
		startTime, math.U64(scs.Len()),
	)
	return scs.VerifyInclusionProofs(kzgOffset)
}

// verifyKZGProofs verifies the sidecars.
<<<<<<< HEAD
func (bv *verifier[_, _, BlobSidecarsT, _]) verifyKZGProofs(
=======
func (bv *verifier[_, BlobSidecarsT]) verifyKZGProofs(
>>>>>>> e7c223a3
	scs BlobSidecarsT,
) error {
	start := time.Now()
	defer bv.metrics.measureVerifyKZGProofsDuration(
		start, math.U64(scs.Len()),
		bv.proofVerifier.GetImplementation(),
	)

	switch scs.Len() {
	case 0:
		return nil
	case 1:
		blob := scs.Get(0).GetBlob()
		// This method is fastest for a single blob.
		return bv.proofVerifier.VerifyBlobProof(
			&blob,
			scs.Get(0).GetKzgProof(),
			scs.Get(0).GetKzgCommitment(),
		)
	default:
		// For multiple blobs batch verification is more performant
		// than verifying each blob individually (even when done in parallel).
		return bv.proofVerifier.VerifyBlobProofBatch(kzg.ArgsFromSidecars(scs))
	}
}<|MERGE_RESOLUTION|>--- conflicted
+++ resolved
@@ -35,14 +35,8 @@
 // verifier is responsible for verifying blobs, including their
 // inclusion and KZG proofs.
 type verifier[
-<<<<<<< HEAD
-	BeaconBlockHeaderT BeaconBlockHeader[BeaconBlockHeaderT],
-	BlobSidecarT Sidecar[SignedBeaconBlockHeaderT],
-=======
 	BlobSidecarT Sidecar,
->>>>>>> e7c223a3
 	BlobSidecarsT Sidecars[BlobSidecarT],
-	SignedBeaconBlockHeaderT SignedBeaconBlockHeader[BeaconBlockHeaderT],
 ] struct {
 	// proofVerifier is used to verify the KZG proofs of the blobs.
 	proofVerifier kzg.BlobProofVerifier
@@ -52,30 +46,13 @@
 
 // newVerifier creates a new Verifier with the given proof verifier.
 func newVerifier[
-<<<<<<< HEAD
-	BeaconBlockHeaderT BeaconBlockHeader[BeaconBlockHeaderT],
-	BlobSidecarT Sidecar[SignedBeaconBlockHeaderT],
-=======
 	BlobSidecarT Sidecar,
->>>>>>> e7c223a3
 	BlobSidecarsT Sidecars[BlobSidecarT],
-	SignedBeaconBlockHeaderT SignedBeaconBlockHeader[BeaconBlockHeaderT],
 ](
 	proofVerifier kzg.BlobProofVerifier,
 	telemetrySink TelemetrySink,
-<<<<<<< HEAD
-) *verifier[
-	BeaconBlockHeaderT,
-	BlobSidecarT,
-	BlobSidecarsT,
-	SignedBeaconBlockHeaderT,
-] {
-	return &verifier[BeaconBlockHeaderT, BlobSidecarT,
-		BlobSidecarsT, SignedBeaconBlockHeaderT]{
-=======
 ) *verifier[BlobSidecarT, BlobSidecarsT] {
 	return &verifier[BlobSidecarT, BlobSidecarsT]{
->>>>>>> e7c223a3
 		proofVerifier: proofVerifier,
 		metrics:       newVerifierMetrics(telemetrySink),
 	}
@@ -83,23 +60,14 @@
 
 // verifySidecars verifies the blobs for both inclusion as well
 // as the KZG proofs.
-<<<<<<< HEAD
-func (bv *verifier[BeaconBlockHeaderT, _, BlobSidecarsT,
-	SignedBeaconBlockHeaderT],
-) verifySidecars(
-	sidecars BlobSidecarsT,
-	kzgOffset uint64,
-	blkHeader BeaconBlockHeaderT,
-	verifierFn func(
-		blkHeader BeaconBlockHeaderT,
-		signature crypto.BLSSignature,
-	) error,
-=======
 func (bv *verifier[_, BlobSidecarsT]) verifySidecars(
 	sidecars BlobSidecarsT,
 	kzgOffset uint64,
 	blkHeader *ctypes.BeaconBlockHeader,
->>>>>>> e7c223a3
+	verifierFn func(
+		blkHeader *ctypes.BeaconBlockHeader,
+		signature crypto.BLSSignature,
+	) error,
 ) error {
 	defer bv.metrics.measureVerifySidecarsDuration(
 		time.Now(), math.U64(sidecars.Len()),
@@ -145,11 +113,7 @@
 	return g.Wait()
 }
 
-<<<<<<< HEAD
-func (bv *verifier[_, _, BlobSidecarsT, _]) verifyInclusionProofs(
-=======
 func (bv *verifier[_, BlobSidecarsT]) verifyInclusionProofs(
->>>>>>> e7c223a3
 	scs BlobSidecarsT,
 	kzgOffset uint64,
 ) error {
@@ -161,11 +125,7 @@
 }
 
 // verifyKZGProofs verifies the sidecars.
-<<<<<<< HEAD
-func (bv *verifier[_, _, BlobSidecarsT, _]) verifyKZGProofs(
-=======
 func (bv *verifier[_, BlobSidecarsT]) verifyKZGProofs(
->>>>>>> e7c223a3
 	scs BlobSidecarsT,
 ) error {
 	start := time.Now()
