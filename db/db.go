--- conflicted
+++ resolved
@@ -25,10 +25,7 @@
 
 package db
 
-<<<<<<< HEAD
-=======
 // DB is the interface for a simple key-value store.
->>>>>>> 4556d8aa
 type DB interface {
 	Get(key []byte) ([]byte, error)
 	Has(key []byte) (bool, error)
