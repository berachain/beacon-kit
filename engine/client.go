--- conflicted
+++ resolved
@@ -182,7 +182,6 @@
 	return result, result.GetBlobsBundle(), result.GetShouldOverrideBuilder(), nil
 }
 
-<<<<<<< HEAD
 // GetLogs retrieves the logs from the Ethereum execution node.
 // It calls the eth_getLogs method via JSON-RPC.
 func (s *engineClient) GetLogs(
@@ -200,7 +199,8 @@
 
 	// Gather all the logs according to the query.
 	return s.FilterLogs(ctx, query)
-=======
+}
+
 // ExchangeCapabilities calls the engine_exchangeCapabilities method via JSON-RPC.
 func (s *engineClient) ExchangeCapabilities(ctx context.Context) ([]string, error) {
 	result, err := s.Eth1Client.ExchangeCapabilities(
@@ -227,5 +227,4 @@
 	}
 
 	return result, nil
->>>>>>> f14b8023
 }