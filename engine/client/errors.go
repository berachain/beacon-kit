// SPDX-License-Identifier: MIT
//
// Copyright (c) 2024 Berachain Foundation
//
// Permission is hereby granted, free of charge, to any person
// obtaining a copy of this software and associated documentation
// files (the "Software"), to deal in the Software without
// restriction, including without limitation the rights to use,
// copy, modify, merge, publish, distribute, sublicense, and/or sell
// copies of the Software, and to permit persons to whom the
// Software is furnished to do so, subject to the following
// conditions:
//
// The above copyright notice and this permission notice shall be
// included in all copies or substantial portions of the Software.
//
// THE SOFTWARE IS PROVIDED "AS IS", WITHOUT WARRANTY OF ANY KIND,
// EXPRESS OR IMPLIED, INCLUDING BUT NOT LIMITED TO THE WARRANTIES
// OF MERCHANTABILITY, FITNESS FOR A PARTICULAR PURPOSE AND
// NONINFRINGEMENT. IN NO EVENT SHALL THE AUTHORS OR COPYRIGHT
// HOLDERS BE LIABLE FOR ANY CLAIM, DAMAGES OR OTHER LIABILITY,
// WHETHER IN AN ACTION OF CONTRACT, TORT OR OTHERWISE, ARISING
// FROM, OUT OF OR IN CONNECTION WITH THE SOFTWARE OR THE USE OR
// OTHER DEALINGS IN THE SOFTWARE.

package client

import (
	"fmt"
	"strings"

	"github.com/cosmos/cosmos-sdk/telemetry"
	gethRPC "github.com/ethereum/go-ethereum/rpc"
	"github.com/itsdevbear/bolaris/config/flags"
	"github.com/pkg/errors"
)

// ErrUnauthenticatedConnection indicates that the connection is not
// authenticated.
//
//nolint:lll
const UnauthenticatedConnectionErrorStr = `could not verify execution chain ID as your 
	connection is not authenticated. If connecting to your execution client via HTTP, you 
	will need to set up JWT authentication...`

var (
	// ErrNotStarted indicates that the execution client is not started.
	ErrNotStarted = errors.New("engine client is not started")

	// ErrInvalidJWTSecretLength indicates incorrect JWT secret length.
	ErrInvalidJWTSecretLength = errors.New("invalid JWT secret length")

	// ErrHTTPTimeout indicates a timeout error from http.Client.
	ErrHTTPTimeout = errors.New("timeout from http.Client")

	// ErrEmptyBlockHash indicates an empty block hash scenario.
	ErrEmptyBlockHash = errors.New("block hash is empty 0x0000...000")

	// ErrNilResponse indicates a nil response from the execution client.
	ErrNilResponse = errors.New("nil response from execution client")

	// ErrParse indicates a parsing error
	// (JSON-RPC code -32700).
	ErrParse = errors.New("invalid JSON was received by the server")

	// ErrInvalidRequest indicates an invalid request object
	// (JSON-RPC code -32600).
	ErrInvalidRequest = errors.New("JSON sent is not valid request object")

	// ErrMethodNotFound indicates a non-existent method call
	// (JSON-RPC code -32601).
	ErrMethodNotFound = errors.New("method not found")

	// ErrInvalidParams indicates invalid method parameters
	// (JSON-RPC code -32602).
	ErrInvalidParams = errors.New("invalid method parameter(s)")

	// ErrInternal indicates an internal JSON-RPC error
	// (JSON-RPC code -32603).
	ErrInternal = errors.New("internal JSON-RPC error")

	// ErrServer indicates a client-side error during request processing
	// (JSON-RPC code -32000).
	ErrServer = errors.New(
		"client error while processing request")

	// ErrUnknownPayload indicates an unavailable or non-existent payload
	// (JSON-RPC code -38001).
	ErrUnknownPayload = errors.New(
		"payload does not exist or is not available")

	// ErrInvalidForkchoiceState indicates an invalid fork choice state
	// (JSON-RPC code -38002).
	ErrInvalidForkchoiceState = errors.New(
		"invalid forkchoice state")

	// ErrInvalidPayloadAttributes indicates invalid or inconsistent payload
	// attributes
	// (JSON-RPC code -38003).
	ErrInvalidPayloadAttributes = errors.New(
		"payload attributes are invalid / inconsistent")

	// ErrUnknownPayloadStatus indicates an unknown payload status.
	ErrUnknownPayloadStatus = errors.New(
		"unknown payload status")

	// ErrAcceptedSyncingPayloadStatus indicates a payload status of SYNCING or
	// ACCEPTED.
	ErrAcceptedSyncingPayloadStatus = errors.New(
		"payload status is SYNCING or ACCEPTED")

	// ErrInvalidPayloadStatus indicates an invalid payload status.
	ErrInvalidPayloadStatus = errors.New(
		"payload status is INVALID")

	// ErrInvalidBlockHashPayloadStatus indicates a failure in validating the
	// block hash for the payload.
	ErrInvalidBlockHashPayloadStatus = errors.New(
		"payload status is INVALID_BLOCK_HASH")

	// ErrRequestTooLarge indicates that the request size exceeded the limit.
	ErrRequestTooLarge = errors.New(
		"request too large")

	// ErrUnsupportedVersion indicates a request for a block type with an
	// unknown ExecutionPayload schema.
	ErrUnsupportedVersion = errors.New(
		"unknown ExecutionPayload schema for block version")

	// ErrNilJWTSecret indicates that the JWT secret is nil.
	ErrNilJWTSecret = errors.New("nil JWT secret")

	// ErrNilAttributesPassedToClient is returned when nil attributes are
	// passed to the client.
	ErrNilAttributesPassedToClient = errors.New(
		"nil attributes passed to client")

	// ErrNilExecutionPayloadEnvelope is returned when nil execution payload
	// envelope is received.
	ErrNilExecutionPayloadEnvelope = errors.New(
		"nil execution payload envelope received from execution client")

	// ErrNilExecutionPayload is returned when nil execution payload
	// envelope is received.
	ErrNilExecutionPayload = errors.New(
		"nil execution payload received from execution client")

	/// ErrNilBlobsBundle is returned when nil blobs bundle is received.
	ErrNilBlobsBundle = errors.New(
		"nil blobs bundle received from execution client")

	// ErrInvalidPayloadAttributeVersion indicates an invalid version of payload
	// attributes was provided.
	ErrInvalidPayloadAttributeVersion = errors.New(
		"invalid payload attribute version")
	// ErrInvalidPayloadType indicates an invalid payload type
	// was provided for an RPC call.
	ErrInvalidPayloadType = errors.New("invalid payload type for RPC call")

	// ErrInvalidGetPayloadVersion indicates that an unknown fork version was
	// provided for getting a payload.
	ErrInvalidGetPayloadVersion = errors.New("unknown fork for get payload")
)

// Handles errors received from the RPC server according to the specification.
func (s *EngineClient) handleRPCError(err error) error {
	if err == nil {
		return nil
	}
	if isTimeout(err) {
		return ErrHTTPTimeout
	}
	e, ok := err.(gethRPC.Error) //nolint:errorlint // from prysm.
	if !ok {
		if strings.Contains(err.Error(), "401 Unauthorized") {
			authErrMsg := "HTTP authentication to your execution client " +
				"is not working. Please ensure you are setting a correct " +
				"value for the " + flags.JWTSecretPath +
				"is set correctly, or use an IPC " +
				"connection if on the same machine."
			s.logger.Error(authErrMsg)
			return fmt.Errorf("could not authenticate connection to "+
				"execution client: %w", err)
		}
		return errors.Wrapf(err, "got an unexpected error in JSON-RPC response")
	}
	switch e.ErrorCode() {
	case -32700:
		telemetry.IncrCounter(1, MetricKeyParseErrorCount)
		return ErrParse
	case -32600:
		telemetry.IncrCounter(1, MetricKeyInvalidRequestCount)
		return ErrInvalidRequest
	case -32601:
		telemetry.IncrCounter(1, MetricKeyMethodNotFoundCount)
		return ErrMethodNotFound
	case -32602:
		telemetry.IncrCounter(1, MetricKeyInvalidParamsCount)
		return ErrInvalidParams
	case -32603:
		telemetry.IncrCounter(1, MetricKeyInternalErrorCount)
		return ErrInternal
	case -38001:
		telemetry.IncrCounter(1, MetricKeyUnknownPayloadErrorCount)
		return ErrUnknownPayload
	case -38002:
		telemetry.IncrCounter(1, MetricKeyInvalidForkchoiceStateCount)
		return ErrInvalidForkchoiceState
	case -38003:
		telemetry.IncrCounter(1, MetricKeyInvalidPayloadAttributesCount)
		return ErrInvalidPayloadAttributes
	case -38004:
		telemetry.IncrCounter(1, MetricKeyRequestTooLargeCount)
		return ErrRequestTooLarge
	case -32000:
		telemetry.IncrCounter(1, MetricKeyInternalServerErrorCount)
		// Only -32000 status codes are data errors in the RPC specification.
		var errWithData gethRPC.DataError
		errWithData, ok = err.(gethRPC.DataError) //nolint:errorlint // from prysm.
		if !ok {
			return errors.Wrapf(
				err, "got an unexpected error in JSON-RPC response")
		}
		return errors.Wrapf(ErrServer, "%v", errWithData.Error())
	default:
		return err
	}
}

// httpTimeoutError defines an interface for timeout errors.
// It includes methods for error message retrieval and timeout status checking.
type httpTimeoutError interface {
	// Error returns the error message.
	Error() string
	// Timeout indicates whether the error is a timeout error.
	Timeout() bool
}

// isTimeout checks if the given error is a timeout error.
// It asserts the error to the httpTimeoutError interface and checks its Timeout
// status.
// Returns true if the error is a timeout error, false otherwise.
func isTimeout(e error) bool {
	if e == nil {
		return false
	}
<<<<<<< HEAD
	var t httpTimeoutError
	if errors.As(e, &t) {
		return t.Timeout()
	}
	return false
=======
	//nolint:errorlint // by design.
	t, ok := e.(httpTimeoutError)
	return ok && t.Timeout()
>>>>>>> c75a67da
}<|MERGE_RESOLUTION|>--- conflicted
+++ resolved
@@ -244,15 +244,7 @@
 	if e == nil {
 		return false
 	}
-<<<<<<< HEAD
-	var t httpTimeoutError
-	if errors.As(e, &t) {
-		return t.Timeout()
-	}
-	return false
-=======
 	//nolint:errorlint // by design.
 	t, ok := e.(httpTimeoutError)
 	return ok && t.Timeout()
->>>>>>> c75a67da
 }