// SPDX-License-Identifier: BUSL-1.1
//
// Copyright (C) 2024, Berachain Foundation. All rights reserved.
// Use of this software is governed by the Business Source License included
// in the LICENSE file of this repository and at www.mariadb.com/bsl11.
//
// ANY USE OF THE LICENSED WORK IN VIOLATION OF THIS LICENSE WILL AUTOMATICALLY
// TERMINATE YOUR RIGHTS UNDER THIS LICENSE FOR THE CURRENT AND ALL OTHER
// VERSIONS OF THE LICENSED WORK.
//
// THIS LICENSE DOES NOT GRANT YOU ANY RIGHT IN ANY TRADEMARK OR LOGO OF
// LICENSOR OR ITS AFFILIATES (PROVIDED THAT YOU MAY USE A TRADEMARK OR LOGO OF
// LICENSOR AS EXPRESSLY REQUIRED BY THIS LICENSE).
//
// TO THE EXTENT PERMITTED BY APPLICABLE LAW, THE LICENSED WORK IS PROVIDED ON
// AN “AS IS” BASIS. LICENSOR HEREBY DISCLAIMS ALL WARRANTIES AND CONDITIONS,
// EXPRESS OR IMPLIED, INCLUDING (WITHOUT LIMITATION) WARRANTIES OF
// MERCHANTABILITY, FITNESS FOR A PARTICULAR PURPOSE, NON-INFRINGEMENT, AND
// TITLE.

package transition

// processSlashingsReset as defined in the Ethereum 2.0 specification.
// https://github.com/ethereum/consensus-specs/blob/dev/specs/phase0/beacon-chain.md#slashings-balances-updates
//
//nolint:lll
func (sp *StateProcessor[
	_, _, _, BeaconStateT, _, _, _, _, _, _, _, _, _, _, _, _,
]) processSlashingsReset(
	_ BeaconStateT,
) error {
<<<<<<< HEAD
	// TODO: implement this
	return nil
}

// processProposerSlashing as defined in the Ethereum 2.0 specification.
// https://github.com/ethereum/consensus-specs/blob/dev/specs/phase0/beacon-chain.md#proposer-slashings
//
//nolint:lll,unused // will be used later
func (sp *StateProcessor[
	_, _, _, BeaconStateT, _, _, _, _, _, _, _, _, _, _, _, _,
]) processProposerSlashing(
	_ BeaconStateT,
	// ps ProposerSlashing,
) error {
	return nil
}

// processSlashings as defined in the Ethereum 2.0 specification.
// https://github.com/ethereum/consensus-specs/blob/dev/specs/phase0/beacon-chain.md#slashings
//
// processSlashings processes the slashings and ensures they match the local
// state.
//
//nolint:lll,unused // will be used later
func (sp *StateProcessor[
	_, _, _, BeaconStateT, _, _, _, _, _, _, _, _, _, _, _, _,
]) processSlashings(
	_ BeaconStateT,
) error {
	// TODO: implement this
	return nil
}

// processSlash handles the logic for slashing a validator.
//
//nolint:unused // will be used later
func (sp *StateProcessor[
	_, _, _, BeaconStateT, _, _, _, _, _, _, _, ValidatorT, _, _, _, _,
]) processSlash(
	_ BeaconStateT,
	_ ValidatorT,
	_ uint64,
	_ uint64,
) error {
	// TODO: implement this
=======
>>>>>>> 96490c18
	return nil
}<|MERGE_RESOLUTION|>--- conflicted
+++ resolved
@@ -29,53 +29,5 @@
 ]) processSlashingsReset(
 	_ BeaconStateT,
 ) error {
-<<<<<<< HEAD
-	// TODO: implement this
-	return nil
-}
-
-// processProposerSlashing as defined in the Ethereum 2.0 specification.
-// https://github.com/ethereum/consensus-specs/blob/dev/specs/phase0/beacon-chain.md#proposer-slashings
-//
-//nolint:lll,unused // will be used later
-func (sp *StateProcessor[
-	_, _, _, BeaconStateT, _, _, _, _, _, _, _, _, _, _, _, _,
-]) processProposerSlashing(
-	_ BeaconStateT,
-	// ps ProposerSlashing,
-) error {
-	return nil
-}
-
-// processSlashings as defined in the Ethereum 2.0 specification.
-// https://github.com/ethereum/consensus-specs/blob/dev/specs/phase0/beacon-chain.md#slashings
-//
-// processSlashings processes the slashings and ensures they match the local
-// state.
-//
-//nolint:lll,unused // will be used later
-func (sp *StateProcessor[
-	_, _, _, BeaconStateT, _, _, _, _, _, _, _, _, _, _, _, _,
-]) processSlashings(
-	_ BeaconStateT,
-) error {
-	// TODO: implement this
-	return nil
-}
-
-// processSlash handles the logic for slashing a validator.
-//
-//nolint:unused // will be used later
-func (sp *StateProcessor[
-	_, _, _, BeaconStateT, _, _, _, _, _, _, _, ValidatorT, _, _, _, _,
-]) processSlash(
-	_ BeaconStateT,
-	_ ValidatorT,
-	_ uint64,
-	_ uint64,
-) error {
-	// TODO: implement this
-=======
->>>>>>> 96490c18
 	return nil
 }