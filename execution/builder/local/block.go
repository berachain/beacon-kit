// SPDX-License-Identifier: MIT
//
// Copyright (c) 2024 Berachain Foundation
//
// Permission is hereby granted, free of charge, to any person
// obtaining a copy of this software and associated documentation
// files (the "Software"), to deal in the Software without
// restriction, including without limitation the rights to use,
// copy, modify, merge, publish, distribute, sublicense, and/or sell
// copies of the Software, and to permit persons to whom the
// Software is furnished to do so, subject to the following
// conditions:
//
// The above copyright notice and this permission notice shall be
// included in all copies or substantial portions of the Software.
//
// THE SOFTWARE IS PROVIDED "AS IS", WITHOUT WARRANTY OF ANY KIND,
// EXPRESS OR IMPLIED, INCLUDING BUT NOT LIMITED TO THE WARRANTIES
// OF MERCHANTABILITY, FITNESS FOR A PARTICULAR PURPOSE AND
// NONINFRINGEMENT. IN NO EVENT SHALL THE AUTHORS OR COPYRIGHT
// HOLDERS BE LIABLE FOR ANY CLAIM, DAMAGES OR OTHER LIABILITY,
// WHETHER IN AN ACTION OF CONTRACT, TORT OR OTHERWISE, ARISING
// FROM, OUT OF OR IN CONNECTION WITH THE SOFTWARE OR THE USE OR
// OTHER DEALINGS IN THE SOFTWARE.

package localbuilder

import (
	"context"

	"github.com/ethereum/go-ethereum/common"
	"github.com/itsdevbear/bolaris/types/consensus"
	"github.com/itsdevbear/bolaris/types/consensus/primitives"
)

// RequestBestBlock builds a new beacon block.
func (s *Service) RequestBestBlock(
	ctx context.Context, slot primitives.Slot,
) (consensus.BeaconKitBlock, error) {
	s.Logger().Info("our turn to propose a block 🙈", "slot", slot)
	// The goal here is to acquire a payload whose parent is the previously
	// finalized block, such that, if this payload is accepted, it will be
	// the next finalized block in the chain. A byproduct of this design
	// is that we get the nice property of lazily propogating the finalized
	// and safe block hashes to the execution client.

	// // // TODO: SIGN UR RANDAO THINGY HERE OR SOMETHING.
	// _ = s.beaconKitValKey
	// // _, err := s.beaconKitValKey.Key.PrivKey.Sign([]byte("hello world"))
	// // if err != nil {
	// // 	return nil, err
	// // }

	// Create a new empty block from the current state.
	beaconBlock, err := consensus.EmptyBeaconKitBlock(
		slot, s.BeaconCfg().ActiveForkVersion(primitives.Epoch(slot)),
	)
	if err != nil {
		return nil, err
	}

	executionData, blobsBundle, overrideBuilder, err := s.GetOrBuildLocalPayload(
		ctx, slot,
	)
	if err != nil {
		return nil, err
	}

	s.Logger().Info("payload retrieved from local builder 🏗️",
<<<<<<< HEAD
		"hash", executionData.GetBlockHash(), "override_builder", overrideBuilder)
=======
		"hash", common.Bytes2Hex(executionData.GetBlockHash()), "override_builder", overrideBuilder)
>>>>>>> 19c558c2

	// TODO: Dencun
	_ = blobsBundle

	// TODO: allow external block builders to override the payload.
	_ = overrideBuilder

	// Assemble a new block with the payload.
	if err = beaconBlock.AttachExecution(executionData); err != nil {
		return nil, err
	}

	// Return the block.
	return beaconBlock, nil
}<|MERGE_RESOLUTION|>--- conflicted
+++ resolved
@@ -67,11 +67,7 @@
 	}
 
 	s.Logger().Info("payload retrieved from local builder 🏗️",
-<<<<<<< HEAD
-		"hash", executionData.GetBlockHash(), "override_builder", overrideBuilder)
-=======
 		"hash", common.Bytes2Hex(executionData.GetBlockHash()), "override_builder", overrideBuilder)
->>>>>>> 19c558c2
 
 	// TODO: Dencun
 	_ = blobsBundle
