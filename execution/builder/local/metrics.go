--- conflicted
+++ resolved
@@ -23,19 +23,12 @@
 // FROM, OUT OF OR IN CONNECTION WITH THE SOFTWARE OR THE USE OR
 // OTHER DEALINGS IN THE SOFTWARE.
 
-<<<<<<< HEAD
-package local
+package localbuilder
 
 const (
 	prefix = "beaconkit.builder."
 
 	// MetricGetBuiltPayloadHit is used to count the number of times a built
-=======
-package localbuilder
-
-const (
-	// MetricGetPayloadHit is used to count the number of times a built
->>>>>>> 85de3954
 	// payload retrieval is attempted and found.
 	MetricsPayloadIDCacheHit = prefix + "payload-id-cache-hit"
 
