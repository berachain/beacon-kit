// SPDX-License-Identifier: BUSL-1.1
//
// Copyright (C) 2025, Berachain Foundation. All rights reserved.
// Use of this software is governed by the Business Source License included
// in the LICENSE file of this repository and at www.mariadb.com/bsl11.
//
// ANY USE OF THE LICENSED WORK IN VIOLATION OF THIS LICENSE WILL AUTOMATICALLY
// TERMINATE YOUR RIGHTS UNDER THIS LICENSE FOR THE CURRENT AND ALL OTHER
// VERSIONS OF THE LICENSED WORK.
//
// THIS LICENSE DOES NOT GRANT YOU ANY RIGHT IN ANY TRADEMARK OR LOGO OF
// LICENSOR OR ITS AFFILIATES (PROVIDED THAT YOU MAY USE A TRADEMARK OR LOGO OF
// LICENSOR AS EXPRESSLY REQUIRED BY THIS LICENSE).
//
// TO THE EXTENT PERMITTED BY APPLICABLE LAW, THE LICENSED WORK IS PROVIDED ON
// AN “AS IS” BASIS. LICENSOR HEREBY DISCLAIMS ALL WARRANTIES AND CONDITIONS,
// EXPRESS OR IMPLIED, INCLUDING (WITHOUT LIMITATION) WARRANTIES OF
// MERCHANTABILITY, FITNESS FOR A PARTICULAR PURPOSE, NON-INFRINGEMENT, AND
// TITLE.

package client

import (
	"context"

	engineprimitives "github.com/berachain/beacon-kit/engine-primitives/engine-primitives"
	engineerrors "github.com/berachain/beacon-kit/engine-primitives/errors"
	"github.com/berachain/beacon-kit/primitives/common"
)

// createContextWithTimeout creates a context with a timeout and returns it
// along with the cancel function.
func (s *EngineClient) createContextWithTimeout(
	ctx context.Context,
) (context.Context, context.CancelFunc) {
	dctx, cancel := context.WithTimeoutCause(
		ctx,
		s.cfg.RPCTimeout,
		engineerrors.ErrEngineAPITimeout,
	)
	return dctx, cancel
}

// processPayloadStatusResult processes the payload status result and
// returns the latest valid hash or an error.
func processPayloadStatusResult(
	result *engineprimitives.PayloadStatusV1,
) (*common.ExecutionHash, error) {
	switch result.Status {
	case engineprimitives.PayloadStatusAccepted:
<<<<<<< HEAD
		// NewPayload -- Returned then the payload does not extend the canonical chain. Already enforced on CL in state_processor_payload.
		// 	- CL Action: Keep as is
		// FCU -- NEVER returned
=======
		// NewPayload -- Keep NewPayload handling as is
		// FCU -- NEVER returned by EL
>>>>>>> 48a65e31
		// TODOs:
		// - Remove from FCU check because it is never returned (done in shota's PR)
		// - Distinguish metric between accepted/syncing
		// - Remove error-handling from state_processor.go because
		//    - in process we DO want to return error (as is)
		//    - in finalize we do NOT want to return error (as is)
		return nil, engineerrors.ErrAcceptedPayloadStatus
	case engineprimitives.PayloadStatusSyncing:
		// NewPayload --
		//	- EL does not have the parent block. The EL does NOT know if it is valid or invalid
		//  - EL has the parent block but is in Snap Sync (Geth).
		//  - CL Action: Keep as is - return Error in Process and no Error in Finalize. We could consider blocking in Finalize to catch up EL.
		// FCU --
		return nil, engineerrors.ErrSyncingPayloadStatus
	case engineprimitives.PayloadStatusInvalid:
		// NewPayload --
		//	- if the block is part of an invalid chain. We don't expect this in finalize, ALWAYS return err.
		//  - if the block's timestamp is <= the parent block's timestamp. We don't expect this in finalize, ALWAYS return err.
		//  - if invalid state transition. We don't expect this in finalize, ALWAYS return err.
		//  - CL Action: Keep as is.
		// FCU --
		return result.LatestValidHash, engineerrors.ErrInvalidPayloadStatus
	case engineprimitives.PayloadStatusValid:
		// NewPayload -- True if EL already has the payload, i.e. duplicate payload.
		// 	- CL Action: Keep as is.	
		// FCU --
		return result.LatestValidHash, nil
	default:
		// NewPayload --
		// FCU --
		return nil, engineerrors.ErrUnknownPayloadStatus
	}
}<|MERGE_RESOLUTION|>--- conflicted
+++ resolved
@@ -48,14 +48,9 @@
 ) (*common.ExecutionHash, error) {
 	switch result.Status {
 	case engineprimitives.PayloadStatusAccepted:
-<<<<<<< HEAD
 		// NewPayload -- Returned then the payload does not extend the canonical chain. Already enforced on CL in state_processor_payload.
 		// 	- CL Action: Keep as is
 		// FCU -- NEVER returned
-=======
-		// NewPayload -- Keep NewPayload handling as is
-		// FCU -- NEVER returned by EL
->>>>>>> 48a65e31
 		// TODOs:
 		// - Remove from FCU check because it is never returned (done in shota's PR)
 		// - Distinguish metric between accepted/syncing
@@ -80,7 +75,7 @@
 		return result.LatestValidHash, engineerrors.ErrInvalidPayloadStatus
 	case engineprimitives.PayloadStatusValid:
 		// NewPayload -- True if EL already has the payload, i.e. duplicate payload.
-		// 	- CL Action: Keep as is.	
+		// 	- CL Action: Keep as is.
 		// FCU --
 		return result.LatestValidHash, nil
 	default:
