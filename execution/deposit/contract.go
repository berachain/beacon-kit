// SPDX-License-Identifier: BUSL-1.1
//
// Copyright (C) 2024, Berachain Foundation. All rights reserved.
// Use of this software is governed by the Business Source License included
// in the LICENSE file of this repository and at www.mariadb.com/bsl11.
//
// ANY USE OF THE LICENSED WORK IN VIOLATION OF THIS LICENSE WILL AUTOMATICALLY
// TERMINATE YOUR RIGHTS UNDER THIS LICENSE FOR THE CURRENT AND ALL OTHER
// VERSIONS OF THE LICENSED WORK.
//
// THIS LICENSE DOES NOT GRANT YOU ANY RIGHT IN ANY TRADEMARK OR LOGO OF
// LICENSOR OR ITS AFFILIATES (PROVIDED THAT YOU MAY USE A TRADEMARK OR LOGO OF
// LICENSOR AS EXPRESSLY REQUIRED BY THIS LICENSE).
//
// TO THE EXTENT PERMITTED BY APPLICABLE LAW, THE LICENSED WORK IS PROVIDED ON
// AN “AS IS” BASIS. LICENSOR HEREBY DISCLAIMS ALL WARRANTIES AND CONDITIONS,
// EXPRESS OR IMPLIED, INCLUDING (WITHOUT LIMITATION) WARRANTIES OF
// MERCHANTABILITY, FITNESS FOR A PARTICULAR PURPOSE, NON-INFRINGEMENT, AND
// TITLE.

package deposit

import (
	"context"
	"errors"
	"fmt"

	ctypes "github.com/berachain/beacon-kit/consensus-types/types"
	gethprimitives "github.com/berachain/beacon-kit/geth-primitives"
	"github.com/berachain/beacon-kit/geth-primitives/bind"
	"github.com/berachain/beacon-kit/geth-primitives/deposit"
	"github.com/berachain/beacon-kit/node-core/components/metrics"
	"github.com/berachain/beacon-kit/primitives/bytes"
	"github.com/berachain/beacon-kit/primitives/common"
	"github.com/berachain/beacon-kit/primitives/math"
)

// WrappedDepositContract is a struct that holds a pointer to an ABI.
type WrappedDepositContract struct {
	// DepositContractFilterer is a pointer to the codegen ABI binding.
	deposit.DepositContractFilterer
	// telemetrySink is the telemetry sink for the deposit contract.
	telemetrySink *metrics.TelemetrySink
}

// NewWrappedDepositContract creates a new DepositContract.
func NewWrappedDepositContract(
	address common.ExecutionAddress,
	client bind.ContractFilterer,
	telemetrySink *metrics.TelemetrySink,
) (*WrappedDepositContract, error) {
	contract, err := deposit.NewDepositContractFilterer(
		gethprimitives.ExecutionAddress(address), client,
	)

	if err != nil {
		return nil, err
	} else if contract == nil {
		return nil, errors.New("contract must not be nil")
	}

	return &WrappedDepositContract{
		DepositContractFilterer: *contract,
		telemetrySink:           telemetrySink,
	}, nil
}

// ReadDeposits reads deposits from the deposit contract.
func (dc *WrappedDepositContract) ReadDeposits(
<<<<<<< HEAD
	ctx context.Context, blkNum math.U64,
) ([]*ctypes.Deposit, common.ExecutionHash, error) {
=======
	ctx context.Context,
	blkNum math.U64,
) ([]*ctypes.DepositData, error) {
>>>>>>> 28e41b19
	logs, err := dc.FilterDeposit(
		&bind.FilterOpts{
			Context: ctx,
			Start:   blkNum.Unwrap(),
			End:     blkNum.UnwrapPtr(),
		},
	)
	if err != nil {
		return nil, common.ExecutionHash{}, err
	}

<<<<<<< HEAD
	var (
		blockNumStr = blkNum.Base10()
		deposits    = make([]*ctypes.Deposit, 0)
		blockHash   common.ExecutionHash
	)
=======
	deposits := make([]*ctypes.DepositData, 0)
>>>>>>> 28e41b19
	for logs.Next() {
		var (
			cred   bytes.B32
			pubKey bytes.B48
			sign   bytes.B96
		)
		pubKey, err = bytes.ToBytes48(logs.Event.Pubkey)
		if err != nil {
			return nil, blockHash, fmt.Errorf("failed reading pub key: %w", err)
		}
		cred, err = bytes.ToBytes32(logs.Event.Credentials)
		if err != nil {
			return nil, blockHash, fmt.Errorf("failed reading credentials: %w", err)
		}
		sign, err = bytes.ToBytes96(logs.Event.Signature)
		if err != nil {
			return nil, blockHash, fmt.Errorf("failed reading signature: %w", err)
		}
<<<<<<< HEAD

		deposits = append(deposits, ctypes.NewDeposit(
			pubKey, ctypes.WithdrawalCredentials(cred), math.U64(logs.Event.Amount), sign, logs.Event.Index,
=======
		deposits = append(deposits, ctypes.NewDepositData(
			pubKey,
			ctypes.WithdrawalCredentials(cred),
			math.U64(logs.Event.Amount),
			sign,
			logs.Event.Index,
>>>>>>> 28e41b19
		))

		if blockHash == (common.ExecutionHash{}) {
			blockHash = common.ExecutionHash(logs.Event.Raw.BlockHash)
		}

		dc.telemetrySink.IncrementCounter(
			"beacon_kit.execution.deposits_read", "block_num", blockNumStr, "block_hash", blockHash.Hex(),
		)
	}

	return deposits, blockHash, nil
}<|MERGE_RESOLUTION|>--- conflicted
+++ resolved
@@ -67,14 +67,8 @@
 
 // ReadDeposits reads deposits from the deposit contract.
 func (dc *WrappedDepositContract) ReadDeposits(
-<<<<<<< HEAD
 	ctx context.Context, blkNum math.U64,
-) ([]*ctypes.Deposit, common.ExecutionHash, error) {
-=======
-	ctx context.Context,
-	blkNum math.U64,
-) ([]*ctypes.DepositData, error) {
->>>>>>> 28e41b19
+) ([]*ctypes.DepositData, common.ExecutionHash, error) {
 	logs, err := dc.FilterDeposit(
 		&bind.FilterOpts{
 			Context: ctx,
@@ -86,15 +80,11 @@
 		return nil, common.ExecutionHash{}, err
 	}
 
-<<<<<<< HEAD
 	var (
 		blockNumStr = blkNum.Base10()
-		deposits    = make([]*ctypes.Deposit, 0)
+		deposits    = make([]*ctypes.DepositData, 0)
 		blockHash   common.ExecutionHash
 	)
-=======
-	deposits := make([]*ctypes.DepositData, 0)
->>>>>>> 28e41b19
 	for logs.Next() {
 		var (
 			cred   bytes.B32
@@ -113,18 +103,9 @@
 		if err != nil {
 			return nil, blockHash, fmt.Errorf("failed reading signature: %w", err)
 		}
-<<<<<<< HEAD
 
-		deposits = append(deposits, ctypes.NewDeposit(
+		deposits = append(deposits, ctypes.NewDepositData(
 			pubKey, ctypes.WithdrawalCredentials(cred), math.U64(logs.Event.Amount), sign, logs.Event.Index,
-=======
-		deposits = append(deposits, ctypes.NewDepositData(
-			pubKey,
-			ctypes.WithdrawalCredentials(cred),
-			math.U64(logs.Event.Amount),
-			sign,
-			logs.Event.Index,
->>>>>>> 28e41b19
 		))
 
 		if blockHash == (common.ExecutionHash{}) {
