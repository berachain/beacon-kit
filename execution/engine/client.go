--- conflicted
+++ resolved
@@ -100,11 +100,7 @@
 	case *enginev1.ExecutionPayloadDeneb:
 		return s.NewPayloadV3(ctx, payloadPb, versionedHashes, parentBlockRoot)
 	default:
-<<<<<<< HEAD
-		return nil, ErrInvalidExecutionPayloadType
-=======
 		return nil, ErrInvalidPayloadType
->>>>>>> b2260592
 	}
 }
 
@@ -116,7 +112,7 @@
 	defer cancel()
 
 	if attrs == nil {
-		return nil, nil, ErrNilPayloadAttributes
+		return nil, nil, ErrNilAttributesPassedToClient
 	}
 
 	result, err := s.callUpdatedForkchoiceRPC(dctx, state, attrs)
@@ -145,11 +141,7 @@
 	case *enginev1.PayloadAttributesV2:
 		return s.ForkchoiceUpdatedV2(ctx, state, v)
 	default:
-<<<<<<< HEAD
-		return nil, ErrInvalidAttributesVersionPassedToClient
-=======
 		return nil, ErrInvalidPayloadAttributeVersion
->>>>>>> b2260592
 	}
 }
 
@@ -167,11 +159,7 @@
 	case version.Capella:
 		return s.getPayloadCapella(ctx, payloadID)
 	default:
-<<<<<<< HEAD
-		return nil, nil, false, ErrUnknownForkVersion
-=======
 		return nil, nil, false, ErrInvalidGetPayloadVersion
->>>>>>> b2260592
 	}
 }
 
