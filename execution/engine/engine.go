// SPDX-License-Identifier: BUSL-1.1
//
// Copyright (C) 2025, Berachain Foundation. All rights reserved.
// Use of this software is governed by the Business Source License included
// in the LICENSE file of this repository and at www.mariadb.com/bsl11.
//
// ANY USE OF THE LICENSED WORK IN VIOLATION OF THIS LICENSE WILL AUTOMATICALLY
// TERMINATE YOUR RIGHTS UNDER THIS LICENSE FOR THE CURRENT AND ALL OTHER
// VERSIONS OF THE LICENSED WORK.
//
// THIS LICENSE DOES NOT GRANT YOU ANY RIGHT IN ANY TRADEMARK OR LOGO OF
// LICENSOR OR ITS AFFILIATES (PROVIDED THAT YOU MAY USE A TRADEMARK OR LOGO OF
// LICENSOR AS EXPRESSLY REQUIRED BY THIS LICENSE).
//
// TO THE EXTENT PERMITTED BY APPLICABLE LAW, THE LICENSED WORK IS PROVIDED ON
// AN "AS IS" BASIS. LICENSOR HEREBY DISCLAIMS ALL WARRANTIES AND CONDITIONS,
// EXPRESS OR IMPLIED, INCLUDING (WITHOUT LIMITATION) WARRANTIES OF
// MERCHANTABILITY, FITNESS FOR A PARTICULAR PURPOSE, NON-INFRINGEMENT, AND
// TITLE.

package engine

import (
	"context"
	"time"

	ctypes "github.com/berachain/beacon-kit/consensus-types/types"
	engineprimitives "github.com/berachain/beacon-kit/engine-primitives/engine-primitives"
	engineerrors "github.com/berachain/beacon-kit/engine-primitives/errors"
	"github.com/berachain/beacon-kit/errors"
	"github.com/berachain/beacon-kit/execution/client"
	"github.com/berachain/beacon-kit/log"
	"github.com/berachain/beacon-kit/primitives/common"
	jsonrpc "github.com/berachain/beacon-kit/primitives/net/json-rpc"
	"github.com/cenkalti/backoff/v5"
)

const (
	engineAPITimeout             = time.Minute * 5
	engineAPIInitialInterval     = 50 * time.Millisecond
	engineAPIRandomizationFactor = 0.5
	engineAPIMultiplier          = 1.5
	engineAPIMaxInterval         = 60 * time.Second
)

// Engine is Beacon-Kit's implementation of the `ExecutionEngine`
// from the Ethereum 2.0 Specification.
type Engine struct {
	// ec is the engine client that the engine will use to
	// interact with the execution layer.
	ec *client.EngineClient
	// logger is the logger for the engine.
	logger log.Logger
	// metrics is the metrics for the engine.
	metrics *engineMetrics
}

// New creates a new Engine.
func New(
	engineClient *client.EngineClient,
	logger log.Logger,
	telemtrySink TelemetrySink,
) *Engine {
	return &Engine{
		ec:      engineClient,
		logger:  logger,
		metrics: newEngineMetrics(telemtrySink, logger),
	}
}

// GetPayload returns the payload and blobs bundle for the given slot.
func (ee *Engine) GetPayload(
	ctx context.Context,
	req *ctypes.GetPayloadRequest,
) (ctypes.BuiltExecutionPayloadEnv, error) {
	return ee.ec.GetPayload(
		ctx, req.PayloadID,
		req.ForkVersion,
	)
}

// NotifyForkchoiceUpdate notifies the execution client of a forkchoice update.
func (ee *Engine) NotifyForkchoiceUpdate(
	ctx context.Context,
	req *ctypes.ForkchoiceUpdateRequest,
) (*engineprimitives.PayloadID, error) {
<<<<<<< HEAD
=======
	// Log the forkchoice update attempt.
>>>>>>> c35eba7e
	hasPayloadAttributes := !req.PayloadAttributes.IsNil()

<<<<<<< HEAD
	// Configure backoff.
	engineAPIBackoff := backoff.ExponentialBackOff{
		InitialInterval:     engineAPIInitialInterval,
		RandomizationFactor: engineAPIRandomizationFactor,
		Multiplier:          engineAPIMultiplier,
		MaxInterval:         engineAPIMaxInterval,
	}
	pID, err := backoff.Retry(ctx, func() (*engineprimitives.PayloadID, error) {
		// Log the forkchoice update attempt.
		ee.metrics.markNotifyForkchoiceUpdateCalled(hasPayloadAttributes)
=======
	// Notify the execution engine of the forkchoice update.
	payloadID, err := ee.ec.ForkchoiceUpdated(
		ctx,
		req.State,
		req.PayloadAttributes,
		req.ForkVersion,
	)
>>>>>>> c35eba7e

		// Notify the execution engine of the forkchoice update.
		payloadID, _, innerErr := ee.ec.ForkchoiceUpdated(
			ctx,
			req.State,
			req.PayloadAttributes,
			req.ForkVersion,
		)

		// NotifyForkchoiceUpdate gets called under two circumstances:
		// 1. Payload Building (During PrepareProposal or
		//    optimistically in ProcessProposal)
		// 2. FinalizeBlock
		// We'll discriminate error handling based on these.
		switch {
		case innerErr == nil:
			ee.metrics.markForkchoiceUpdateValid(
				req.State, hasPayloadAttributes, payloadID,
			)
<<<<<<< HEAD

			// If we reached here, we have a VALID status and a nil payload ID,
			// we should log a warning and error.
			if payloadID == nil && hasPayloadAttributes {
				ee.logger.Warn(
					"Received nil payload ID on VALID engine response",
					"head_eth1_hash", req.State.HeadBlockHash,
					"safe_eth1_hash", req.State.SafeBlockHash,
					"finalized_eth1_hash", req.State.FinalizedBlockHash,
				)
				// Do not retry, return the error.
				return nil, ErrNilPayloadOnValidResponse
			}

			// We've received a valid response, no more retries.
			return payloadID, nil

		case errors.IsAny(innerErr, engineerrors.ErrSyncingPayloadStatus):
			ee.metrics.markForkchoiceUpdateSyncing(req.State, innerErr)
			// In all circumstances, keep retrying until the EVM is synced.
			return nil, innerErr

		case errors.Is(innerErr, engineerrors.ErrInvalidPayloadStatus):
			ee.metrics.markForkchoiceUpdateInvalid(req.State, innerErr)
			// During payload building, then there is an invalid
			// payload and should error.
			// During FinalizeBlock, something is broken because
			// this should never happen.
			return nil, backoff.Permanent(innerErr)

		case jsonrpc.IsPreDefinedError(innerErr):
			ee.metrics.markForkchoiceUpdateJSONRPCError(innerErr)
			// In all circumstances, always retry on RPC Error.
			return nil, innerErr

		default:
			ee.metrics.markForkchoiceUpdateUndefinedError(innerErr)
			// Retry on unknown errors, we'll log the error and retry.
			// TODO: discriminate more of these errors:
			//     RPC Timeout Errors
			//     Connection Refused Errors
			//     Erroneous Parsing Errors
			return nil, innerErr
		}
	},
		backoff.WithBackOff(&engineAPIBackoff),
		backoff.WithMaxElapsedTime(engineAPITimeout),
	)
	if err != nil {
=======
			return nil, ErrNilPayloadOnValidResponse
		}

		return payloadID, nil

	case errors.Is(err, engineerrors.ErrSyncingPayloadStatus):
		// We bubble up syncing as an error, to be able to stop
		// bootstrapping from progressing in CL while EL is syncing.
		ee.metrics.markForkchoiceUpdateSyncing(req.State, err)
		return nil, err

	case errors.Is(err, engineerrors.ErrInvalidPayloadStatus):
		// If we get invalid payload status, we will need to find a valid
		// ancestor block and force a recovery.
		ee.metrics.markForkchoiceUpdateInvalid(req.State, err)
		return nil, ErrBadBlockProduced

	case jsonrpc.IsPreDefinedError(err):
		// JSON-RPC errors are predefined and should be handled as such.
		ee.metrics.markForkchoiceUpdateJSONRPCError(err)
		return nil, errors.Join(err, engineerrors.ErrPreDefinedJSONRPC)

	default:
		// All other errors are handled as undefined errors.
		ee.metrics.markForkchoiceUpdateUndefinedError(err)
>>>>>>> c35eba7e
		return nil, err
	}

	return pID, nil
}

// NotifyNewPayload notifies the execution client of the new payload.
//
//nolint:funlen // Lots of comments.
func (ee *Engine) NotifyNewPayload(
	ctx context.Context,
	req *ctypes.NewPayloadRequest,
) error {
	// Configure backoff.
	engineAPIBackoff := backoff.ExponentialBackOff{
		InitialInterval:     engineAPIInitialInterval,
		RandomizationFactor: engineAPIRandomizationFactor,
		Multiplier:          engineAPIMultiplier,
		MaxInterval:         engineAPIMaxInterval,
	}

	// Otherwise we will send the payload to the execution client.
	_, err := backoff.Retry(ctx, func() (*common.ExecutionHash, error) {
		// Log the new payload attempt.
		ee.metrics.markNewPayloadCalled(
			req.ExecutionPayload.GetBlockHash(),
			req.ExecutionPayload.GetParentHash(),
		)

		lastValidHash, innerErr := ee.ec.NewPayload(
			ctx,
			req.ExecutionPayload,
			req.VersionedHashes,
			req.ParentBeaconBlockRoot,
		)

		// NotifyNewPayload gets called under three circumstances:
		// 1. ProcessProposal state transition
		// 2. FinalizeBlock state transition
		// We'll discriminate error handling based on these.
		switch {
		case innerErr == nil:
			ee.metrics.markNewPayloadValid(
				req.ExecutionPayload.GetBlockHash(),
				req.ExecutionPayload.GetParentHash(),
			)
			// We've received a valid response, no more retries.
			return lastValidHash, nil
		case errors.Is(innerErr, engineerrors.ErrSyncingPayloadStatus):
			ee.metrics.markNewPayloadSyncingPayloadStatus(
				req.ExecutionPayload.GetBlockHash(),
				req.ExecutionPayload.GetParentHash(),
			)
			// During ProcessProposal, we must be able to verify the
			// block. Since we do not send a NotifyForkchoiceUpdate
			// during ProcessProposal, we must retry here until EL is
			// synced.
			// TODO: Add way to determine if this is during FinalizeBlock.
			// During FinalizeBlock, we do not need to verify the block.
			// We do not need to retry here, as the following call to
			// NotifyForkchoiceUpdate will inform the EL of the new head
			// and then wait for it to sync.
			return nil, innerErr

		case errors.IsAny(innerErr, engineerrors.ErrAcceptedPayloadStatus):
			ee.metrics.markNewPayloadAcceptedPayloadStatus(
				req.ExecutionPayload.GetBlockHash(),
				req.ExecutionPayload.GetParentHash(),
			)
			// We may treat this status the same as SYNCING.
			return nil, innerErr

		case errors.Is(innerErr, engineerrors.ErrInvalidPayloadStatus):
			ee.metrics.markNewPayloadInvalidPayloadStatus(
				req.ExecutionPayload.GetBlockHash(),
			)
			// During payload building, then there is an invalid
			// payload and should error.
			// During FinalizeBlock, something is broken because
			// this should never happen.
			return nil, backoff.Permanent(innerErr)

		case jsonrpc.IsPreDefinedError(innerErr):
			// Protect against possible nil value.
			if lastValidHash == nil {
				lastValidHash = &common.ExecutionHash{}
			}

			ee.metrics.markNewPayloadJSONRPCError(
				req.ExecutionPayload.GetBlockHash(),
				*lastValidHash,
				innerErr,
			)

			// In all circumstances, always retry on RPC Error.
			return nil, innerErr
		default:
			ee.metrics.markNewPayloadUndefinedError(
				req.ExecutionPayload.GetBlockHash(),
				innerErr,
			)
			// Retry on unknown errors, we'll log the error and retry.
			// TODO: discriminate more of these errors:
			//     RPC Timeout Errors
			//     Connection Refused Errors
			//     Erroneous Parsing Errors
			return nil, innerErr
		}
	},
		backoff.WithBackOff(&engineAPIBackoff),
		backoff.WithMaxElapsedTime(engineAPITimeout),
	)
	return err
}<|MERGE_RESOLUTION|>--- conflicted
+++ resolved
@@ -84,13 +84,8 @@
 	ctx context.Context,
 	req *ctypes.ForkchoiceUpdateRequest,
 ) (*engineprimitives.PayloadID, error) {
-<<<<<<< HEAD
-=======
-	// Log the forkchoice update attempt.
->>>>>>> c35eba7e
 	hasPayloadAttributes := !req.PayloadAttributes.IsNil()
 
-<<<<<<< HEAD
 	// Configure backoff.
 	engineAPIBackoff := backoff.ExponentialBackOff{
 		InitialInterval:     engineAPIInitialInterval,
@@ -101,18 +96,9 @@
 	pID, err := backoff.Retry(ctx, func() (*engineprimitives.PayloadID, error) {
 		// Log the forkchoice update attempt.
 		ee.metrics.markNotifyForkchoiceUpdateCalled(hasPayloadAttributes)
-=======
-	// Notify the execution engine of the forkchoice update.
-	payloadID, err := ee.ec.ForkchoiceUpdated(
-		ctx,
-		req.State,
-		req.PayloadAttributes,
-		req.ForkVersion,
-	)
->>>>>>> c35eba7e
 
 		// Notify the execution engine of the forkchoice update.
-		payloadID, _, innerErr := ee.ec.ForkchoiceUpdated(
+		payloadID, innerErr := ee.ec.ForkchoiceUpdated(
 			ctx,
 			req.State,
 			req.PayloadAttributes,
@@ -129,7 +115,6 @@
 			ee.metrics.markForkchoiceUpdateValid(
 				req.State, hasPayloadAttributes, payloadID,
 			)
-<<<<<<< HEAD
 
 			// If we reached here, we have a VALID status and a nil payload ID,
 			// we should log a warning and error.
@@ -179,33 +164,6 @@
 		backoff.WithMaxElapsedTime(engineAPITimeout),
 	)
 	if err != nil {
-=======
-			return nil, ErrNilPayloadOnValidResponse
-		}
-
-		return payloadID, nil
-
-	case errors.Is(err, engineerrors.ErrSyncingPayloadStatus):
-		// We bubble up syncing as an error, to be able to stop
-		// bootstrapping from progressing in CL while EL is syncing.
-		ee.metrics.markForkchoiceUpdateSyncing(req.State, err)
-		return nil, err
-
-	case errors.Is(err, engineerrors.ErrInvalidPayloadStatus):
-		// If we get invalid payload status, we will need to find a valid
-		// ancestor block and force a recovery.
-		ee.metrics.markForkchoiceUpdateInvalid(req.State, err)
-		return nil, ErrBadBlockProduced
-
-	case jsonrpc.IsPreDefinedError(err):
-		// JSON-RPC errors are predefined and should be handled as such.
-		ee.metrics.markForkchoiceUpdateJSONRPCError(err)
-		return nil, errors.Join(err, engineerrors.ErrPreDefinedJSONRPC)
-
-	default:
-		// All other errors are handled as undefined errors.
-		ee.metrics.markForkchoiceUpdateUndefinedError(err)
->>>>>>> c35eba7e
 		return nil, err
 	}
 
