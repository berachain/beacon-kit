--- conflicted
+++ resolved
@@ -67,13 +67,10 @@
 
 require (
 	github.com/cometbft/cometbft-db v0.11.0 // indirect
-<<<<<<< HEAD
 	github.com/dlclark/regexp2 v1.11.0 // indirect
 	github.com/go-faster/yaml v0.4.6 // indirect
+	github.com/moby/docker-image-spec v1.3.1 // indirect
 	github.com/segmentio/asm v1.2.0 // indirect
-=======
-	github.com/moby/docker-image-spec v1.3.1 // indirect
->>>>>>> 46bcf11e
 	github.com/spf13/viper v1.18.2 // indirect
 )
 
