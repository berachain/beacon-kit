module github.com/berachain/beacon-kit

go 1.22.1

replace (
	// The following are required to build with the lastest version of the cosmos-sdk main branch:
	cosmossdk.io/api => github.com/berachain/cosmos-sdk/api v0.4.2-0.20240403001043-d332d9f259c5
	cosmossdk.io/client/v2 => cosmossdk.io/client/v2 v2.0.0-20240402142445-319e6e4f5e68
	cosmossdk.io/core => cosmossdk.io/core v0.12.1-0.20240402142445-319e6e4f5e68
	cosmossdk.io/x/accounts => cosmossdk.io/x/accounts v0.0.0-20240402142445-319e6e4f5e68
	cosmossdk.io/x/auth => cosmossdk.io/x/auth v0.0.0-20240402142445-319e6e4f5e68
	cosmossdk.io/x/bank => cosmossdk.io/x/bank v0.0.0-20240402142445-319e6e4f5e68
	cosmossdk.io/x/gov => cosmossdk.io/x/gov v0.0.0-20240402142445-319e6e4f5e68
	cosmossdk.io/x/protocolpool => cosmossdk.io/x/protocolpool v0.0.0-20240402142445-319e6e4f5e68
	cosmossdk.io/x/staking => cosmossdk.io/x/staking v0.0.0-20240402142445-319e6e4f5e68
	github.com/cometbft/cometbft => github.com/berachain/cometbft v0.0.0-20240312055307-dff5fd68a3b0
	github.com/cosmos/cosmos-sdk => github.com/berachain/cosmos-sdk v0.46.0-beta2.0.20240403001043-d332d9f259c5

)

require (
	cosmossdk.io/api v0.7.3
	cosmossdk.io/client/v2 v2.0.0-20240221095859-541df89f2bb4
	cosmossdk.io/collections v0.4.0
	cosmossdk.io/core v0.12.1-0.20231114100755-569e3ff6a0d7
	cosmossdk.io/depinject v1.0.0-alpha.4.0.20240221095859-541df89f2bb4
	cosmossdk.io/log v1.3.1
	cosmossdk.io/store v1.1.0
	cosmossdk.io/tools/confix v0.1.1
	cosmossdk.io/x/auth v0.0.0-00010101000000-000000000000
	github.com/bazelbuild/buildtools v0.0.0-20240207142252-03bf520394af
	github.com/bufbuild/buf v1.30.1
	github.com/cockroachdb/errors v1.11.1
	github.com/cometbft/cometbft v0.38.6
	github.com/cosmos/cosmos-db v1.0.2
	github.com/cosmos/cosmos-proto v1.0.0-beta.4
	github.com/cosmos/cosmos-sdk v0.51.0
	github.com/cosmos/gosec/v2 v2.0.0-20230124142343-bf28a33fadf2
	github.com/ethereum/go-ethereum v1.13.5-0.20240328163540-a3829178af6c
	github.com/ferranbt/fastssz v0.1.4-0.20240325182853-3fad96355b01
	github.com/fjl/gencodec v0.0.0-20230517082657-f9840df7b83e
	github.com/golangci/golangci-lint v1.57.2
	github.com/google/addlicense v1.1.1
	github.com/hashicorp/golang-lru/v2 v2.0.7
	github.com/holiman/uint256 v1.2.4
	github.com/itsdevbear/comet-bls12-381 v0.0.0-20240403223652-ab327c0c3f9f
	github.com/kurtosis-tech/kurtosis/api/golang v0.88.13
	github.com/logrusorgru/aurora v2.0.3+incompatible
	github.com/minio/sha256-simd v1.0.1
	github.com/protolambda/ztyp v0.2.2
	github.com/prysmaticlabs/gohashtree v0.0.4-beta
	github.com/segmentio/golines v0.12.2
	github.com/sourcegraph/conc v0.3.0
	github.com/spf13/afero v1.11.0
	github.com/spf13/cast v1.6.0
	github.com/spf13/cobra v1.8.0
	github.com/stretchr/testify v1.9.0
	github.com/vektra/mockery/v2 v2.42.2
	go.uber.org/automaxprocs v1.5.3
	go.uber.org/nilaway v0.0.0-20240224031343-67945fb5199f
	golang.org/x/sync v0.6.0
	google.golang.org/protobuf v1.33.0
)

require (
	github.com/cometbft/cometbft-db v0.11.0 // indirect
<<<<<<< HEAD
	github.com/kurtosis-tech/kurtosis/api/golang v0.88.13 // indirect
=======
	github.com/moby/docker-image-spec v1.3.1 // indirect
>>>>>>> f37eb8b8
	github.com/spf13/viper v1.18.2 // indirect
)

require (
	4d63.com/gocheckcompilerdirectives v1.2.1 // indirect
	4d63.com/gochecknoglobals v0.2.1 // indirect
	buf.build/gen/go/bufbuild/protovalidate/protocolbuffers/go v1.33.0-20240221180331-f05a6f4403ce.1 // indirect
	buf.build/gen/go/cosmos/gogo-proto/protocolbuffers/go v1.32.0-20230509103710-5e5b9fdd0180.1 // indirect
	buf.build/gen/go/tendermint/tendermint/protocolbuffers/go v1.32.0-20231117195010-33ed361a9051.1 // indirect
	connectrpc.com/connect v1.16.0 // indirect
	connectrpc.com/otelconnect v0.7.0 // indirect
	cosmossdk.io/errors v1.0.1 // indirect
	cosmossdk.io/math v1.3.0 // indirect
	cosmossdk.io/x/accounts v0.0.0-00010101000000-000000000000 // indirect
	cosmossdk.io/x/bank v0.0.0-00010101000000-000000000000 // indirect
	cosmossdk.io/x/gov v0.0.0-20231113122742-912390d5fc4a // indirect
	cosmossdk.io/x/staking v0.0.0-00010101000000-000000000000 // indirect
	cosmossdk.io/x/tx v0.13.1 // indirect
	filippo.io/edwards25519 v1.1.0 // indirect
	github.com/4meepo/tagalign v1.3.3 // indirect
	github.com/99designs/go-keychain v0.0.0-20191008050251-8e49817e8af4 // indirect
	github.com/99designs/keyring v1.2.2 // indirect
	github.com/Abirdcfly/dupword v0.0.14 // indirect
	github.com/Antonboom/errname v0.1.12 // indirect
	github.com/Antonboom/nilnil v0.1.7 // indirect
	github.com/Antonboom/testifylint v1.2.0 // indirect
	github.com/Azure/go-ansiterm v0.0.0-20230124172434-306776ec8161 // indirect
	github.com/BurntSushi/toml v1.3.2 // indirect
	github.com/DataDog/datadog-go v4.8.3+incompatible // indirect
	github.com/DataDog/zstd v1.5.5 // indirect
	github.com/Djarvur/go-err113 v0.0.0-20210108212216-aea10b59be24 // indirect
	github.com/GaijinEntertainment/go-exhaustruct/v3 v3.2.0 // indirect
	github.com/Masterminds/semver v1.5.0 // indirect
	github.com/Masterminds/semver/v3 v3.2.0 // indirect
	github.com/Microsoft/go-winio v0.6.1 // indirect
	github.com/OpenPeeDeeP/depguard/v2 v2.2.0 // indirect
	github.com/StackExchange/wmi v1.2.1 // indirect
	github.com/VictoriaMetrics/fastcache v1.12.1 // indirect
	github.com/adrg/xdg v0.4.0 // indirect
	github.com/alecthomas/go-check-sumtype v0.1.4 // indirect
	github.com/alecthomas/template v0.0.0-20190718012654-fb15b899a751 // indirect
	github.com/alecthomas/units v0.0.0-20231202071711-9a357b53e9c9 // indirect
	github.com/alexkohler/nakedret/v2 v2.0.4 // indirect
	github.com/alexkohler/prealloc v1.0.0 // indirect
	github.com/alingse/asasalint v0.0.11 // indirect
	github.com/antlr4-go/antlr/v4 v4.13.0 // indirect
	github.com/ashanbrown/forbidigo v1.6.0 // indirect
	github.com/ashanbrown/makezero v1.1.1 // indirect
	github.com/aymanbagabas/go-osc52/v2 v2.0.1 // indirect
	github.com/beorn7/perks v1.0.1 // indirect
	github.com/bgentry/speakeasy v0.1.1-0.20220910012023-760eaf8b6816 // indirect
	github.com/bits-and-blooms/bitset v1.10.0 // indirect
	github.com/bkielbasa/cyclop v1.2.1 // indirect
	github.com/blizzy78/varnamelen v0.8.0 // indirect
	github.com/bmatcuk/doublestar/v4 v4.0.2 // indirect
	github.com/bombsimon/wsl/v4 v4.2.1 // indirect
	github.com/breml/bidichk v0.2.7 // indirect
	github.com/breml/errchkjson v0.3.6 // indirect
	github.com/btcsuite/btcd/btcec/v2 v2.3.2 // indirect
	github.com/bufbuild/protocompile v0.9.0 // indirect
	github.com/bufbuild/protovalidate-go v0.6.0 // indirect
	github.com/bufbuild/protoyaml-go v0.1.8 // indirect
	github.com/butuzov/ireturn v0.3.0 // indirect
	github.com/butuzov/mirror v1.1.0 // indirect
	github.com/catenacyber/perfsprint v0.7.1 // indirect
	github.com/ccojocar/zxcvbn-go v1.0.2 // indirect
	github.com/cenkalti/backoff/v4 v4.1.3 // indirect
	github.com/cespare/xxhash v1.1.0 // indirect
	github.com/cespare/xxhash/v2 v2.2.0 // indirect
	github.com/charithe/durationcheck v0.0.10 // indirect
	github.com/chavacava/garif v0.1.0 // indirect
	github.com/chigopher/pathlib v0.19.1 // indirect
	github.com/chzyer/readline v1.5.1 // indirect
	github.com/ckaznocha/intrange v0.1.1 // indirect
	github.com/cockroachdb/logtags v0.0.0-20230118201751-21c54148d20b // indirect
	github.com/cockroachdb/pebble v1.1.0 // indirect
	github.com/cockroachdb/redact v1.1.5 // indirect
	github.com/cockroachdb/tokenbucket v0.0.0-20230807174530-cc333fc44b06 // indirect
	github.com/consensys/bavard v0.1.13 // indirect
	github.com/consensys/gnark-crypto v0.12.1 // indirect
	github.com/containerd/stargz-snapshotter/estargz v0.15.1 // indirect
	github.com/cosmos/btcutil v1.0.5 // indirect
	github.com/cosmos/go-bip39 v1.0.0 // indirect
	github.com/cosmos/gogogateway v1.2.0 // indirect
	github.com/cosmos/gogoproto v1.4.12 // indirect
	github.com/cosmos/iavl v1.1.1 // indirect
	github.com/cosmos/ics23/go v0.10.0 // indirect
	github.com/cosmos/ledger-cosmos-go v0.13.3 // indirect
	github.com/cpuguy83/go-md2man/v2 v2.0.4 // indirect
	github.com/crate-crypto/go-ipa v0.0.0-20231025140028-3c0104f4b233 // indirect
	github.com/crate-crypto/go-kzg-4844 v1.0.0 // indirect
	github.com/creachadair/atomicfile v0.3.1 // indirect
	github.com/creachadair/tomledit v0.0.24 // indirect
	github.com/curioswitch/go-reassign v0.2.0 // indirect
	github.com/daixiang0/gci v0.12.3 // indirect
	github.com/danieljoos/wincred v1.2.1 // indirect
	github.com/dave/dst v0.27.3 // indirect
	github.com/davecgh/go-spew v1.1.2-0.20180830191138-d8f796af33cc // indirect
	github.com/deckarep/golang-set/v2 v2.1.0 // indirect
	github.com/decred/dcrd/dcrec/secp256k1/v4 v4.2.0 // indirect
	github.com/deepmap/oapi-codegen v1.6.0 // indirect
	github.com/denis-tingaikin/go-header v0.5.0 // indirect
	github.com/desertbit/timer v0.0.0-20180107155436-c41aec40b27f // indirect
	github.com/dgraph-io/badger/v2 v2.2007.4 // indirect
	github.com/dgraph-io/ristretto v0.1.1 // indirect
	github.com/dgryski/go-farm v0.0.0-20200201041132-a6ae2369ad13 // indirect
	github.com/distribution/reference v0.6.0 // indirect
	github.com/docker/cli v26.0.0+incompatible // indirect
	github.com/docker/distribution v2.8.3+incompatible // indirect
	github.com/docker/docker v26.0.0+incompatible // indirect
	github.com/docker/docker-credential-helpers v0.8.1 // indirect
	github.com/docker/go-connections v0.5.0 // indirect
	github.com/docker/go-units v0.5.0 // indirect
	github.com/dsnet/compress v0.0.2-0.20210315054119-f66993602bf5 // indirect
	github.com/dustin/go-humanize v1.0.1 // indirect
	github.com/dvsekhvalnov/jose2go v1.6.0 // indirect
	github.com/emicklei/dot v1.6.1 // indirect
	github.com/ethereum/c-kzg-4844 v1.0.0 // indirect
	github.com/ettle/strcase v0.2.0 // indirect
	github.com/fatih/color v1.16.0 // indirect
	github.com/fatih/structtag v1.2.0 // indirect
	github.com/felixge/fgprof v0.9.4 // indirect
	github.com/felixge/httpsnoop v1.0.4 // indirect
	github.com/firefart/nonamedreturns v1.0.4 // indirect
	github.com/fjl/memsize v0.0.2 // indirect
	github.com/fsnotify/fsnotify v1.7.0 // indirect
	github.com/fzipp/gocyclo v0.6.0 // indirect
	github.com/garslo/gogen v0.0.0-20170306192744-1d203ffc1f61 // indirect
	github.com/gballet/go-libpcsclite v0.0.0-20190607065134-2772fd86a8ff // indirect
	github.com/gballet/go-verkle v0.1.1-0.20231031103413-a67434b50f46 // indirect
	github.com/getsentry/sentry-go v0.27.0 // indirect
	github.com/ghodss/yaml v1.0.0 // indirect
	github.com/ghostiam/protogetter v0.3.5 // indirect
	github.com/go-chi/chi/v5 v5.0.12 // indirect
	github.com/go-critic/go-critic v0.11.2 // indirect
	github.com/go-faster/xor v1.0.0
	github.com/go-kit/kit v0.13.0 // indirect
	github.com/go-kit/log v0.2.1 // indirect
	github.com/go-logfmt/logfmt v0.6.0 // indirect
	github.com/go-logr/logr v1.4.1 // indirect
	github.com/go-logr/stdr v1.2.2 // indirect
	github.com/go-ole/go-ole v1.3.0 // indirect
	github.com/go-toolsmith/astcast v1.1.0 // indirect
	github.com/go-toolsmith/astcopy v1.1.0 // indirect
	github.com/go-toolsmith/astequal v1.2.0 // indirect
	github.com/go-toolsmith/astfmt v1.1.0 // indirect
	github.com/go-toolsmith/astp v1.1.0 // indirect
	github.com/go-toolsmith/strparse v1.1.0 // indirect
	github.com/go-toolsmith/typep v1.1.0 // indirect
	github.com/go-viper/mapstructure/v2 v2.0.0-alpha.1 // indirect
	github.com/go-xmlfmt/xmlfmt v1.1.2 // indirect
	github.com/go-yaml/yaml v2.1.0+incompatible // indirect
	github.com/gobwas/glob v0.2.3 // indirect
	github.com/godbus/dbus v0.0.0-20190726142602-4481cbc300e2 // indirect
	github.com/gofrs/flock v0.8.1 // indirect
	github.com/gofrs/uuid/v5 v5.0.0 // indirect
	github.com/gogo/googleapis v1.4.1 // indirect
	github.com/gogo/protobuf v1.3.2 // indirect
	github.com/golang-jwt/jwt/v4 v4.5.0 // indirect
	github.com/golang/glog v1.2.0 // indirect
	github.com/golang/mock v1.6.0 // indirect
	github.com/golang/protobuf v1.5.4 // indirect
	github.com/golang/snappy v0.0.5-0.20220116011046-fa5810519dcb // indirect
	github.com/golangci/dupl v0.0.0-20180902072040-3e9179ac440a // indirect
	github.com/golangci/gofmt v0.0.0-20231018234816-f50ced29576e // indirect
	github.com/golangci/misspell v0.4.1 // indirect
	github.com/golangci/plugin-module-register v0.1.1 // indirect
	github.com/golangci/revgrep v0.5.2 // indirect
	github.com/golangci/unconvert v0.0.0-20240309020433-c5143eacb3ed // indirect
	github.com/google/btree v1.1.2 // indirect
	github.com/google/cel-go v0.20.1 // indirect
	github.com/google/go-cmp v0.6.0 // indirect
	github.com/google/go-containerregistry v0.19.1 // indirect
	github.com/google/orderedcode v0.0.1 // indirect
	github.com/google/pprof v0.0.0-20240327155427-868f304927ed // indirect
	github.com/google/uuid v1.6.0 // indirect
	github.com/gookit/color v1.5.4 // indirect
	github.com/gordonklaus/ineffassign v0.1.0 // indirect
	github.com/gorilla/handlers v1.5.2 // indirect
	github.com/gorilla/mux v1.8.1 // indirect
	github.com/gorilla/websocket v1.5.0 // indirect
	github.com/gostaticanalysis/analysisutil v0.7.1 // indirect
	github.com/gostaticanalysis/comment v1.4.2 // indirect
	github.com/gostaticanalysis/forcetypeassert v0.1.0 // indirect
	github.com/gostaticanalysis/nilerr v0.1.1 // indirect
	github.com/graph-gophers/graphql-go v1.3.0 // indirect
	github.com/grpc-ecosystem/go-grpc-middleware v1.4.0 // indirect
	github.com/grpc-ecosystem/grpc-gateway v1.16.0 // indirect
	github.com/gsterjov/go-libsecret v0.0.0-20161001094733-a6f4afe4910c // indirect
	github.com/hashicorp/go-bexpr v0.1.10 // indirect
	github.com/hashicorp/go-hclog v1.5.0 // indirect
	github.com/hashicorp/go-immutable-radix v1.3.1 // indirect
	github.com/hashicorp/go-metrics v0.5.3 // indirect
	github.com/hashicorp/go-plugin v1.5.2 // indirect
	github.com/hashicorp/go-version v1.6.0 // indirect
	github.com/hashicorp/golang-lru v1.0.2 // indirect
	github.com/hashicorp/hcl v1.0.0 // indirect
	github.com/hashicorp/yamux v0.1.1 // indirect
	github.com/hdevalence/ed25519consensus v0.2.0 // indirect
	github.com/hexops/gotextdiff v1.0.3 // indirect
	github.com/holiman/billy v0.0.0-20240216141850-2abb0c79d3c4 // indirect
	github.com/holiman/bloomfilter/v2 v2.0.3 // indirect
	github.com/huandu/skiplist v1.2.0 // indirect
	github.com/huandu/xstrings v1.4.0 // indirect
	github.com/huin/goupnp v1.3.0 // indirect
	github.com/iancoleman/strcase v0.3.0 // indirect
	github.com/improbable-eng/grpc-web v0.15.0 // indirect
	github.com/inconshreveable/mousetrap v1.1.0 // indirect
	github.com/influxdata/influxdb-client-go/v2 v2.4.0 // indirect
	github.com/influxdata/influxdb1-client v0.0.0-20220302092344-a9ab5670611c // indirect
	github.com/influxdata/line-protocol v0.0.0-20200327222509-2487e7298839 // indirect
	github.com/jackpal/go-nat-pmp v1.0.2 // indirect
	github.com/jdx/go-netrc v1.0.0 // indirect
	github.com/jgautheron/goconst v1.7.1 // indirect
	github.com/jingyugao/rowserrcheck v1.1.1 // indirect
	github.com/jinzhu/copier v0.3.5 // indirect
	github.com/jirfag/go-printf-func-name v0.0.0-20200119135958-7558a9eaa5af // indirect
	github.com/jjti/go-spancheck v0.5.3 // indirect
	github.com/jmhodges/levigo v1.0.0 // indirect
	github.com/julz/importas v0.1.0 // indirect
	github.com/karamaru-alpha/copyloopvar v1.0.10 // indirect
	github.com/kisielk/errcheck v1.7.0 // indirect
	github.com/kkHAIKE/contextcheck v1.1.5 // indirect
	github.com/klauspost/compress v1.17.7 // indirect
	github.com/klauspost/cpuid/v2 v2.2.4 // indirect
	github.com/klauspost/pgzip v1.2.6 // indirect
	github.com/kr/pretty v0.3.1 // indirect
	github.com/kr/text v0.2.0 // indirect
	github.com/kulti/thelper v0.6.3 // indirect
	github.com/kunwardeep/paralleltest v1.0.10 // indirect
	github.com/kurtosis-tech/kurtosis-portal/api/golang v0.0.0-20230818182330-1a86869414d2 // indirect
	github.com/kurtosis-tech/kurtosis/contexts-config-store v0.0.0-20230818184218-f4e3e773463b // indirect
	github.com/kurtosis-tech/kurtosis/grpc-file-transfer/golang v0.0.0-20230803130419-099ee7a4e3dc // indirect
	github.com/kurtosis-tech/kurtosis/path-compression v0.0.0-20240307154559-64d2929cd265 // indirect
	github.com/kurtosis-tech/stacktrace v0.0.0-20211028211901-1c67a77b5409 // indirect
	github.com/kyoh86/exportloopref v0.1.11 // indirect
	github.com/ldez/gomoddirectives v0.2.4 // indirect
	github.com/ldez/tagliatelle v0.5.0 // indirect
	github.com/leonklingele/grouper v1.1.1 // indirect
	github.com/lib/pq v1.10.9 // indirect
	github.com/libp2p/go-buffer-pool v0.1.0 // indirect
	github.com/linxGnu/grocksdb v1.8.14 // indirect
	github.com/lucasb-eyer/go-colorful v1.2.0 // indirect
	github.com/lufeee/execinquery v1.2.1 // indirect
	github.com/macabu/inamedparam v0.1.3 // indirect
	github.com/magiconair/properties v1.8.7 // indirect
	github.com/manifoldco/promptui v0.9.0 // indirect
	github.com/maratori/testableexamples v1.0.0 // indirect
	github.com/maratori/testpackage v1.1.1 // indirect
	github.com/matoous/godox v0.0.0-20230222163458-006bad1f9d26 // indirect
	github.com/mattn/go-colorable v0.1.13 // indirect
	github.com/mattn/go-isatty v0.0.20 // indirect
	github.com/mattn/go-runewidth v0.0.14 // indirect
	github.com/mdp/qrterminal/v3 v3.2.0 // indirect
	github.com/mgechev/revive v1.3.7 // indirect
	github.com/mgutz/ansi v0.0.0-20200706080929-d51e80ef957d // indirect
	github.com/mholt/archiver v3.1.1+incompatible // indirect
	github.com/minio/highwayhash v1.0.2 // indirect
	github.com/mitchellh/go-homedir v1.1.0 // indirect
	github.com/mitchellh/go-testing-interface v1.14.1 // indirect
	github.com/mitchellh/mapstructure v1.5.0 // indirect
	github.com/mitchellh/pointerstructure v1.2.0 // indirect
	github.com/mmcloughlin/addchain v0.4.0 // indirect
	github.com/moby/term v0.5.0 // indirect
	github.com/moricho/tparallel v0.3.1 // indirect
	github.com/morikuni/aec v1.0.0 // indirect
	github.com/mtibben/percent v0.2.1 // indirect
	github.com/muesli/termenv v0.15.2 // indirect
	github.com/nakabonne/nestif v0.3.1 // indirect
	github.com/nbutton23/zxcvbn-go v0.0.0-20210217022336-fa2cb2858354 // indirect
	github.com/nishanths/exhaustive v0.12.0 // indirect
	github.com/nishanths/predeclared v0.2.2 // indirect
	github.com/nunnatsa/ginkgolinter v0.16.2 // indirect
	github.com/nwaples/rardecode v1.1.3 // indirect
	github.com/oasisprotocol/curve25519-voi v0.0.0-20230904125328-1f23a7beb09a // indirect
	github.com/oklog/run v1.1.0 // indirect
	github.com/olekukonko/tablewriter v0.0.5 // indirect
	github.com/opencontainers/go-digest v1.0.0 // indirect
	github.com/opencontainers/image-spec v1.1.0 // indirect
	github.com/opentracing/opentracing-go v1.2.0 // indirect
	github.com/pelletier/go-toml/v2 v2.2.0 // indirect
	github.com/peterh/liner v1.1.1-0.20190123174540-a2c9a5303de7 // indirect
	github.com/petermattis/goid v0.0.0-20231207134359-e60b3f734c67 // indirect
	github.com/pierrec/lz4 v2.6.1+incompatible // indirect
	github.com/pkg/browser v0.0.0-20240102092130-5ac0b6a4141c // indirect
	github.com/pkg/errors v0.9.1 // indirect
	github.com/pkg/profile v1.7.0 // indirect
	github.com/pmezard/go-difflib v1.0.1-0.20181226105442-5d4384ee4fb2 // indirect
	github.com/polyfloyd/go-errorlint v1.4.8 // indirect
	github.com/prometheus/client_golang v1.19.0 // indirect
	github.com/prometheus/client_model v0.6.0 // indirect
	github.com/prometheus/common v0.51.1 // indirect
	github.com/prometheus/procfs v0.13.0 // indirect
	github.com/quasilyte/go-ruleguard v0.4.2 // indirect
	github.com/quasilyte/gogrep v0.5.0 // indirect
	github.com/quasilyte/regex/syntax v0.0.0-20210819130434-b3f0c404a727 // indirect
	github.com/quasilyte/stdinfo v0.0.0-20220114132959-f7386bf02567 // indirect
	github.com/rcrowley/go-metrics v0.0.0-20201227073835-cf1acfcdf475 // indirect
	github.com/rivo/uniseg v0.2.0 // indirect
	github.com/rogpeppe/go-internal v1.12.0 // indirect
	github.com/rs/cors v1.10.1 // indirect
	github.com/rs/zerolog v1.32.0 // indirect
	github.com/russross/blackfriday/v2 v2.1.0 // indirect
	github.com/ryancurrah/gomodguard v1.3.1 // indirect
	github.com/ryanrolds/sqlclosecheck v0.5.1 // indirect
	github.com/sagikazarmark/locafero v0.4.0 // indirect
	github.com/sagikazarmark/slog-shim v0.1.0 // indirect
	github.com/sanposhiho/wastedassign/v2 v2.0.7 // indirect
	github.com/santhosh-tekuri/jsonschema/v5 v5.3.1 // indirect
	github.com/sasha-s/go-deadlock v0.3.1 // indirect
	github.com/sashamelentyev/interfacebloat v1.1.0 // indirect
	github.com/sashamelentyev/usestdlibvars v1.25.0 // indirect
	github.com/securego/gosec/v2 v2.19.0 // indirect
	github.com/shazow/go-diff v0.0.0-20160112020656-b6b7b6733b8c // indirect
	github.com/shirou/gopsutil v3.21.4-0.20210419000835-c7a38de76ee5+incompatible // indirect
	github.com/sirupsen/logrus v1.9.3 // indirect
	github.com/sivchari/containedctx v1.0.3 // indirect
	github.com/sivchari/tenv v1.7.1 // indirect
	github.com/sonatard/noctx v0.0.2 // indirect
	github.com/sourcegraph/go-diff v0.7.0 // indirect
	github.com/spf13/pflag v1.0.5 // indirect
	github.com/ssgreg/nlreturn/v2 v2.2.1 // indirect
	github.com/status-im/keycard-go v0.2.0 // indirect
	github.com/stbenjam/no-sprintf-host-port v0.1.1 // indirect
	github.com/stoewer/go-strcase v1.3.0 // indirect
	github.com/stretchr/objx v0.5.2 // indirect
	github.com/subosito/gotenv v1.6.0 // indirect
	github.com/supranational/blst v0.3.11 // indirect
	github.com/syndtr/goleveldb v1.0.1-0.20220721030215-126854af5e6d // indirect
	github.com/t-yuki/gocover-cobertura v0.0.0-20180217150009-aaee18c8195c // indirect
	github.com/tdakkota/asciicheck v0.2.0 // indirect
	github.com/tendermint/go-amino v0.16.0 // indirect
	github.com/tetafro/godot v1.4.16 // indirect
	github.com/tidwall/btree v1.7.0 // indirect
	github.com/timakin/bodyclose v0.0.0-20230421092635-574207250966 // indirect
	github.com/timonwong/loggercheck v0.9.4 // indirect
	github.com/tklauser/go-sysconf v0.3.12 // indirect
	github.com/tklauser/numcpus v0.6.1 // indirect
	github.com/tomarrell/wrapcheck/v2 v2.8.3 // indirect
	github.com/tommy-muehle/go-mnd/v2 v2.5.1 // indirect
	github.com/tyler-smith/go-bip39 v1.1.0 // indirect
	github.com/ulikunitz/xz v0.5.11 // indirect
	github.com/ultraware/funlen v0.1.0 // indirect
	github.com/ultraware/whitespace v0.1.0 // indirect
	github.com/urfave/cli/v2 v2.25.7 // indirect
	github.com/uudashr/gocognit v1.1.2 // indirect
	github.com/vbatts/tar-split v0.11.5 // indirect
	github.com/x-cray/logrus-prefixed-formatter v0.5.2 // indirect
	github.com/xen0n/gosmopolitan v1.2.2 // indirect
	github.com/xi2/xz v0.0.0-20171230120015-48954b6210f8 // indirect
	github.com/xo/terminfo v0.0.0-20210125001918-ca9a967f8778 // indirect
	github.com/xrash/smetrics v0.0.0-20201216005158-039620a65673 // indirect
	github.com/yagipy/maintidx v1.0.0 // indirect
	github.com/yeya24/promlinter v0.2.0 // indirect
	github.com/ykadowak/zerologlint v0.1.5 // indirect
	github.com/zondax/hid v0.9.2 // indirect
	github.com/zondax/ledger-go v0.14.3 // indirect
	gitlab.com/bosi/decorder v0.4.1 // indirect
	gitlab.com/yawning/secp256k1-voi v0.0.0-20230925100816-f2616030848b // indirect
	gitlab.com/yawning/tuplehash v0.0.0-20230713102510-df83abbf9a02 // indirect
	go-simpler.org/musttag v0.9.0 // indirect
	go-simpler.org/sloglint v0.5.0 // indirect
	go.etcd.io/bbolt v1.3.8 // indirect
	go.opentelemetry.io/contrib/instrumentation/net/http/otelhttp v0.49.0 // indirect
	go.opentelemetry.io/otel v1.24.0 // indirect
	go.opentelemetry.io/otel/exporters/otlp/otlptrace v1.24.0 // indirect
	go.opentelemetry.io/otel/metric v1.24.0 // indirect
	go.opentelemetry.io/otel/sdk v1.24.0 // indirect
	go.opentelemetry.io/otel/trace v1.24.0 // indirect
	go.opentelemetry.io/proto/otlp v1.1.0 // indirect
	go.uber.org/atomic v1.11.0 // indirect
	go.uber.org/multierr v1.11.0 // indirect
	go.uber.org/zap v1.27.0 // indirect
	golang.org/x/crypto v0.21.0 // indirect
	golang.org/x/exp v0.0.0-20240325151524-a685a6edb6d8 // indirect
	golang.org/x/exp/typeparams v0.0.0-20240314144324-c7f7c6466f7f // indirect
	golang.org/x/mod v0.16.0 // indirect
	golang.org/x/net v0.22.0 // indirect
	golang.org/x/sys v0.18.0 // indirect
	golang.org/x/term v0.18.0 // indirect
	golang.org/x/text v0.14.0 // indirect
	golang.org/x/time v0.5.0 // indirect
	golang.org/x/tools v0.19.0 // indirect
	google.golang.org/genproto v0.0.0-20240213162025-012b6fc9bca9 // indirect
	google.golang.org/genproto/googleapis/api v0.0.0-20240325203815-454cdb8f5daa // indirect
	google.golang.org/genproto/googleapis/rpc v0.0.0-20240325203815-454cdb8f5daa // indirect
	google.golang.org/grpc v1.62.1 // indirect
	gopkg.in/alecthomas/kingpin.v2 v2.2.6 // indirect
	gopkg.in/ini.v1 v1.67.0 // indirect
	gopkg.in/natefinch/lumberjack.v2 v2.0.0 // indirect
	gopkg.in/yaml.v2 v2.4.0 // indirect
	gopkg.in/yaml.v3 v3.0.1 // indirect
	gotest.tools/v3 v3.5.1 // indirect
	honnef.co/go/tools v0.4.7 // indirect
	mvdan.cc/gofumpt v0.6.0 // indirect
	mvdan.cc/unparam v0.0.0-20240104100049-c549a3470d14 // indirect
	nhooyr.io/websocket v1.8.6 // indirect
	pgregory.net/rapid v1.1.0 // indirect
	rsc.io/qr v0.2.0 // indirect
	rsc.io/tmplfunc v0.0.3 // indirect
	sigs.k8s.io/yaml v1.4.0 // indirect
)<|MERGE_RESOLUTION|>--- conflicted
+++ resolved
@@ -64,11 +64,7 @@
 
 require (
 	github.com/cometbft/cometbft-db v0.11.0 // indirect
-<<<<<<< HEAD
-	github.com/kurtosis-tech/kurtosis/api/golang v0.88.13 // indirect
-=======
 	github.com/moby/docker-image-spec v1.3.1 // indirect
->>>>>>> f37eb8b8
 	github.com/spf13/viper v1.18.2 // indirect
 )
 
