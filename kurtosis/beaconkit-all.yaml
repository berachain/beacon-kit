# SPDX-License-Identifier: MIT
#
# Copyright (c) 2024 Berachain Foundation
#
# Permission is hereby granted, free of charge, to any person
# obtaining a copy of this software and associated documentation
# files (the "Software"), to deal in the Software without
# restriction, including without limitation the rights to use,
# copy, modify, merge, publish, distribute, sublicense, and/or sell
# copies of the Software, and to permit persons to whom the
# Software is furnished to do so, subject to the following
# conditions:
#
# The above copyright notice and this permission notice shall be
# included in all copies or substantial portions of the Software.
#
# THE SOFTWARE IS PROVIDED "AS IS", WITHOUT WARRANTY OF ANY KIND,
# EXPRESS OR IMPLIED, INCLUDING BUT NOT LIMITED TO THE WARRANTIES
# OF MERCHANTABILITY, FITNESS FOR A PARTICULAR PURPOSE AND
# NONINFRINGEMENT. IN NO EVENT SHALL THE AUTHORS OR COPYRIGHT
# HOLDERS BE LIABLE FOR ANY CLAIM, DAMAGES OR OTHER LIABILITY,
# WHETHER IN AN ACTION OF CONTRACT, TORT OR OTHERWISE, ARISING
# FROM, OUT OF OR IN CONNECTION WITH THE SOFTWARE OR THE USE OR
# OTHER DEALINGS IN THE SOFTWARE.

participants:
<<<<<<< HEAD
  # - el_client_type: reth
  #   cl_client_type: beaconkit
  #   cl_client_image: beacond:kurtosis-local
  # - el_client_type: geth
  #   cl_client_type: beaconkit
  #   cl_client_image: beacond:kurtosis-local
=======
  - el_client_type: reth
    cl_client_type: beaconkit
    cl_client_image: beacond:kurtosis-local
  - el_client_type: reth
    cl_client_type: beaconkit
    cl_client_image: beacond:kurtosis-local
  - el_client_type: geth
    cl_client_type: beaconkit
    cl_client_image: beacond:kurtosis-local
  - el_client_type: geth
    cl_client_type: beaconkit
    cl_client_image: beacond:kurtosis-local
>>>>>>> 8b706635
  - el_client_type: geth
    cl_client_type: beaconkit
    cl_client_image: beacond:kurtosis-local
  # - el_client_type: nethermind
  #   cl_client_type: beaconkit
  #   cl_client_image: beacond:kurtosis-local
  # - el_client_type: geth
  #   cl_client_type: beaconkit
  #   cl_client_image: beacond:kurtosis-local
additional_services: []<|MERGE_RESOLUTION|>--- conflicted
+++ resolved
@@ -24,14 +24,12 @@
 # OTHER DEALINGS IN THE SOFTWARE.
 
 participants:
-<<<<<<< HEAD
   # - el_client_type: reth
   #   cl_client_type: beaconkit
   #   cl_client_image: beacond:kurtosis-local
   # - el_client_type: geth
   #   cl_client_type: beaconkit
   #   cl_client_image: beacond:kurtosis-local
-=======
   - el_client_type: reth
     cl_client_type: beaconkit
     cl_client_image: beacond:kurtosis-local
@@ -44,7 +42,6 @@
   - el_client_type: geth
     cl_client_type: beaconkit
     cl_client_image: beacond:kurtosis-local
->>>>>>> 8b706635
   - el_client_type: geth
     cl_client_type: beaconkit
     cl_client_image: beacond:kurtosis-local
