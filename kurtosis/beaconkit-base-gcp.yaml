# SPDX-License-Identifier: MIT
#
# Copyright (c) 2024 Berachain Foundation
#
# Permission is hereby granted, free of charge, to any person
# obtaining a copy of this software and associated documentation
# files (the "Software"), to deal in the Software without
# restriction, including without limitation the rights to use,
# copy, modify, merge, publish, distribute, sublicense, and/or sell
# copies of the Software, and to permit persons to whom the
# Software is furnished to do so, subject to the following
# conditions:
#
# The above copyright notice and this permission notice shall be
# included in all copies or substantial portions of the Software.
#
# THE SOFTWARE IS PROVIDED "AS IS", WITHOUT WARRANTY OF ANY KIND,
# EXPRESS OR IMPLIED, INCLUDING BUT NOT LIMITED TO THE WARRANTIES
# OF MERCHANTABILITY, FITNESS FOR A PARTICULAR PURPOSE AND
# NONINFRINGEMENT. IN NO EVENT SHALL THE AUTHORS OR COPYRIGHT
# HOLDERS BE LIABLE FOR ANY CLAIM, DAMAGES OR OTHER LIABILITY,
# WHETHER IN AN ACTION OF CONTRACT, TORT OR OTHERWISE, ARISING
# FROM, OUT OF OR IN CONNECTION WITH THE SOFTWARE OR THE USE OR
# OTHER DEALINGS IN THE SOFTWARE.

# This is the base configuration for the BeaconKit service on GCP. It includes the configuration for the BeaconKit service itself, as well as the configuration for the full nodes and validators that the BeaconKit service will interact with.
# Monitoring and alerting are not included in this configuration, as they are handled by the GCP infrastructure.

network_configuration:
  validators:
    type: "validator"
    nodes:
      - el_type: reth
        replicas: 32
      - el_type: geth
        replicas: 32
      - el_type: erigon
        replicas: 32
      - el_type: besu
        replicas: 32
      - el_type: nethermind
        replicas: 32
      - el_type: ethereumjs
        replicas: 0
  full_nodes:
    type: "full"
    nodes:
      - el_type: reth
        replicas: 0
      - el_type: geth
        replicas: 10
      - el_type: erigon
        replicas: 0
      - el_type: besu
        replicas: 0
      - el_type: nethermind
        replicas: 0
      - el_type: ethereumjs
        replicas: 0
  seed_nodes:
    type: "seed"
    nodes:
      - el_type: geth
        replicas: 6
node_settings:
  consensus_settings:
    specs:
      min_cpu: 8000
      max_cpu: 8000
      min_memory: 32768
      max_memory: 32768
    images:
<<<<<<< HEAD
      beaconkit: northamerica-northeast1-docker.pkg.dev/prj-berachain-common-svc-01/berachain/beacon-kit:v0.0.23-optimistic
=======
      beaconkit: northamerica-northeast1-docker.pkg.dev/prj-berachain-common-svc-01/berachain/beacon-kit:main
    config:
      timeout_propose: 3s
      timeout_vote: 2s
      timeout_commit: 1s
      max_num_inbound_peers: 40
      max_num_outbound_peers: 10
    app:
      payload-timeout: 2s
>>>>>>> 4d290c9e
  execution_settings:
    specs:
      min_cpu: 8000
      max_cpu: 8000
      min_memory: 32768
      max_memory: 32768
    images:
      besu: hyperledger/besu:latest
      erigon: thorax/erigon:v2.60.0
      ethereumjs: ethpandaops/ethereumjs:stable
      geth: ethereum/client-go:latest
      nethermind: nethermind/nethermind:1.26.0-chiseled
      reth: ghcr.io/paradigmxyz/reth:latest
eth_json_rpc_endpoints:
  - type: blutgang
    clients:
      - el-full-geth-0
      - el-full-geth-1
      - el-full-geth-2
      - el-full-geth-3
      - el-full-geth-4
      - el-full-geth-5
      - el-full-geth-6
      - el-full-geth-7
      - el-full-geth-8
      - el-full-geth-9
additional_services: 
  - name: "tx-fuzz"
    replicas: 99
  - name: "prometheus"
  - name: "grafana"
  - name: "goomy-blob"
  - name: "pyroscope"<|MERGE_RESOLUTION|>--- conflicted
+++ resolved
@@ -70,9 +70,6 @@
       min_memory: 32768
       max_memory: 32768
     images:
-<<<<<<< HEAD
-      beaconkit: northamerica-northeast1-docker.pkg.dev/prj-berachain-common-svc-01/berachain/beacon-kit:v0.0.23-optimistic
-=======
       beaconkit: northamerica-northeast1-docker.pkg.dev/prj-berachain-common-svc-01/berachain/beacon-kit:main
     config:
       timeout_propose: 3s
@@ -82,7 +79,6 @@
       max_num_outbound_peers: 10
     app:
       payload-timeout: 2s
->>>>>>> 4d290c9e
   execution_settings:
     specs:
       min_cpu: 8000
