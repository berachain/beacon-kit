--- conflicted
+++ resolved
@@ -79,11 +79,7 @@
       max_memory: 2048
     images:
       geth: ethereum/client-go:latest
-<<<<<<< HEAD
-      reth: ghcr.io/paradigmxyz/reth:latest
-=======
       reth: ghcr.io/berachain/bera-reth:nightly
->>>>>>> 085bdaf2
 eth_json_rpc_endpoints:
   # type has to be either blutgang or nginx
   - type: blutgang
