--- conflicted
+++ resolved
@@ -21,10 +21,6 @@
 
 
 # Sets the deposit storage in the new eth-genesis file in the home directory.
-<<<<<<< HEAD
-# This creates genesis.json from $ETH_GENESIS
-=======
->>>>>>> b4a16767
 /usr/bin/beacond genesis set-deposit-storage $ETH_GENESIS --beacon-kit.chain-spec $CHAIN_SPEC --home /tmp/config_genesis/.beacond
 
 # The output file is "genesis.json"
