--- conflicted
+++ resolved
@@ -32,13 +32,8 @@
         "max_memory": 2048,
     },
     "images": {
-<<<<<<< HEAD
         "geth": "ghcr.io/berachain/bera-geth:v1.011511.0-rc2",
-        "reth": "ghcr.io/berachain/bera-reth:nightly",
-=======
-        "geth": "ghcr.io/berachain/bera-geth:latest",
         "reth": "ghcr.io/berachain/bera-reth:v1.0.0-rc.1",
->>>>>>> 294e8756
     },
     "labels": {},
     "node_selectors": {},
