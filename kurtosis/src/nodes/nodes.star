CONSENSUS_DEFAULT_SETTINGS = {
    "specs": {
        "min_cpu": 0,
        "max_cpu": 2000,
        "min_memory": 0,
        "max_memory": 2048,
    },
    "images": {
        "beaconkit": "beacond:kurtosis-local",
    },
    "labels": {},
    "node_selectors": {},
    "config": {
        "timeout_propose": "3s",
        "timeout_prevote": "1s",
        "timeout_precommit": "1s",
        "timeout_commit": "1s",
        "max_num_inbound_peers": 40,
        "max_num_outbound_peers": 10,
    },
    "app": {
        "payload-timeout": "1.5s",
        "enable_optimistic_payload_builds": "false",
    },
}

EXECUTION_DEFAULT_SETTINGS = {
    "specs": {
        "min_cpu": 0,
        "max_cpu": 2000,
        "min_memory": 0,
        "max_memory": 2048,
    },
    "images": {
        "geth": "ethereum/client-go:latest",
<<<<<<< HEAD
        "reth": "ghcr.io/paradigmxyz/reth:latest",
=======
        "reth": "ghcr.io/berachain/bera-reth:nightly",
>>>>>>> 085bdaf2
    },
    "labels": {},
    "node_selectors": {},
}

CL_TYPE = "beaconkit"

def parse_nodes_from_dict(vals, settings):
    node_type = vals["type"]
    node_list = []

    consensus_settings = parse_consensus_settings(settings)
    execution_settings = parse_execution_settings(settings)

    count = 0
    for val_configuration in vals["nodes"]:
        replicas = 1
        if "replicas" in val_configuration:
            replicas = val_configuration["replicas"]
        if replicas != 0:
            for i in range(replicas):
                val_struct = parse_node_from_dict(node_type, val_configuration, consensus_settings, execution_settings, count)
                node_list.append(val_struct)
                count += 1

    return node_list

def parse_node_from_dict(node_type, val, consensus_settings, execution_settings, index):
    # if kzg implementation is not provided, give default
    kzg_impl = "crate-crypto/go-kzg-4844"
    if "kzg_impl" in val:
        kzg_impl = val["kzg_impl"]

    return struct(
        node_type = node_type,
        el_type = val["el_type"],
        el_image = execution_settings.images[val["el_type"]],
        cl_type = CL_TYPE,
        cl_image = consensus_settings.images[CL_TYPE],
        index = index,
        cl_service_name = "cl-{}-{}-{}".format(node_type, CL_TYPE, index),
        el_service_name = "el-{}-{}-{}".format(node_type, val["el_type"], index),
        consensus_settings = consensus_settings,
        execution_settings = execution_settings,
        kzg_impl = kzg_impl,
    )

def parse_consensus_settings(settings):
    consensus_settings = {}
    if "consensus_settings" in settings:
        consensus_settings = dict(settings["consensus_settings"])
    consensus_settings = parse_default_node_settings(consensus_settings, CONSENSUS_DEFAULT_SETTINGS)
    consensus_settings = parse_extra_consensus_settings(consensus_settings)

    return get_consensus_struct(consensus_settings)

def parse_extra_consensus_settings(settings):
    config_settings = parse_consensus_config_settings(settings["config"]) if "config" in settings else parse_consensus_config_settings(CONSENSUS_DEFAULT_SETTINGS["config"])
    app_settings = parse_consensus_app_settings(settings["app"]) if "app" in settings else parse_consensus_app_settings(CONSENSUS_DEFAULT_SETTINGS["app"])

    consensus_settings = dict(settings)
    consensus_settings["config"] = config_settings
    consensus_settings["app"] = app_settings

    return consensus_settings

def parse_consensus_config_settings(config_settings):
    config_settings = dict(config_settings)

    if "timeout_propose" not in config_settings:
        config_settings["timeout_propose"] = CONSENSUS_DEFAULT_SETTINGS["config"]["timeout_propose"]
    if "timeout_prevote" not in config_settings:
        config_settings["timeout_prevote"] = CONSENSUS_DEFAULT_SETTINGS["config"]["timeout_prevote"]
    if "timeout_precommit" not in config_settings:
        config_settings["timeout_precommit"] = CONSENSUS_DEFAULT_SETTINGS["config"]["timeout_precommit"]
    if "timeout_commit" not in config_settings:
        config_settings["timeout_commit"] = CONSENSUS_DEFAULT_SETTINGS["config"]["timeout_commit"]
    if "max_num_inbound_peers" not in config_settings:
        config_settings["max_num_inbound_peers"] = CONSENSUS_DEFAULT_SETTINGS["config"]["max_num_inbound_peers"]
    if "max_num_outbound_peers" not in config_settings:
        config_settings["max_num_outbound_peers"] = CONSENSUS_DEFAULT_SETTINGS["config"]["max_num_outbound_peers"]

    return struct(
        timeout_propose = config_settings["timeout_propose"],
        timeout_prevote = config_settings["timeout_prevote"],
        timeout_precommit = config_settings["timeout_precommit"],
        timeout_commit = config_settings["timeout_commit"],
        max_num_inbound_peers = config_settings["max_num_inbound_peers"],
        max_num_outbound_peers = config_settings["max_num_outbound_peers"],
    )

def parse_consensus_app_settings(app_settings):
    app_settings = dict(app_settings)

    if "payload_timeout" not in app_settings:
        app_settings["payload_timeout"] = CONSENSUS_DEFAULT_SETTINGS["app"]["payload_timeout"]
    if "enable_optimistic_payload_builds" not in app_settings:
        app_settings["enable_optimistic_payload_builds"] = CONSENSUS_DEFAULT_SETTINGS["app"]["enable_optimistic_payload_builds"]

    return struct(
        payload_timeout = app_settings["payload_timeout"],
        enable_optimistic_payload_builds = app_settings["enable_optimistic_payload_builds"],
    )

def parse_execution_settings(settings):
    execution_settings = {}
    if "execution_settings" in settings:
        execution_settings = dict(settings["execution_settings"])
    execution_settings = parse_default_node_settings(execution_settings, EXECUTION_DEFAULT_SETTINGS)
    return get_execution_struct(execution_settings)

def parse_default_node_settings(settings, default_settings):
    node_settings = dict(settings)
    if "specs" not in node_settings:
        node_settings["specs"] = default_settings["specs"]

    node_specs = dict(node_settings["specs"])
    if "min_cpu" not in node_specs:
        node_specs["min_cpu"] = default_settings["specs"]["min_cpu"]
    if "max_cpu" not in node_specs:
        node_specs["max_cpu"] = default_settings["specs"]["max_cpu"]
    if "min_memory" not in node_specs:
        node_specs["min_memory"] = default_settings["specs"]["min_memory"]
    if "max_memory" not in node_specs:
        node_specs["max_memory"] = default_settings["specs"]["max_memory"]
    if "images" not in node_settings:
        node_settings["images"] = default_settings["images"]
    if "labels" not in node_settings:
        node_settings["labels"] = default_settings["labels"]
    if "node_selectors" not in node_settings:
        node_settings["node_selectors"] = default_settings["node_selectors"]

    node_specs = struct(
        min_cpu = node_specs["min_cpu"],
        max_cpu = node_specs["max_cpu"],
        min_memory = node_specs["min_memory"],
        max_memory = node_specs["max_memory"],
    )
    node_settings["specs"] = node_specs

    return node_settings

def get_consensus_struct(consensus_settings):
    return struct(
        specs = consensus_settings["specs"],
        images = consensus_settings["images"],
        labels = consensus_settings["labels"],
        node_selectors = consensus_settings["node_selectors"],
        config = consensus_settings["config"],
        app = consensus_settings["app"],
    )

def get_execution_struct(execution_settings):
    return struct(
        specs = execution_settings["specs"],
        images = execution_settings["images"],
        labels = execution_settings["labels"],
        node_selectors = execution_settings["node_selectors"],
    )

def int_to_hex(plan, n):
    """Convert integer to hex string with '0x' prefix using shell printf"""
    result = plan.run_sh(
        run = 'printf "0x%x" ' + str(n),
        description = "Converting {} to hex".format(n),
    )
    return str(result.output.strip())

def render_genesis_template(plan, template_path, chain_id, chain_id_hex, genesis_deposits_root, genesis_deposit_count_hex):
    """Helper function to render a specific genesis template"""
    genesis_template = read_file(src = template_path)

    artifact = plan.render_templates(
        config = {
            "genesis.json": struct(
                template = genesis_template,
                data = {
                    "CHAIN_ID": chain_id,
                    "CHAIN_ID_HEX": chain_id_hex,
                    "GENESIS_DEPOSIT_COUNT_HEX": genesis_deposit_count_hex,
                    "GENESIS_DEPOSITS_ROOT": genesis_deposits_root,
                },
            ),
        },
        # As we are rendering the template twice, add GENESIS_DEPOSITS_ROOT to the name
        name = template_path + "_" + genesis_deposits_root,
        description = "Rendering genesis.json template",
    )
    return artifact

def create_genesis_files_part1(plan, chain_id):
    """Creates genesis files for all client types and returns them as a dict"""

    # Convert chain_id to hexadecimal string
    chain_id_hex = int_to_hex(plan, int(chain_id))

    genesis_files = {}

    # Render default genesis for all clients
    default_artifact = render_genesis_template(
        plan,
        "../networks/kurtosis-devnet/network-configs/genesis.json.template",
        chain_id,
        chain_id_hex,
        "0x0000000000000000000000000000000000000000000000000000000000000000",
        "0x0000000000000000000000000000000000000000000000000000000000000000",
    )
    genesis_files["default"] = default_artifact

    return genesis_files

# This has the deposit contract storage slots and we need to modify the eth genesis files with them.
def create_genesis_files_part2(plan, chain_id, genesis_deposits_root, genesis_deposit_count_hex):
    """Creates genesis files for all client types and returns them as a dict"""

    # Convert chain_id to hexadecimal string
    chain_id_hex = int_to_hex(plan, int(chain_id))

    genesis_files = {}

    # Render default genesis for all clients
    default_artifact = render_genesis_template(
        plan,
        "../networks/kurtosis-devnet/network-configs/genesis.json.template",
        chain_id,
        chain_id_hex,
        genesis_deposits_root,
        genesis_deposit_count_hex,
    )
    genesis_files["default"] = default_artifact

    return genesis_files<|MERGE_RESOLUTION|>--- conflicted
+++ resolved
@@ -33,11 +33,7 @@
     },
     "images": {
         "geth": "ethereum/client-go:latest",
-<<<<<<< HEAD
-        "reth": "ghcr.io/paradigmxyz/reth:latest",
-=======
         "reth": "ghcr.io/berachain/bera-reth:nightly",
->>>>>>> 085bdaf2
     },
     "labels": {},
     "node_selectors": {},
