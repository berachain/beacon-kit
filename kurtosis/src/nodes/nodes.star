CONSENSUS_DEFAULT_SETTINGS = {
    "specs": {
        "min_cpu": 0,
        "max_cpu": 2000,
        "min_memory": 0,
        "max_memory": 2048,
    },
    "images": {
        "beaconkit": "beacond:kurtosis-local",
    },
    "labels": {},
    "node_selectors": {},
    "config": {
        "timeout_propose": "3s",
        "timeout_prevote": "1s",
        "timeout_precommit": "1s",
        "timeout_commit": "1s",
        "max_num_inbound_peers": 40,
        "max_num_outbound_peers": 10,
    },
    "app": {
        "payload-timeout": "1.5s",
        "enable_optimistic_payload_builds": "false",
    },
}

EXECUTION_DEFAULT_SETTINGS = {
    "specs": {
        "min_cpu": 0,
        "max_cpu": 2000,
        "min_memory": 0,
        "max_memory": 2048,
    },
    "images": {
        "geth": "ethereum/client-go:latest",
<<<<<<< HEAD
        "nethermind": "nethermind/nethermind:latest",
        "reth": "ghcr.io/berachain/bera-reth:nightly",
=======
        "reth": "ghcr.io/paradigmxyz/reth:latest",
>>>>>>> a6a967dd
    },
    "labels": {},
    "node_selectors": {},
}

CL_TYPE = "beaconkit"

def parse_nodes_from_dict(vals, settings):
    node_type = vals["type"]
    node_list = []

    consensus_settings = parse_consensus_settings(settings)
    execution_settings = parse_execution_settings(settings)

    count = 0
    for val_configuration in vals["nodes"]:
        replicas = 1
        if "replicas" in val_configuration:
            replicas = val_configuration["replicas"]
        if replicas != 0:
            for i in range(replicas):
                val_struct = parse_node_from_dict(node_type, val_configuration, consensus_settings, execution_settings, count)
                node_list.append(val_struct)
                count += 1

    return node_list

def parse_node_from_dict(node_type, val, consensus_settings, execution_settings, index):
    # if kzg implementation is not provided, give default
    kzg_impl = "crate-crypto/go-kzg-4844"
    if "kzg_impl" in val:
        kzg_impl = val["kzg_impl"]

    return struct(
        node_type = node_type,
        el_type = val["el_type"],
        el_image = execution_settings.images[val["el_type"]],
        cl_type = CL_TYPE,
        cl_image = consensus_settings.images[CL_TYPE],
        index = index,
        cl_service_name = "cl-{}-{}-{}".format(node_type, CL_TYPE, index),
        el_service_name = "el-{}-{}-{}".format(node_type, val["el_type"], index),
        consensus_settings = consensus_settings,
        execution_settings = execution_settings,
        kzg_impl = kzg_impl,
    )

def parse_consensus_settings(settings):
    consensus_settings = {}
    if "consensus_settings" in settings:
        consensus_settings = dict(settings["consensus_settings"])
    consensus_settings = parse_default_node_settings(consensus_settings, CONSENSUS_DEFAULT_SETTINGS)
    consensus_settings = parse_extra_consensus_settings(consensus_settings)

    return get_consensus_struct(consensus_settings)

def parse_extra_consensus_settings(settings):
    config_settings = parse_consensus_config_settings(settings["config"]) if "config" in settings else parse_consensus_config_settings(CONSENSUS_DEFAULT_SETTINGS["config"])
    app_settings = parse_consensus_app_settings(settings["app"]) if "app" in settings else parse_consensus_app_settings(CONSENSUS_DEFAULT_SETTINGS["app"])

    consensus_settings = dict(settings)
    consensus_settings["config"] = config_settings
    consensus_settings["app"] = app_settings

    return consensus_settings

def parse_consensus_config_settings(config_settings):
    config_settings = dict(config_settings)

    if "timeout_propose" not in config_settings:
        config_settings["timeout_propose"] = CONSENSUS_DEFAULT_SETTINGS["config"]["timeout_propose"]
    if "timeout_prevote" not in config_settings:
        config_settings["timeout_prevote"] = CONSENSUS_DEFAULT_SETTINGS["config"]["timeout_prevote"]
    if "timeout_precommit" not in config_settings:
        config_settings["timeout_precommit"] = CONSENSUS_DEFAULT_SETTINGS["config"]["timeout_precommit"]
    if "timeout_commit" not in config_settings:
        config_settings["timeout_commit"] = CONSENSUS_DEFAULT_SETTINGS["config"]["timeout_commit"]
    if "max_num_inbound_peers" not in config_settings:
        config_settings["max_num_inbound_peers"] = CONSENSUS_DEFAULT_SETTINGS["config"]["max_num_inbound_peers"]
    if "max_num_outbound_peers" not in config_settings:
        config_settings["max_num_outbound_peers"] = CONSENSUS_DEFAULT_SETTINGS["config"]["max_num_outbound_peers"]

    return struct(
        timeout_propose = config_settings["timeout_propose"],
        timeout_prevote = config_settings["timeout_prevote"],
        timeout_precommit = config_settings["timeout_precommit"],
        timeout_commit = config_settings["timeout_commit"],
        max_num_inbound_peers = config_settings["max_num_inbound_peers"],
        max_num_outbound_peers = config_settings["max_num_outbound_peers"],
    )

def parse_consensus_app_settings(app_settings):
    app_settings = dict(app_settings)

    if "payload_timeout" not in app_settings:
        app_settings["payload_timeout"] = CONSENSUS_DEFAULT_SETTINGS["app"]["payload_timeout"]
    if "enable_optimistic_payload_builds" not in app_settings:
        app_settings["enable_optimistic_payload_builds"] = CONSENSUS_DEFAULT_SETTINGS["app"]["enable_optimistic_payload_builds"]

    return struct(
        payload_timeout = app_settings["payload_timeout"],
        enable_optimistic_payload_builds = app_settings["enable_optimistic_payload_builds"],
    )

def parse_execution_settings(settings):
    execution_settings = {}
    if "execution_settings" in settings:
        execution_settings = dict(settings["execution_settings"])
    execution_settings = parse_default_node_settings(execution_settings, EXECUTION_DEFAULT_SETTINGS)
    return get_execution_struct(execution_settings)

def parse_default_node_settings(settings, default_settings):
    node_settings = dict(settings)
    if "specs" not in node_settings:
        node_settings["specs"] = default_settings["specs"]

    node_specs = dict(node_settings["specs"])
    if "min_cpu" not in node_specs:
        node_specs["min_cpu"] = default_settings["specs"]["min_cpu"]
    if "max_cpu" not in node_specs:
        node_specs["max_cpu"] = default_settings["specs"]["max_cpu"]
    if "min_memory" not in node_specs:
        node_specs["min_memory"] = default_settings["specs"]["min_memory"]
    if "max_memory" not in node_specs:
        node_specs["max_memory"] = default_settings["specs"]["max_memory"]
    if "images" not in node_settings:
        node_settings["images"] = default_settings["images"]
    if "labels" not in node_settings:
        node_settings["labels"] = default_settings["labels"]
    if "node_selectors" not in node_settings:
        node_settings["node_selectors"] = default_settings["node_selectors"]

    node_specs = struct(
        min_cpu = node_specs["min_cpu"],
        max_cpu = node_specs["max_cpu"],
        min_memory = node_specs["min_memory"],
        max_memory = node_specs["max_memory"],
    )
    node_settings["specs"] = node_specs

    return node_settings

def get_consensus_struct(consensus_settings):
    return struct(
        specs = consensus_settings["specs"],
        images = consensus_settings["images"],
        labels = consensus_settings["labels"],
        node_selectors = consensus_settings["node_selectors"],
        config = consensus_settings["config"],
        app = consensus_settings["app"],
    )

def get_execution_struct(execution_settings):
    return struct(
        specs = execution_settings["specs"],
        images = execution_settings["images"],
        labels = execution_settings["labels"],
        node_selectors = execution_settings["node_selectors"],
    )

def int_to_hex(plan, n):
    """Convert integer to hex string with '0x' prefix using shell printf"""
    result = plan.run_sh(
        run = 'printf "0x%x" ' + str(n),
        description = "Converting {} to hex".format(n),
    )
    return str(result.output.strip())

def render_genesis_template(plan, template_path, chain_id, chain_id_hex, genesis_deposits_root, genesis_deposit_count_hex):
    """Helper function to render a specific genesis template"""
    genesis_template = read_file(src = template_path)

    artifact = plan.render_templates(
        config = {
            "genesis.json": struct(
                template = genesis_template,
                data = {
                    "CHAIN_ID": chain_id,
                    "CHAIN_ID_HEX": chain_id_hex,
                    "GENESIS_DEPOSIT_COUNT_HEX": genesis_deposit_count_hex,
                    "GENESIS_DEPOSITS_ROOT": genesis_deposits_root,
                },
            ),
        },
        # As we are rendering the template twice, add GENESIS_DEPOSITS_ROOT to the name
        name = template_path + "_" + genesis_deposits_root,
        description = "Rendering genesis.json template",
    )
    return artifact

def create_genesis_files_part1(plan, chain_id):
    """Creates genesis files for all client types and returns them as a dict"""

    # Convert chain_id to hexadecimal string
    chain_id_hex = int_to_hex(plan, int(chain_id))

    genesis_files = {}

    # Render default genesis for all clients
    default_artifact = render_genesis_template(
        plan,
        "../networks/kurtosis-devnet/network-configs/genesis.json.template",
        chain_id,
        chain_id_hex,
        "0x0000000000000000000000000000000000000000000000000000000000000000",
        "0x0000000000000000000000000000000000000000000000000000000000000000",
    )
    genesis_files["default"] = default_artifact

    return genesis_files

# This has the deposit contract storage slots and we need to modify the eth genesis files with them.
def create_genesis_files_part2(plan, chain_id, genesis_deposits_root, genesis_deposit_count_hex):
    """Creates genesis files for all client types and returns them as a dict"""

    # Convert chain_id to hexadecimal string
    chain_id_hex = int_to_hex(plan, int(chain_id))

    genesis_files = {}

    # Render default genesis for all clients
    default_artifact = render_genesis_template(
        plan,
        "../networks/kurtosis-devnet/network-configs/genesis.json.template",
        chain_id,
        chain_id_hex,
        genesis_deposits_root,
        genesis_deposit_count_hex,
    )
    genesis_files["default"] = default_artifact

    return genesis_files<|MERGE_RESOLUTION|>--- conflicted
+++ resolved
@@ -33,12 +33,7 @@
     },
     "images": {
         "geth": "ethereum/client-go:latest",
-<<<<<<< HEAD
-        "nethermind": "nethermind/nethermind:latest",
         "reth": "ghcr.io/berachain/bera-reth:nightly",
-=======
-        "reth": "ghcr.io/paradigmxyz/reth:latest",
->>>>>>> a6a967dd
     },
     "labels": {},
     "node_selectors": {},
