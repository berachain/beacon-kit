--- conflicted
+++ resolved
@@ -100,8 +100,6 @@
 	})
 }
 
-<<<<<<< HEAD
-=======
 func Test_PopMulti(t *testing.T) {
 	t.Run("should return correct items and lengths", func(t *testing.T) {
 		sk, ctx := deps()
@@ -201,54 +199,17 @@
 	return len(keys), nil
 }
 
->>>>>>> ff4022f1
 // MockStore wraps the dba.Store to implement additional functionalities.
 type MockStore struct {
 	dba.Store
 }
 
-<<<<<<< HEAD
 // OpenKVStore returns the underlying KVStore from the Store.
 func (s MockStore) OpenKVStore(ctx context.Context) store.KVStore {
 	return s.DB
-=======
-func (s MockStore) Get(key []byte) ([]byte, error) {
-	return s.Store.Get(key), nil
-}
-
-func (s MockStore) Has(key []byte) (bool, error) {
-	return s.Store.Has(key), nil
-}
-
-func (s MockStore) Iterator(start, end []byte) (db.Iterator, error) {
-	return s.Store.Iterator(start, end), nil
-}
-
-func (s MockStore) ReverseIterator(start, end []byte) (db.Iterator, error) {
-	return s.Store.ReverseIterator(start, end), nil
-}
-
-func (s MockStore) Set(key, value []byte) error {
-	s.Store.Set(key, value)
-	return nil
-}
-
-func (s MockStore) Delete(key []byte) error {
-	s.Store.Delete(key)
-	return nil
-}
-
-func (s MockStore) OpenKVStore(ctx context.Context) store.KVStore {
-	return s
->>>>>>> ff4022f1
 }
 
 // deps initializes dependencies for testing, returning a KVStoreService and a context.
 func deps() (store.KVStoreService, context.Context) {
-<<<<<<< HEAD
 	return &MockStore{Store: dba.Store{DB: db.NewMemDB()}}, context.Background()
-=======
-	db := db.NewMemDB()
-	return &MockStore{Store: dba.Store{DB: db}}, context.Background()
->>>>>>> ff4022f1
 }