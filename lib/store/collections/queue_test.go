--- conflicted
+++ resolved
@@ -100,7 +100,6 @@
 	})
 }
 
-<<<<<<< HEAD
 func Test_PopMulti(t *testing.T) {
 	t.Run("should return correct items and lengths", func(t *testing.T) {
 		sk, ctx := deps()
@@ -202,43 +201,40 @@
 
 // MockStore wraps the dba.Store to implement additional functionalities.
 type MockStore struct {
-=======
-type Store struct {
->>>>>>> d85170ff
 	dba.Store
 }
 
-func (s Store) Get(key []byte) ([]byte, error) {
+func (s MockStore) Get(key []byte) ([]byte, error) {
 	return s.Store.Get(key), nil
 }
 
-func (s Store) Has(key []byte) (bool, error) {
+func (s MockStore) Has(key []byte) (bool, error) {
 	return s.Store.Has(key), nil
 }
 
-func (s Store) Iterator(start, end []byte) (db.Iterator, error) {
+func (s MockStore) Iterator(start, end []byte) (db.Iterator, error) {
 	return s.Store.Iterator(start, end), nil
 }
 
-func (s Store) ReverseIterator(start, end []byte) (db.Iterator, error) {
+func (s MockStore) ReverseIterator(start, end []byte) (db.Iterator, error) {
 	return s.Store.ReverseIterator(start, end), nil
 }
 
-func (s Store) Set(key, value []byte) error {
+func (s MockStore) Set(key, value []byte) error {
 	s.Store.Set(key, value)
 	return nil
 }
 
-func (s Store) Delete(key []byte) error {
+func (s MockStore) Delete(key []byte) error {
 	s.Store.Delete(key)
 	return nil
 }
 
-func (s Store) OpenKVStore(ctx context.Context) store.KVStore {
+func (s MockStore) OpenKVStore(ctx context.Context) store.KVStore {
 	return s
 }
 
 func deps() (store.KVStoreService, context.Context) {
 	db := db.NewMemDB()
-	return &Store{Store: dba.Store{DB: db}}, context.Background()
+	return &MockStore{Store: dba.Store{DB: db}}, context.Background()
 }