--- conflicted
+++ resolved
@@ -21,6 +21,7 @@
 package blockstore
 
 import (
+	async "github.com/berachain/beacon-kit/mod/async/pkg/types"
 	"github.com/berachain/beacon-kit/mod/primitives/pkg/constraints"
 	"github.com/berachain/beacon-kit/mod/primitives/pkg/math"
 )
@@ -36,15 +37,14 @@
 type BlockStore[BeaconBlockT BeaconBlock] interface {
 	// Set sets a block at a given index.
 	Set(blk BeaconBlockT) error
-<<<<<<< HEAD
 }
 
 // Event is an interface for block events.
 type Event[BeaconBlockT BeaconBlock] interface {
 	// ID returns the id of the event.
-	ID() asynctypes.EventID
+	ID() async.EventID
 	// Is returns true if the event is of the given id.
-	Is(asynctypes.EventID) bool
+	Is(async.EventID) bool
 	// Data returns the data of the event.
 	Data() BeaconBlockT
 }
@@ -53,6 +53,4 @@
 type EventFeed[EventT any] interface {
 	// Subscribe returns a channel that will receive events.
 	Subscribe() (chan EventT, error)
-=======
->>>>>>> 221a061d
 }