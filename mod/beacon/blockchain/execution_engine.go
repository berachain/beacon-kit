// SPDX-License-Identifier: BUSL-1.1
//
// Copyright (C) 2024, Berachain Foundation. All rights reserved.
// Use of this software is governed by the Business Source License included
// in the LICENSE file of this repository and at www.mariadb.com/bsl11.
//
// ANY USE OF THE LICENSED WORK IN VIOLATION OF THIS LICENSE WILL AUTOMATICALLY
// TERMINATE YOUR RIGHTS UNDER THIS LICENSE FOR THE CURRENT AND ALL OTHER
// VERSIONS OF THE LICENSED WORK.
//
// THIS LICENSE DOES NOT GRANT YOU ANY RIGHT IN ANY TRADEMARK OR LOGO OF
// LICENSOR OR ITS AFFILIATES (PROVIDED THAT YOU MAY USE A TRADEMARK OR LOGO OF
// LICENSOR AS EXPRESSLY REQUIRED BY THIS LICENSE).
//
// TO THE EXTENT PERMITTED BY APPLICABLE LAW, THE LICENSED WORK IS PROVIDED ON
// AN “AS IS” BASIS. LICENSOR HEREBY DISCLAIMS ALL WARRANTIES AND CONDITIONS,
// EXPRESS OR IMPLIED, INCLUDING (WITHOUT LIMITATION) WARRANTIES OF
// MERCHANTABILITY, FITNESS FOR A PARTICULAR PURPOSE, NON-INFRINGEMENT, AND
// TITLE.

package blockchain

import (
	"context"
	"time"

	engineprimitives "github.com/berachain/beacon-kit/mod/engine-primitives/pkg/engine-primitives"
)

// sendPostBlockFCU sends a forkchoice update to the execution client.
func (s *Service[
	AvailabilityStoreT,
	BeaconBlockT,
	BeaconBlockBodyT,
	BeaconBlockHeaderT,
	BeaconStateT,
	BlobSidecarsT,
	DepositStoreT,
<<<<<<< HEAD
	ExecutionPayloadHeaderT,
	GenesisT,
=======
	DepositT,
	ExecutionPayloadT,
	ExecutionPayloadHeaderT,
	GenesisT,
	WithdrawalT,
>>>>>>> a26dc7f0
]) sendPostBlockFCU(
	ctx context.Context,
	st BeaconStateT,
	blk BeaconBlockT,
) {
	lph, err := st.GetLatestExecutionPayloadHeader()
	if err != nil {
		s.logger.Error(
			"failed to get latest execution payload in postBlockProcess",
			"error", err,
		)
		return
	}

	if !s.shouldBuildOptimisticPayloads() && s.lb.Enabled() {
		s.sendNextFCUWithAttributes(ctx, st, blk, lph)
	} else {
		s.sendNextFCUWithoutAttributes(ctx, blk, lph)
	}
}

// sendNextFCUWithAttributes sends a forkchoice update to the execution
// client with attributes.
func (s *Service[
	AvailabilityStoreT,
	BeaconBlockT,
	BeaconBlockBodyT,
	BeaconBlockHeaderT,
	BeaconStateT,
	BlobSidecarsT,
	DepositStoreT,
<<<<<<< HEAD
	ExecutionPayloadHeaderT,
	GenesisT,
=======
	DepositT,
	ExecutionPayloadT,
	ExecutionPayloadHeaderT,
	GenesisT,
	WithdrawalT,
>>>>>>> a26dc7f0
]) sendNextFCUWithAttributes(
	ctx context.Context,
	st BeaconStateT,
	blk BeaconBlockT,
	lph ExecutionPayloadHeader,
) {
	stCopy := st.Copy()
	if _, err := s.sp.ProcessSlots(stCopy, blk.GetSlot()+1); err != nil {
		s.logger.Error(
			"failed to process slots in non-optimistic payload",
			"error", err,
		)
		return
	}

	prevBlockRoot, err := blk.HashTreeRoot()
	if err != nil {
		s.logger.Error(
			"failed to get block root in non-optimistic payload",
			"error", err,
		)
		return
	}

	if _, err = s.lb.RequestPayloadAsync(
		ctx,
		stCopy,
		blk.GetSlot()+1,
		s.calculateNextTimestamp(blk),
		prevBlockRoot,
		lph.GetBlockHash(),
		lph.GetParentHash(),
	); err != nil {
		s.logger.Error(
			"failed to send forkchoice update with attributes in non-optimistic payload",
			"error",
			err,
		)
	}
}

// sendNextFCUWithoutAttributes sends a forkchoice update to the
// execution client without attributes.
func (s *Service[
	AvailabilityStoreT,
	BeaconBlockT,
	BeaconBlockBodyT,
	BeaconBlockHeaderT,
	BeaconStateT,
	BlobSidecarsT,
	DepositStoreT,
<<<<<<< HEAD
	ExecutionPayloadHeaderT,
	GenesisT,
=======
	DepositT,
	ExecutionPayloadT,
	ExecutionPayloadHeaderT,
	GenesisT,
	WithdrawalT,
>>>>>>> a26dc7f0
]) sendNextFCUWithoutAttributes(
	ctx context.Context,
	blk BeaconBlockT,
	lph ExecutionPayloadHeader,
) {
	if _, _, err := s.ee.NotifyForkchoiceUpdate(
		ctx,
		engineprimitives.BuildForkchoiceUpdateRequest(
			&engineprimitives.ForkchoiceStateV1{
				HeadBlockHash:      lph.GetBlockHash(),
				SafeBlockHash:      lph.GetParentHash(),
				FinalizedBlockHash: lph.GetParentHash(),
			},
			nil,
			s.cs.ActiveForkVersionForSlot(blk.GetSlot()),
		),
	); err != nil {
		s.logger.Error(
			"failed to send forkchoice update without attributes",
			"error", err,
		)
	}
}

// calculateNextTimestamp calculates the next timestamp for an execution
// payload.
//
// TODO: This is hood and needs to be improved.
func (s *Service[
	AvailabilityStoreT,
	BeaconBlockT,
	BeaconBlockBodyT,
	BeaconBlockHeaderT,
	BeaconStateT,
	BlobSidecarsT,
	DepositStoreT,
<<<<<<< HEAD
	ExecutionPayloadHeaderT,
	GenesisT,
=======
	DepositT,
	ExecutionPayloadT,
	ExecutionPayloadHeaderT,
	GenesisT,
	WithdrawalT,
>>>>>>> a26dc7f0
]) calculateNextTimestamp(blk BeaconBlockT) uint64 {
	//#nosec:G701 // not an issue in practice.
	return max(
		uint64(time.Now().Unix()+int64(s.cs.TargetSecondsPerEth1Block())),
		uint64(blk.GetBody().GetExecutionPayload().GetTimestamp()+1),
	)
}<|MERGE_RESOLUTION|>--- conflicted
+++ resolved
@@ -36,16 +36,11 @@
 	BeaconStateT,
 	BlobSidecarsT,
 	DepositStoreT,
-<<<<<<< HEAD
-	ExecutionPayloadHeaderT,
-	GenesisT,
-=======
 	DepositT,
 	ExecutionPayloadT,
 	ExecutionPayloadHeaderT,
 	GenesisT,
 	WithdrawalT,
->>>>>>> a26dc7f0
 ]) sendPostBlockFCU(
 	ctx context.Context,
 	st BeaconStateT,
@@ -77,16 +72,11 @@
 	BeaconStateT,
 	BlobSidecarsT,
 	DepositStoreT,
-<<<<<<< HEAD
-	ExecutionPayloadHeaderT,
-	GenesisT,
-=======
 	DepositT,
 	ExecutionPayloadT,
 	ExecutionPayloadHeaderT,
 	GenesisT,
 	WithdrawalT,
->>>>>>> a26dc7f0
 ]) sendNextFCUWithAttributes(
 	ctx context.Context,
 	st BeaconStateT,
@@ -138,16 +128,11 @@
 	BeaconStateT,
 	BlobSidecarsT,
 	DepositStoreT,
-<<<<<<< HEAD
-	ExecutionPayloadHeaderT,
-	GenesisT,
-=======
 	DepositT,
 	ExecutionPayloadT,
 	ExecutionPayloadHeaderT,
 	GenesisT,
 	WithdrawalT,
->>>>>>> a26dc7f0
 ]) sendNextFCUWithoutAttributes(
 	ctx context.Context,
 	blk BeaconBlockT,
@@ -184,16 +169,11 @@
 	BeaconStateT,
 	BlobSidecarsT,
 	DepositStoreT,
-<<<<<<< HEAD
-	ExecutionPayloadHeaderT,
-	GenesisT,
-=======
 	DepositT,
 	ExecutionPayloadT,
 	ExecutionPayloadHeaderT,
 	GenesisT,
 	WithdrawalT,
->>>>>>> a26dc7f0
 ]) calculateNextTimestamp(blk BeaconBlockT) uint64 {
 	//#nosec:G701 // not an issue in practice.
 	return max(
