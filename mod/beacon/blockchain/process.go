// SPDX-License-Identifier: BUSL-1.1
//
// Copyright (C) 2024, Berachain Foundation. All rights reserved.
// Use of this software is govered by the Business Source License included
// in the LICENSE file of this repository and at www.mariadb.com/bsl11.
//
// ANY USE OF THE LICENSED WORK IN VIOLATION OF THIS LICENSE WILL AUTOMATICALLY
// TERMINATE YOUR RIGHTS UNDER THIS LICENSE FOR THE CURRENT AND ALL OTHER
// VERSIONS OF THE LICENSED WORK.
//
// THIS LICENSE DOES NOT GRANT YOU ANY RIGHT IN ANY TRADEMARK OR LOGO OF
// LICENSOR OR ITS AFFILIATES (PROVIDED THAT YOU MAY USE A TRADEMARK OR LOGO OF
// LICENSOR AS EXPRESSLY REQUIRED BY THIS LICENSE).
//
// TO THE EXTENT PERMITTED BY APPLICABLE LAW, THE LICENSED WORK IS PROVIDED ON
// AN “AS IS” BASIS. LICENSOR HEREBY DISCLAIMS ALL WARRANTIES AND CONDITIONS,
// EXPRESS OR IMPLIED, INCLUDING (WITHOUT LIMITATION) WARRANTIES OF
// MERCHANTABILITY, FITNESS FOR A PARTICULAR PURPOSE, NON-INFRINGEMENT, AND
// TITLE.

package blockchain

import (
	"context"
	"time"

	"github.com/berachain/beacon-kit/mod/consensus-types/pkg/events"
	"github.com/berachain/beacon-kit/mod/consensus-types/pkg/genesis"
	"github.com/berachain/beacon-kit/mod/consensus-types/pkg/types"
	"github.com/berachain/beacon-kit/mod/primitives/pkg/math"
	"github.com/berachain/beacon-kit/mod/primitives/pkg/transition"
	"golang.org/x/sync/errgroup"
)

// ProcessGenesisData processes the genesis state and initializes the beacon
// state.
func (s *Service[
	AvailabilityStoreT,
	BeaconBlockT,
	BeaconBlockBodyT,
	BeaconStateT,
	BlobSidecarsT,
	DepositStoreT,
]) ProcessGenesisData(
	ctx context.Context,
	genesisData *genesis.Genesis[
		*types.Deposit, *types.ExecutionPayloadHeaderDeneb,
	],
) ([]*transition.ValidatorUpdate, error) {
	return s.sp.InitializePreminedBeaconStateFromEth1(
		s.sb.StateFromContext(ctx),
		genesisData.Deposits,
		&types.ExecutionPayloadHeader{
			ExecutionPayloadHeader: genesisData.ExecutionPayloadHeader,
		},
		genesisData.ForkVersion,
	)
}

// ProcessBlockAndBlobs receives an incoming beacon block, it first validates
// and then processes the block.
func (s *Service[
	AvailabilityStoreT,
	BeaconBlockT,
	BeaconBlockBodyT,
	BeaconStateT,
	BlobSidecarsT,
	DepositStoreT,
]) ProcessBlockAndBlobs(
	ctx context.Context,
	blk BeaconBlockT,
	sidecars BlobSidecarsT,
	syncedToHead bool,
) ([]*transition.ValidatorUpdate, error) {
	var (
		g, gCtx    = errgroup.WithContext(ctx)
		st         = s.sb.StateFromContext(ctx)
		valUpdates []*transition.ValidatorUpdate
	)

	// If the block is nil, exit early.
	if blk.IsNil() {
		return nil, ErrNilBlk
	}

	// Launch a goroutine to process the incoming beacon block.
	g.Go(func() error {
		var err error
		// We set `OptimisticEngine` to true since this is called during
		// FinalizeBlock. We want to assume the payload is valid. If it
		// ends up not being valid later, the node will simply AppHash,
		// which is completely fine. This means we were syncing from a
		// bad peer, and we would likely AppHash anyways.
		valUpdates, err = s.processBeaconBlock(gCtx, st, blk, syncedToHead)
		return err
	})

	// Launch a goroutine to process the blob sidecars.
	g.Go(func() error {
		return s.processBlobSidecars(gCtx, blk.GetSlot(), sidecars)
	})

	// Wait for the goroutines to finish.
	if err := g.Wait(); err != nil {
		return nil, err
	}

	// If the blobs needed to process the block are not available, we
	// return an error. It is safe to use the slot off of the beacon block
	// since it has been verified as correct already.
	if !s.sb.AvailabilityStore(ctx).IsDataAvailable(
		ctx, blk.GetSlot(), blk.GetBody(),
	) {
		return nil, ErrDataNotAvailable
	}

	// emit new block event
	s.blockFeed.Send(events.NewBlock(ctx, (blk)))

	// If required, we want to forkchoice at the end of post
	// block processing.
	// TODO: this is hood as fuck.
	// We won't send a fcu if the block is bad, should be addressed
	// via ticker later.
<<<<<<< HEAD
	go s.sendPostBlockFCU(ctx, st, blk)
=======
	if !s.skipPostBlockFCU {
		go s.sendPostBlockFCU(ctx, st, blk)
	}

	go s.postBlockProcessTasks(ctx, st)
>>>>>>> 28d743ee

	return valUpdates, nil
}

// ProcessBeaconBlock processes the beacon block.
func (s *Service[
	AvailabilityStoreT,
	BeaconBlockT,
	BeaconBlockBodyT,
	BeaconStateT,
	BlobSidecarsT,
	DepositStoreT,
]) processBeaconBlock(
	ctx context.Context,
	st BeaconStateT,
	blk BeaconBlockT,
	syncedToHead bool,
) ([]*transition.ValidatorUpdate, error) {
	startTime := time.Now()
	defer s.metrics.measureStateTransitionDuration(startTime, syncedToHead)
	valUpdates, err := s.sp.Transition(
		&transition.Context{
			Context:          ctx,
			OptimisticEngine: true,
			// When we are NOT synced to the tip, process proposal
			// does NOT get called and thus we must ensure that
			// NewPayload is called to get the execution
			// client the payload.
			//
			// When we are synced to the tip, we can skip the
			// NewPayload call since we already gave our execution client
			// the payload in process proposal.
			//
			// In both cases the payload was already accepted by a majority
			// of validators in their process proposal call and thus
			// the "verification aspect" of this NewPayload call is
			// actually irrelevant at this point.
			SkipPayloadVerification: syncedToHead,
		},
		st,
		blk,
	)
	return valUpdates, err
}

// ProcessBlobSidecars processes the blob sidecars.
func (s *Service[
	AvailabilityStoreT,
	BeaconBlockT,
	BeaconBlockBodyT,
	BeaconStateT,
	BlobSidecarsT,
	DepositStoreT,
]) processBlobSidecars(
	ctx context.Context,
	slot math.Slot,
	sidecars BlobSidecarsT,
) error {
	startTime := time.Now()
	defer s.metrics.measureBlobProcessingDuration(startTime)
	return s.bp.ProcessBlobs(
		slot,
		s.sb.AvailabilityStore(ctx),
		sidecars,
	)
}<|MERGE_RESOLUTION|>--- conflicted
+++ resolved
@@ -122,15 +122,11 @@
 	// TODO: this is hood as fuck.
 	// We won't send a fcu if the block is bad, should be addressed
 	// via ticker later.
-<<<<<<< HEAD
-	go s.sendPostBlockFCU(ctx, st, blk)
-=======
 	if !s.skipPostBlockFCU {
 		go s.sendPostBlockFCU(ctx, st, blk)
 	}
 
 	go s.postBlockProcessTasks(ctx, st)
->>>>>>> 28d743ee
 
 	return valUpdates, nil
 }
