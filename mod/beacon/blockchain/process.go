// SPDX-License-Identifier: BUSL-1.1
//
// Copyright (C) 2024, Berachain Foundation. All rights reserved.
// Use of this software is governed by the Business Source License included
// in the LICENSE file of this repository and at www.mariadb.com/bsl11.
//
// ANY USE OF THE LICENSED WORK IN VIOLATION OF THIS LICENSE WILL AUTOMATICALLY
// TERMINATE YOUR RIGHTS UNDER THIS LICENSE FOR THE CURRENT AND ALL OTHER
// VERSIONS OF THE LICENSED WORK.
//
// THIS LICENSE DOES NOT GRANT YOU ANY RIGHT IN ANY TRADEMARK OR LOGO OF
// LICENSOR OR ITS AFFILIATES (PROVIDED THAT YOU MAY USE A TRADEMARK OR LOGO OF
// LICENSOR AS EXPRESSLY REQUIRED BY THIS LICENSE).
//
// TO THE EXTENT PERMITTED BY APPLICABLE LAW, THE LICENSED WORK IS PROVIDED ON
// AN “AS IS” BASIS. LICENSOR HEREBY DISCLAIMS ALL WARRANTIES AND CONDITIONS,
// EXPRESS OR IMPLIED, INCLUDING (WITHOUT LIMITATION) WARRANTIES OF
// MERCHANTABILITY, FITNESS FOR A PARTICULAR PURPOSE, NON-INFRINGEMENT, AND
// TITLE.

package blockchain

import (
	"context"
	"time"

	"github.com/berachain/beacon-kit/mod/primitives/pkg/async"
	"github.com/berachain/beacon-kit/mod/primitives/pkg/transition"
)

// ProcessGenesisData processes the genesis state and initializes the beacon
// state.
func (s *Service[
	_, _, _, _, _, _, _, _, _, GenesisT, _,
]) ProcessGenesisData(
	ctx context.Context,
	genesisData GenesisT,
) (transition.ValidatorUpdates, error) {
	return s.stateProcessor.InitializePreminedBeaconStateFromEth1(
		s.storageBackend.StateFromContext(ctx),
		genesisData.GetDeposits(),
		genesisData.GetExecutionPayloadHeader(),
		genesisData.GetForkVersion(),
	)
}

// ProcessBeaconBlock receives an incoming beacon block, it first validates
// and then processes the block.
func (s *Service[
	_, ConsensusBlockT, _, _, _, _, _, _, _, _, _,
]) ProcessBeaconBlock(
	ctx context.Context,
	blk ConsensusBlockT,
) (transition.ValidatorUpdates, error) {
	beaconBlk := blk.GetBeaconBlock()

	// If the block is nil, exit early.
	if beaconBlk.IsNil() {
		return nil, ErrNilBlk
	}

	st := s.storageBackend.StateFromContext(ctx)
	valUpdates, err := s.executeStateTransition(ctx, st, blk)
	if err != nil {
		return nil, err
	}

	// If the blobs needed to process the block are not available, we
	// return an error. It is safe to use the slot off of the beacon block
	// since it has been verified as correct already.
	if !s.storageBackend.AvailabilityStore().IsDataAvailable(
		ctx, beaconBlk.GetSlot(), beaconBlk.GetBody(),
	) {
		return nil, ErrDataNotAvailable
	}

	// If required, we want to forkchoice at the end of post
	// block processing.
	// TODO: this is hood as fuck.
	// We won't send an fcu if the block is bad, should be addressed
	// via ticker later.
	if err = s.dispatcher.Publish(
		async.NewEvent(
			ctx, async.BeaconBlockFinalized, beaconBlk,
		),
	); err != nil {
		return nil, err
	}

	go s.sendPostBlockFCU(ctx, st, blk)

	return valUpdates.CanonicalSort(), nil
}

// executeStateTransition runs the stf.
func (s *Service[
	_, ConsensusBlockT, _, _, _, BeaconStateT, _, _, _, _, _,
]) executeStateTransition(
	ctx context.Context,
	st BeaconStateT,
	blk ConsensusBlockT,
) (transition.ValidatorUpdates, error) {
	startTime := time.Now()
	defer s.metrics.measureStateTransitionDuration(startTime)
	valUpdates, err := s.stateProcessor.Transition(
		&transition.Context{
			Context: ctx,

			// We set `OptimisticEngine` to true since this is called during
			// FinalizeBlock. We want to assume the payload is valid. If it
			// ends up not being valid later, the node will simply AppHash,
			// which is completely fine. This means we were syncing from a
			// bad peer, and we would likely AppHash anyways.
			OptimisticEngine: true,

			// When we are NOT synced to the tip, process proposal
			// does NOT get called and thus we must ensure that
			// NewPayload is called to get the execution
			// client the payload.
			//
			// When we are synced to the tip, we can skip the
			// NewPayload call since we already gave our execution client
			// the payload in process proposal.
			//
			// In both cases the payload was already accepted by a majority
			// of validators in their process proposal call and thus
			// the "verification aspect" of this NewPayload call is
			// actually irrelevant at this point.
<<<<<<< HEAD
			SkipPayloadVerification: !blk.GetConsensusSyncing(),
			ProposerAddress:         blk.GetProposerAddress(),
			NextPayloadTimestamp:    blk.GetNextPayloadTimestamp(),
=======
			SkipPayloadVerification: false,

			ProposerAddress: blk.GetProposerAddress(),
			ConsensusTime:   blk.GetConsensusTime(),
>>>>>>> cafd14e7
		},
		st,
		blk.GetBeaconBlock(),
	)
	return valUpdates, err
}<|MERGE_RESOLUTION|>--- conflicted
+++ resolved
@@ -126,16 +126,9 @@
 			// of validators in their process proposal call and thus
 			// the "verification aspect" of this NewPayload call is
 			// actually irrelevant at this point.
-<<<<<<< HEAD
 			SkipPayloadVerification: !blk.GetConsensusSyncing(),
 			ProposerAddress:         blk.GetProposerAddress(),
-			NextPayloadTimestamp:    blk.GetNextPayloadTimestamp(),
-=======
-			SkipPayloadVerification: false,
-
-			ProposerAddress: blk.GetProposerAddress(),
-			ConsensusTime:   blk.GetConsensusTime(),
->>>>>>> cafd14e7
+			ConsensusTime:           blk.GetConsensusTime(),
 		},
 		st,
 		blk.GetBeaconBlock(),
