--- conflicted
+++ resolved
@@ -120,15 +120,12 @@
 	// If required, we want to forkchoice at the end of post
 	// block processing.
 	// TODO: this is hood as fuck.
-<<<<<<< HEAD
-=======
 	// We won't send a fcu if the block is bad, should be addressed
 	// via ticker later.
 	if !s.skipPostBlockFCU {
-		go s.sendPostBlockFCU(ctx, st, blk)
-	}
-
->>>>>>> c151dce1
+		go s.sendFCU(ctx, st, blk.GetSlot())
+	}
+
 	go s.postBlockProcessTasks(ctx, st)
 
 	return valUpdates, nil
