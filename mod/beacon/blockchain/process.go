--- conflicted
+++ resolved
@@ -132,43 +132,6 @@
 	return valUpdates, nil
 }
 
-<<<<<<< HEAD
-=======
-// postBlockProcessTasks performs post block processing tasks.
-//
-// TODO: Deprecate this function and move it's usage outside of the main block
-// processing thread.
-func (s *Service[
-	AvailabilityStoreT,
-	BeaconBlockT,
-	BeaconBlockBodyT,
-	BeaconStateT,
-	BlobSidecarsT,
-	DepositStoreT,
-]) postBlockProcessTasks(
-	ctx context.Context,
-	st BeaconStateT,
-) {
-	// Prune deposits.
-	// TODO: This should be moved into a go-routine in the background.
-	// Watching for logs should be completely decoupled as well.
-	idx, err := st.GetEth1DepositIndex()
-	if err != nil {
-		s.logger.Error(
-			"failed to get eth1 deposit index in postBlockProcessTasks",
-			"error", err)
-		return
-	}
-
-	if err = s.PruneDepositEvents(ctx, idx); err != nil {
-		s.logger.Error(
-			"failed to prune deposit events in postBlockProcessTasks",
-			"error", err)
-		return
-	}
-}
-
->>>>>>> 8ad80ed0
 // ProcessBeaconBlock processes the beacon block.
 func (s *Service[
 	AvailabilityStoreT,
