--- conflicted
+++ resolved
@@ -128,10 +128,7 @@
 			// actually irrelevant at this point.
 			SkipPayloadVerification: false,
 
-<<<<<<< HEAD
-=======
 			ProposerAddress:      blk.GetProposerAddress(),
->>>>>>> 2c7f4480
 			NextPayloadTimestamp: blk.GetNextPayloadTimestamp(),
 		},
 		st,
