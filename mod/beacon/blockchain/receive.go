--- conflicted
+++ resolved
@@ -40,16 +40,12 @@
 	BeaconStateT,
 	BlobSidecarsT,
 	DepositT,
-<<<<<<< HEAD
-	DepositStoreT,
-	ExecutionPayloadHeaderT,
-	GenesisT,
-=======
-	ExecutionPayloadT,
-	ExecutionPayloadHeaderT,
-	GenesisT,
-	WithdrawalT,
->>>>>>> a26dc7f0
+	DepositStoreT,
+	DepositT,
+	ExecutionPayloadT,
+	ExecutionPayloadHeaderT,
+	GenesisT,
+	WithdrawalT,
 ]) ReceiveBlockAndBlobs(
 	ctx context.Context,
 	blk BeaconBlockT,
@@ -86,16 +82,12 @@
 	BeaconStateT,
 	BlobSidecarsT,
 	DepositT,
-<<<<<<< HEAD
-	DepositStoreT,
-	ExecutionPayloadHeaderT,
-	GenesisT,
-=======
-	ExecutionPayloadT,
-	ExecutionPayloadHeaderT,
-	GenesisT,
-	WithdrawalT,
->>>>>>> a26dc7f0
+	DepositStoreT,
+	DepositT,
+	ExecutionPayloadT,
+	ExecutionPayloadHeaderT,
+	GenesisT,
+	WithdrawalT,
 ]) VerifyIncomingBlock(
 	ctx context.Context,
 	blk BeaconBlockT,
@@ -169,16 +161,12 @@
 	BeaconStateT,
 	BlobSidecarsT,
 	DepositT,
-<<<<<<< HEAD
-	DepositStoreT,
-	ExecutionPayloadHeaderT,
-	GenesisT,
-=======
-	ExecutionPayloadT,
-	ExecutionPayloadHeaderT,
-	GenesisT,
-	WithdrawalT,
->>>>>>> a26dc7f0
+	DepositStoreT,
+	DepositT,
+	ExecutionPayloadT,
+	ExecutionPayloadHeaderT,
+	GenesisT,
+	WithdrawalT,
 ]) verifyStateRoot(
 	ctx context.Context,
 	st BeaconStateT,
@@ -220,16 +208,12 @@
 	BeaconStateT,
 	BlobSidecarsT,
 	DepositT,
-<<<<<<< HEAD
-	DepositStoreT,
-	ExecutionPayloadHeaderT,
-	GenesisT,
-=======
-	ExecutionPayloadT,
-	ExecutionPayloadHeaderT,
-	GenesisT,
-	WithdrawalT,
->>>>>>> a26dc7f0
+	DepositStoreT,
+	DepositT,
+	ExecutionPayloadT,
+	ExecutionPayloadHeaderT,
+	GenesisT,
+	WithdrawalT,
 ]) VerifyIncomingBlobs(
 	_ context.Context,
 	blk BeaconBlockT,
@@ -284,16 +268,12 @@
 	BeaconStateT,
 	BlobSidecarsT,
 	DepositT,
-<<<<<<< HEAD
-	DepositStoreT,
-	ExecutionPayloadHeaderT,
-	GenesisT,
-=======
-	ExecutionPayloadT,
-	ExecutionPayloadHeaderT,
-	GenesisT,
-	WithdrawalT,
->>>>>>> a26dc7f0
+	DepositStoreT,
+	DepositT,
+	ExecutionPayloadT,
+	ExecutionPayloadHeaderT,
+	GenesisT,
+	WithdrawalT,
 ]) shouldBuildOptimisticPayloads() bool {
 	return s.optimisticPayloadBuilds && s.lb.Enabled()
 }