--- conflicted
+++ resolved
@@ -73,11 +73,7 @@
 	// metrics is the metrics for the service.
 	metrics *chainMetrics
 	// blockFeed is the event feed for new blocks.
-<<<<<<< HEAD
-	blockFeed *event.FeedOf[types.BlockEvent[types.BeaconBlock]]
-=======
-	blockFeed EventFeed[types.BlockEvent]
->>>>>>> de62e060
+	blockFeed EventFeed[types.BlockEvent[types.BeaconBlock]]
 }
 
 // NewService creates a new validator service.
@@ -106,11 +102,7 @@
 	],
 	dc DepositContract,
 	ts TelemetrySink,
-<<<<<<< HEAD
-	blockFeed *event.FeedOf[types.BlockEvent[types.BeaconBlock]],
-=======
-	blockFeed EventFeed[types.BlockEvent],
->>>>>>> de62e060
+	blockFeed EventFeed[types.BlockEvent[types.BeaconBlock]],
 ) *Service[
 	AvailabilityStoreT, BeaconStateT,
 	BlobSidecarsT, DepositStoreT,
