--- conflicted
+++ resolved
@@ -175,21 +175,4 @@
 	context.Context,
 ) error {
 	return nil
-<<<<<<< HEAD
-}
-
-func (s *Service[
-	AvailabilityStoreT,
-	BeaconBlockT,
-	BeaconBlockBodyT,
-	BeaconStateT,
-	BlobSidecarsT,
-	DepositT,
-	DepositStoreT,
-	ExecutionPayloadHeaderT,
-	GenesisT,
-]) Status() error {
-	return nil
-=======
->>>>>>> 6ff4ff4c
 }