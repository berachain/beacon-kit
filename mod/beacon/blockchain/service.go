--- conflicted
+++ resolved
@@ -46,15 +46,10 @@
 	BlobSidecarsT BlobSidecars,
 	DepositT any,
 	DepositStoreT DepositStore[DepositT],
-<<<<<<< HEAD
-	ExecutionPayloadHeaderT types.InnerExecutionPayloadHeader,
-	GenesisT Genesis[DepositT, ExecutionPayloadHeaderT],
-=======
 	ExecutionPayloadT ExecutionPayload[ExecutionPayloadT, WithdrawalT],
 	ExecutionPayloadHeaderT ExecutionPayloadHeader,
 	GenesisT Genesis[DepositT, ExecutionPayloadHeaderT],
 	WithdrawalT Withdrawal,
->>>>>>> a26dc7f0
 ] struct {
 	// sb represents the backend storage for beacon states and associated
 	// sidecars.
@@ -114,15 +109,10 @@
 	BlobSidecarsT BlobSidecars,
 	DepositT any,
 	DepositStoreT DepositStore[DepositT],
-<<<<<<< HEAD
-	ExecutionPayloadHeaderT types.InnerExecutionPayloadHeader,
-	GenesisT Genesis[DepositT, ExecutionPayloadHeaderT],
-=======
 	ExecutionPayloadT ExecutionPayload[ExecutionPayloadT, WithdrawalT],
 	ExecutionPayloadHeaderT ExecutionPayloadHeader,
 	GenesisT Genesis[DepositT, ExecutionPayloadHeaderT],
 	WithdrawalT Withdrawal,
->>>>>>> a26dc7f0
 ](
 	sb StorageBackend[
 		AvailabilityStoreT,
@@ -151,16 +141,6 @@
 	blockFeed EventFeed[*asynctypes.Event[BeaconBlockT]],
 	optimisticPayloadBuilds bool,
 ) *Service[
-<<<<<<< HEAD
-	AvailabilityStoreT, BeaconBlockT, BeaconBlockBodyT, BeaconStateT,
-	BlobSidecarsT, DepositT, DepositStoreT, ExecutionPayloadHeaderT,
-	GenesisT,
-] {
-	return &Service[
-		AvailabilityStoreT, BeaconBlockT, BeaconBlockBodyT, BeaconStateT,
-		BlobSidecarsT, DepositT, DepositStoreT, ExecutionPayloadHeaderT,
-		GenesisT,
-=======
 	AvailabilityStoreT, BeaconBlockT, BeaconBlockBodyT, BeaconBlockHeaderT,
 	BeaconStateT, BlobSidecarsT, DepositT, DepositStoreT, ExecutionPayloadT,
 	ExecutionPayloadHeaderT, GenesisT, WithdrawalT,
@@ -170,7 +150,6 @@
 		BeaconBlockHeaderT, BeaconStateT, BlobSidecarsT, DepositT,
 		DepositStoreT, ExecutionPayloadT, ExecutionPayloadHeaderT,
 		GenesisT, WithdrawalT,
->>>>>>> a26dc7f0
 	]{
 		sb:                      sb,
 		logger:                  logger,
@@ -196,15 +175,10 @@
 	BlobSidecarsT,
 	DepositStoreT,
 	DepositT,
-<<<<<<< HEAD
-	ExecutionPayloadHeaderT,
-	GenesisT,
-=======
 	ExecutionPayloadT,
 	ExecutionPayloadHeaderT,
 	GenesisT,
 	WithdrawalT,
->>>>>>> a26dc7f0
 ]) Name() string {
 	return "blockchain"
 }
@@ -217,16 +191,12 @@
 	BeaconStateT,
 	BlobSidecarsT,
 	DepositT,
-<<<<<<< HEAD
 	DepositStoreT,
-	ExecutionPayloadHeaderT,
-	GenesisT,
-=======
+	DepositT,
 	ExecutionPayloadT,
 	ExecutionPayloadHeaderT,
 	GenesisT,
 	WithdrawalT,
->>>>>>> a26dc7f0
 ]) Start(
 	context.Context,
 ) error {
