--- conflicted
+++ resolved
@@ -115,27 +115,15 @@
 		AvailabilityStoreT, BeaconBlockT, BeaconBlockBodyT, BeaconStateT,
 		BlobSidecarsT, DepositStoreT,
 	]{
-<<<<<<< HEAD
-		sb:        sb,
-		logger:    logger,
-		cs:        cs,
-		ee:        ee,
-		bp:        bp,
-		sp:        sp,
-		metrics:   newChainMetrics(ts),
-		blockFeed: blockFeed,
-=======
 		sb:               sb,
 		logger:           logger,
 		cs:               cs,
 		ee:               ee,
-		lb:               lb,
 		bp:               bp,
 		sp:               sp,
 		metrics:          newChainMetrics(ts),
 		blockFeed:        blockFeed,
 		skipPostBlockFCU: skipPostBlockFCU,
->>>>>>> c151dce1
 	}
 }
 
