--- conflicted
+++ resolved
@@ -128,14 +128,9 @@
 
 // DepositStore defines the interface for managing deposit operations.
 type DepositStore interface {
-<<<<<<< HEAD
-	// Prune prunes the deposit store up to the specified index.
-	Prune(index uint64) error
-=======
 	// PruneFromInclusive prunes the deposit store from the given
 	// index for N indexes.
 	PruneFromInclusive(index uint64, numPrune uint64) error
->>>>>>> 8ad80ed0
 	// EnqueueDeposits adds a list of deposits to the deposit store.
 	EnqueueDeposits(deposits []*types.Deposit) error
 }
