--- conflicted
+++ resolved
@@ -47,7 +47,6 @@
 	Persist(math.Slot, BlobSidecarsT) error
 }
 
-<<<<<<< HEAD
 // BeaconBlock represents a beacon block interface.
 type BeaconBlock[
 	BeaconBlockT any,
@@ -96,27 +95,6 @@
 
 type BeaconBlockHeader interface {
 	SetStateRoot(common.Root)
-=======
-// ReadOnlyBeaconState defines the interface for accessing various components of
-// the beacon state.
-type ReadOnlyBeaconState[T any] interface {
-	// GetSlot retrieves the current slot of the beacon state.
-	GetSlot() (math.Slot, error)
-	// GetLatestExecutionPayloadHeader returns the most recent execution payload
-	// header.
-	GetLatestExecutionPayloadHeader() (
-		*types.ExecutionPayloadHeader,
-		error,
-	)
-	// GetEth1DepositIndex returns the index of the most recent eth1 deposit.
-	GetEth1DepositIndex() (uint64, error)
-	// GetLatestBlockHeader returns the most recent block header.
-	GetLatestBlockHeader() (
-		*types.BeaconBlockHeader,
-		error,
-	)
-	// HashTreeRoot returns the hash tree root of the beacon state.
->>>>>>> e75f4f1c
 	HashTreeRoot() ([32]byte, error)
 }
 
@@ -249,8 +227,7 @@
 }
 
 // ReadOnlyBeaconState defines the interface for accessing various components of
-// the
-// beacon state.
+// the beacon state.
 type ReadOnlyBeaconState[
 	T any,
 	BeaconBlockHeaderT BeaconBlockHeader,
