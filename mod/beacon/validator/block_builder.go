--- conflicted
+++ resolved
@@ -114,10 +114,7 @@
 	g.Go(func() error {
 		return s.computeAndSetStateRoot(
 			ctx,
-<<<<<<< HEAD
-=======
 			slotData.GetProposerAddress(),
->>>>>>> 2c7f4480
 			slotData.GetNextPayloadTimestamp(),
 			st,
 			blk,
@@ -340,17 +337,11 @@
 	_, BeaconBlockT, _, BeaconStateT, _, _, _, _, _, _, _, _, _,
 ]) computeAndSetStateRoot(
 	ctx context.Context,
-<<<<<<< HEAD
-=======
 	proposerAddress []byte,
->>>>>>> 2c7f4480
 	nextPayloadTimestamp math.U64,
 	st BeaconStateT,
 	blk BeaconBlockT,
 ) error {
-<<<<<<< HEAD
-	stateRoot, err := s.computeStateRoot(ctx, nextPayloadTimestamp, st, blk)
-=======
 	stateRoot, err := s.computeStateRoot(
 		ctx,
 		proposerAddress,
@@ -358,7 +349,6 @@
 		st,
 		blk,
 	)
->>>>>>> 2c7f4480
 	if err != nil {
 		s.logger.Error(
 			"failed to compute state root while building block ❗️ ",
@@ -376,10 +366,7 @@
 	_, BeaconBlockT, _, BeaconStateT, _, _, _, _, _, _, _, _, _,
 ]) computeStateRoot(
 	ctx context.Context,
-<<<<<<< HEAD
-=======
 	proposerAddress []byte,
->>>>>>> 2c7f4480
 	nextPayloadTimestamp math.U64,
 	st BeaconStateT,
 	blk BeaconBlockT,
@@ -396,10 +383,7 @@
 			SkipPayloadVerification: true,
 			SkipValidateResult:      true,
 			SkipValidateRandao:      true,
-<<<<<<< HEAD
-=======
 			ProposerAddress:         proposerAddress,
->>>>>>> 2c7f4480
 			NextPayloadTimestamp:    nextPayloadTimestamp,
 		},
 		st, blk,
