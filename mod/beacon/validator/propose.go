--- conflicted
+++ resolved
@@ -93,50 +93,7 @@
 		return blk, sidecars, ErrNilPayload
 	}
 
-<<<<<<< HEAD
 	if err = s.buildBlockBody(ctx, st, blk, reveal, envelope); err != nil {
-=======
-	// If we get returned a nil blobs bundle, we should return an error.
-	blobsBundle := envelope.GetBlobsBundle()
-	if blobsBundle == nil {
-		return blk, sidecars, ErrNilBlobsBundle
-	}
-
-	// Set the KZG commitments on the block body.
-	body.SetBlobKzgCommitments(blobsBundle.GetCommitments())
-
-	depositIndex, err := st.GetEth1DepositIndex()
-	if err != nil {
-		return blk, sidecars, ErrNilDepositIndexStart
-	}
-
-	// Dequeue deposits from the state.
-	deposits, err := s.bsb.DepositStore(ctx).GetDepositsByIndex(
-		depositIndex,
-		s.chainSpec.MaxDepositsPerBlock(),
-	)
-	if err != nil {
-		return blk, sidecars, err
-	}
-
-	// Set the deposits on the block body.
-	body.SetDeposits(deposits)
-
-	// Set the KZG commitments on the block body.
-	body.SetBlobKzgCommitments(blobsBundle.GetCommitments())
-
-	// TODO: assemble real eth1data.
-	body.SetEth1Data(eth1Data.New(
-		primitives.Bytes32{},
-		0,
-		common.ZeroHash,
-	))
-
-	// Set the execution data.
-	if err = body.SetExecutionData(
-		envelope.GetExecutionPayload(),
-	); err != nil {
->>>>>>> d5ec0e66
 		return blk, sidecars, err
 	}
 
@@ -344,11 +301,11 @@
 	body.SetDeposits(deposits)
 
 	// TODO: assemble real eth1data.
-	body.SetEth1Data(&types.Eth1Data{
-		DepositRoot:  primitives.Bytes32{},
-		DepositCount: 0,
-		BlockHash:    common.ZeroHash,
-	})
+  body.SetEth1Data(eth1Data.New(
+		primitives.Bytes32{},
+		0,
+		common.ZeroHash,
+	))
 
 	return body.SetExecutionData(envelope.GetExecutionPayload())
 }