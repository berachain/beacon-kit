--- conflicted
+++ resolved
@@ -58,22 +58,11 @@
 	// signer is used to retrieve the public key of this node.
 	signer crypto.BLSSigner
 	// blobFactory is used to create blob sidecars for blocks.
-<<<<<<< HEAD
-	blobFactory BlobFactory[
-		AttestationDataT, BeaconBlockT, BeaconBlockBodyT, BlobSidecarsT,
-		DepositT, Eth1DataT, ExecutionPayloadT, SlashingInfoT,
-	]
-	// bsb is the beacon state backend.
-	bsb StorageBackend[
-		BeaconStateT, DepositT, DepositStoreT, ExecutionPayloadHeaderT,
-	]
-	// dispatcher is the dispatcher.
-	dispatcher async.EventDispatcher
-=======
 	blobFactory BlobFactory[BeaconBlockT, BlobSidecarsT]
 	// sb is the beacon state backend.
 	sb StorageBackend[BeaconStateT, DepositStoreT]
->>>>>>> 008aeafd
+	// dispatcher is the dispatcher.
+	dispatcher async.EventDispatcher
 	// stateProcessor is responsible for processing the state.
 	stateProcessor StateProcessor[
 		BeaconBlockT,
