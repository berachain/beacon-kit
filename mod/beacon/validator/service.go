--- conflicted
+++ resolved
@@ -162,12 +162,7 @@
 	// the next finalized block in the chain. A byproduct of this design
 	// is that we get the nice property of lazily propogating the finalized
 	// and safe block hashes to the execution client.
-<<<<<<< HEAD
-	st := s.bsb.BeaconState(ctx)
-=======
-
 	st := s.bsb.StateFromContext(ctx)
->>>>>>> f47e3429
 
 	// Get the current state slot.
 	stateSlot, err := st.GetSlot()
