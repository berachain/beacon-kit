--- conflicted
+++ resolved
@@ -190,12 +190,8 @@
 ) {
 }
 
-<<<<<<< HEAD
-// shouldBuildOptimisticPayloads returns true if the service should build.
-=======
 // shouldBuildOptimisticPayloads returns true if optimistic
 // payload builds are enabled.
->>>>>>> ea42c48d
 func (s *Service[
 	BeaconBlockT, BeaconBlockBodyT, BeaconStateT,
 	BlobSidecarsT, DepositStoreT, ForkDataT,
