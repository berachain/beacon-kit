--- conflicted
+++ resolved
@@ -198,7 +198,42 @@
 		return nil, nil, beacontypes.ErrNilBlkBody
 	}
 
-<<<<<<< HEAD
+	// If we get returned a nil blobs bundle, we should return an error.
+	// TODO: allow external block builders to override the payload.
+	blobsBundle := envelope.GetBlobsBundle()
+	if blobsBundle == nil {
+		return nil, nil, beacontypes.ErrNilBlobsBundle
+	}
+
+	// Dequeue deposits from the state.
+	deposits, err := s.ds.ExpectedDeposits(
+		s.chainSpec.MaxDepositsPerBlock(),
+	)
+	if err != nil {
+		return nil, nil, err
+	}
+
+	payload := envelope.GetExecutionPayload()
+	if payload == nil || payload.IsNil() {
+		return nil, nil, beacontypes.ErrNilPayload
+	}
+
+	blobSidecars, err := s.blobFactory.BuildSidecars(blk, blobsBundle)
+	if err != nil {
+		return nil, nil, err
+	}
+
+	s.logger.Info("finished assembling beacon block 🛟",
+		"slot", slot, "deposits", len(deposits))
+
+	// Assemble the block body.
+
+	// Set the deposits on the block body.
+	body.SetDeposits(deposits)
+
+	// Set the KZG commitments on the block body.
+	body.SetBlobKzgCommitments(blobsBundle.GetCommitments())
+
 	// TODO: assemble real eth1data.
 	body.SetEth1Data(&consensus.Eth1Data{
 		DepositRoot:  primitives.Bytes32{},
@@ -206,51 +241,6 @@
 		BlockHash:    common.ExecutionHash{},
 	})
 
-=======
->>>>>>> 7824366d
-	// If we get returned a nil blobs bundle, we should return an error.
-	// TODO: allow external block builders to override the payload.
-	blobsBundle := envelope.GetBlobsBundle()
-	if blobsBundle == nil {
-		return nil, nil, beacontypes.ErrNilBlobsBundle
-	}
-
-	// Dequeue deposits from the state.
-	deposits, err := s.ds.ExpectedDeposits(
-		s.chainSpec.MaxDepositsPerBlock(),
-	)
-	if err != nil {
-		return nil, nil, err
-	}
-
-	payload := envelope.GetExecutionPayload()
-	if payload == nil || payload.IsNil() {
-		return nil, nil, beacontypes.ErrNilPayload
-	}
-
-	blobSidecars, err := s.blobFactory.BuildSidecars(blk, blobsBundle)
-	if err != nil {
-		return nil, nil, err
-	}
-
-	s.logger.Info("finished assembling beacon block 🛟",
-		"slot", slot, "deposits", len(deposits))
-
-	// Assemble the block body.
-
-	// Set the deposits on the block body.
-	body.SetDeposits(deposits)
-
-	// Set the KZG commitments on the block body.
-	body.SetBlobKzgCommitments(blobsBundle.GetCommitments())
-
-	// TODO: assemble real eth1data.
-	body.SetEth1Data(&primitives.Eth1Data{
-		DepositRoot:  primitives.Bytes32{},
-		DepositCount: 0,
-		BlockHash:    common.ExecutionHash{},
-	})
-
 	// Set the reveal on the block body.
 	body.SetRandaoReveal(reveal)
 
