--- conflicted
+++ resolved
@@ -44,17 +44,11 @@
 		// engine enabled here would affect the proposer when
 		// the payload in their block has come from a remote builder.
 		&transition.Context{
-<<<<<<< HEAD
 			Context:                ctx,
 			OptimisticEngine:       true,
 			SkipRandaoVerification: true,
 			SkipPayloadIfExists:    true,
-			SkipValidateResult:     true,
-=======
-			Context:             ctx,
-			SkipPayloadIfExists: true,
-			OptimisticEngine:    true,
->>>>>>> 04e989ec
+			OptimisticEngine:       true,
 		},
 		st, blk,
 	); err != nil {
