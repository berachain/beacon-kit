// SPDX-License-Identifier: MIT
//
// Copyright (c) 2024 Berachain Foundation
//
// Permission is hereby granted, free of charge, to any person
// obtaining a copy of this software and associated documentation
// files (the "Software"), to deal in the Software without
// restriction, including without limitation the rights to use,
// copy, modify, merge, publish, distribute, sublicense, and/or sell
// copies of the Software, and to permit persons to whom the
// Software is furnished to do so, subject to the following
// conditions:
//
// The above copyright notice and this permission notice shall be
// included in all copies or substantial portions of the Software.
//
// THE SOFTWARE IS PROVIDED "AS IS", WITHOUT WARRANTY OF ANY KIND,
// EXPRESS OR IMPLIED, INCLUDING BUT NOT LIMITED TO THE WARRANTIES
// OF MERCHANTABILITY, FITNESS FOR A PARTICULAR PURPOSE AND
// NONINFRINGEMENT. IN NO EVENT SHALL THE AUTHORS OR COPYRIGHT
// HOLDERS BE LIABLE FOR ANY CLAIM, DAMAGES OR OTHER LIABILITY,
// WHETHER IN AN ACTION OF CONTRACT, TORT OR OTHERWISE, ARISING
// FROM, OUT OF OR IN CONNECTION WITH THE SOFTWARE OR THE USE OR
// OTHER DEALINGS IN THE SOFTWARE.

package validator

import (
	"context"

	"github.com/berachain/beacon-kit/mod/consensus-types/pkg/types"
	"github.com/berachain/beacon-kit/mod/primitives"
	"github.com/berachain/beacon-kit/mod/state-transition/pkg/core"
)

// computeStateRoot computes the state root of an outgoing block.
func (s *Service[BeaconStateT, BlobSidecarsT]) computeStateRoot(
	ctx context.Context,
	st BeaconStateT,
	blk types.BeaconBlock,
) (primitives.Root, error) {
	if err := s.stateProcessor.ProcessBlock(
<<<<<<< HEAD
		core.NewContext(
			ctx, false, true, true,
		),
=======
		// TODO: We should think about how having optimistic
		// engine enabled here would affect the proposer when
		// the payload in their block has come from a remote builder.
		core.NewContext(ctx, false, true, false),
>>>>>>> be77b59e
		st, blk,
	); err != nil {
		return primitives.Root{}, err
	}

	// TODO: we are doing this also in process slot rn, optimize.
	return st.HashTreeRoot()
}<|MERGE_RESOLUTION|>--- conflicted
+++ resolved
@@ -40,16 +40,10 @@
 	blk types.BeaconBlock,
 ) (primitives.Root, error) {
 	if err := s.stateProcessor.ProcessBlock(
-<<<<<<< HEAD
-		core.NewContext(
-			ctx, false, true, true,
-		),
-=======
 		// TODO: We should think about how having optimistic
 		// engine enabled here would affect the proposer when
 		// the payload in their block has come from a remote builder.
-		core.NewContext(ctx, false, true, false),
->>>>>>> be77b59e
+		core.NewContext(ctx, false, true, true),
 		st, blk,
 	); err != nil {
 		return primitives.Root{}, err
