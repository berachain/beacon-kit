// SPDX-License-Identifier: BUSL-1.1
//
// Copyright (C) 2024, Berachain Foundation. All rights reserved.
// Use of this software is governed by the Business Source License included
// in the LICENSE file of this repository and at www.mariadb.com/bsl11.
//
// ANY USE OF THE LICENSED WORK IN VIOLATION OF THIS LICENSE WILL AUTOMATICALLY
// TERMINATE YOUR RIGHTS UNDER THIS LICENSE FOR THE CURRENT AND ALL OTHER
// VERSIONS OF THE LICENSED WORK.
//
// THIS LICENSE DOES NOT GRANT YOU ANY RIGHT IN ANY TRADEMARK OR LOGO OF
// LICENSOR OR ITS AFFILIATES (PROVIDED THAT YOU MAY USE A TRADEMARK OR LOGO OF
// LICENSOR AS EXPRESSLY REQUIRED BY THIS LICENSE).
//
// TO THE EXTENT PERMITTED BY APPLICABLE LAW, THE LICENSED WORK IS PROVIDED ON
// AN “AS IS” BASIS. LICENSOR HEREBY DISCLAIMS ALL WARRANTIES AND CONDITIONS,
// EXPRESS OR IMPLIED, INCLUDING (WITHOUT LIMITATION) WARRANTIES OF
// MERCHANTABILITY, FITNESS FOR A PARTICULAR PURPOSE, NON-INFRINGEMENT, AND
// TITLE.

package validator

import (
	"context"
	"time"

	engineprimitives "github.com/berachain/beacon-kit/mod/engine-primitives/pkg/engine-primitives"
	"github.com/berachain/beacon-kit/mod/primitives"
	"github.com/berachain/beacon-kit/mod/primitives/pkg/common"
	"github.com/berachain/beacon-kit/mod/primitives/pkg/crypto"
	"github.com/berachain/beacon-kit/mod/primitives/pkg/eip4844"
	"github.com/berachain/beacon-kit/mod/primitives/pkg/math"
	"github.com/berachain/beacon-kit/mod/primitives/pkg/ssz"
	"github.com/berachain/beacon-kit/mod/primitives/pkg/transition"
)

// BeaconBlock represents a beacon block interface.
type BeaconBlock[
	BeaconBlockT any,
	BeaconBlockBodyT BeaconBlockBody[
		DepositT, Eth1DataT, ExecutionPayloadT,
	],
	DepositT,
	Eth1DataT,
	ExecutionPayloadT any,
] interface {
	ssz.Marshallable
	// NewWithVersion creates a new beacon block with the given parameters.
	NewWithVersion(
		slot math.Slot,
		proposerIndex math.ValidatorIndex,
		parentBlockRoot common.Root,
		forkVersion uint32,
	) (BeaconBlockT, error)

	// IsNil checks if the beacon block is nil.
	IsNil() bool
	// Version returns the version of the beacon block.
	Version() uint32
	// GetSlot returns the slot of the beacon block.
	GetSlot() math.Slot
	// GetProposerIndex returns the proposer index of the beacon block.
	GetProposerIndex() math.ValidatorIndex
	// GetParentBlockRoot returns the parent block root of the beacon block.
	GetParentBlockRoot() common.Root
	// SetStateRoot sets the state root of the beacon block.
	SetStateRoot(common.Root)
	// GetStateRoot returns the state root of the beacon block.
	GetStateRoot() common.Root
	// GetBody returns the body of the beacon block.
	GetBody() BeaconBlockBodyT
}

// BeaconBlockBody represents a beacon block body interface.
type BeaconBlockBody[
	DepositT, Eth1DataT, ExecutionPayloadT any,
] interface {
	ssz.Marshallable
	// IsNil checks if the beacon block body is nil.
	IsNil() bool
	// SetRandaoReveal sets the Randao reveal of the beacon block body.
	SetRandaoReveal(crypto.BLSSignature)
	// SetEth1Data sets the Eth1 data of the beacon block body.
	SetEth1Data(Eth1DataT)
	// GetDeposits returns the deposits of the beacon block body.
	GetDeposits() []DepositT
	// SetDeposits sets the deposits of the beacon block body.
	SetDeposits([]DepositT)
	// SetExecutionData sets the execution data of the beacon block body.
	SetExecutionData(ExecutionPayloadT) error
	// GetBlobKzgCommitments returns the blob KZG commitments of the beacon
	// block body.
	GetBlobKzgCommitments() eip4844.KZGCommitments[common.ExecutionHash]
	// SetBlobKzgCommitments sets the blob KZG commitments of the beacon block
	// body.
	SetBlobKzgCommitments(eip4844.KZGCommitments[common.ExecutionHash])
	// GetExecutionPayload returns the execution payload of the beacon block
	// body.
	GetExecutionPayload() ExecutionPayloadT
}

// BeaconBlockHeader represents a beacon block header interface.
type BeaconBlockHeader interface {
<<<<<<< HEAD
	HashTreeRoot() ([32]byte, error)
=======
	ssz.Marshallable
>>>>>>> c12d6ee1
}

// BeaconState represents a beacon state interface.
type BeaconState[
	BeaconBlockHeaderT interface{ HashTreeRoot() ([32]byte, error) },
	BeaconStateT, ExecutionPayloadHeaderT any,
] interface {
	// Copy creates a copy of the beacon state.
	Copy() BeaconStateT
	// GetBlockRootAtIndex returns the block root at the given index.
	GetBlockRootAtIndex(uint64) (primitives.Root, error)
	// GetLatestExecutionPayloadHeader returns the latest execution payload
	// header.
	GetLatestExecutionPayloadHeader() (
		ExecutionPayloadHeaderT, error,
	)
	// GetLatestBlockHeader returns the latest block header.
	GetLatestBlockHeader() (
		BeaconBlockHeaderT,
		error,
	)
	// GetSlot returns the current slot of the beacon state.
	GetSlot() (math.Slot, error)
	// HashTreeRoot returns the hash tree root of the beacon state.
	HashTreeRoot() ([32]byte, error)
	// ValidatorIndexByPubkey returns the validator index by public key.
	ValidatorIndexByPubkey(crypto.BLSPubkey) (math.ValidatorIndex, error)
	// GetEth1DepositIndex returns the latest deposit index from the beacon
	// state.
	GetEth1DepositIndex() (uint64, error)
	// GetGenesisValidatorsRoot returns the genesis validators root.
	GetGenesisValidatorsRoot() (primitives.Root, error)
}

// BlobFactory represents a blob factory interface.
type BlobFactory[
	BeaconBlockT BeaconBlock[
		BeaconBlockT, BeaconBlockBodyT, DepositT, Eth1DataT, ExecutionPayloadT,
	],
	BeaconBlockBodyT BeaconBlockBody[
		DepositT, Eth1DataT, ExecutionPayloadT,
	],
	BlobSidecarsT BlobSidecars,
	DepositT,
	Eth1DataT,
	ExecutionPayloadT any,
] interface {
	// BuildSidecars builds sidecars for a given block and blobs bundle.
	BuildSidecars(
		blk BeaconBlockT,
		blobs engineprimitives.BlobsBundle,
	) (BlobSidecarsT, error)
}

// BlobProcessor represents a blob processor interface.
type BlobProcessor[
	BlobSidecarsT BlobSidecars,
] interface {
	// VerifyBlobs verifies the blobs and ensures they match the local state.
	VerifyBlobs(
		slot math.Slot,
		sidecars BlobSidecarsT,
	) error
}

// BlobSidecars represents a blob sidecars interface.
type BlobSidecars interface {
	// BlobSidecars must be ssz.Marshallable.
	ssz.Marshallable
	// IsNil checks if the blob sidecars is nil.
	IsNil() bool
	// Len returns the length of the blob sidecars.
	Len() int
}

// DepositStore defines the interface for deposit storage.
type DepositStore[DepositT any] interface {
	// GetDepositsByIndex returns `numView` expected deposits.
	GetDepositsByIndex(
		startIndex uint64,
		numView uint64,
	) ([]DepositT, error)
}

// Eth1Data represents the eth1 data interface.
type Eth1Data[T any] interface {
<<<<<<< HEAD
=======
	// New creates a new eth1 data with the given parameters.
>>>>>>> c12d6ee1
	New(
		depositRoot common.Root,
		depositCount math.U64,
		blockHash common.ExecutionHash,
	) T
}

// ExecutionPayloadHeader represents the execution payload header interface.
type ExecutionPayloadHeader interface {
<<<<<<< HEAD
	GetTimestamp() math.U64
	GetBlockHash() common.ExecutionHash
=======
	// GetTimestamp returns the timestamp of the execution payload header.
	GetTimestamp() math.U64
	// GetBlockHash returns the block hash of the execution payload header.
	GetBlockHash() common.ExecutionHash
	// GetParentHash returns the parent hash of the execution payload header.
>>>>>>> c12d6ee1
	GetParentHash() common.ExecutionHash
}

// PayloadBuilder represents a service that is responsible for
// building eth1 blocks.
type PayloadBuilder[BeaconStateT, ExecutionPayloadT any] interface {
	// Enabled returns true if the payload builder is enabled.
	Enabled() bool
	// RetrievePayload retrieves the payload for the given slot.
	RetrievePayload(
		ctx context.Context,
		slot math.Slot,
		parentBlockRoot primitives.Root,
	) (engineprimitives.BuiltExecutionPayloadEnv[ExecutionPayloadT], error)
	// RequestPayloadAsync requests a payload for the given slot and returns
	// immediately.
	RequestPayloadAsync(
		ctx context.Context,
		st BeaconStateT,
		slot math.Slot,
		timestamp uint64,
		parentBlockRoot primitives.Root,
		headEth1BlockHash common.ExecutionHash,
		finalEth1BlockHash common.ExecutionHash,
	) (*engineprimitives.PayloadID, error)
	// RequestPayloadSync requests a payload for the given slot and
	// blocks until the payload is delivered.
	RequestPayloadSync(
		ctx context.Context,
		st BeaconStateT,
		slot math.Slot,
		timestamp uint64,
		parentBlockRoot primitives.Root,
		headEth1BlockHash common.ExecutionHash,
		finalEth1BlockHash common.ExecutionHash,
	) (engineprimitives.BuiltExecutionPayloadEnv[ExecutionPayloadT], error)
	// SendForceHeadFCU sends a force head FCU to the execution client.
	SendForceHeadFCU(
		ctx context.Context,
		st BeaconStateT,
		slot math.Slot,
	) error
}

// StateProcessor defines the interface for processing the state.
type StateProcessor[
	BeaconBlockT any,
	BeaconBlockHeaderT BeaconBlockHeader,
	BeaconStateT BeaconState[
		BeaconBlockHeaderT,
		BeaconStateT,
		ExecutionPayloadHeaderT,
	],
	ContextT any,
	ExecutionPayloadHeaderT any,
] interface {
	// ProcessSlot processes the slot.
	ProcessSlots(
		st BeaconStateT, slot math.Slot,
	) ([]*transition.ValidatorUpdate, error)

	// Transition performs the core state transition.
	Transition(
		ctx ContextT,
		st BeaconStateT,
		blk BeaconBlockT,
	) ([]*transition.ValidatorUpdate, error)
}

// StorageBackend is the interface for the storage backend.
type StorageBackend[
	BeaconBlockHeaderT BeaconBlockHeader,
	BeaconStateT BeaconState[
		BeaconBlockHeaderT,
		BeaconStateT,
		ExecutionPayloadHeaderT,
	],
	DepositT any,
	DepositStoreT DepositStore[DepositT],
	ExecutionPayloadHeaderT any,
] interface {
	// DepositStore retrieves the deposit store.
	DepositStore(context.Context) DepositStoreT
	// StateFromContext retrieves the beacon state from the context.
	StateFromContext(context.Context) BeaconStateT
}

// TelemetrySink is an interface for sending metrics to a telemetry backend.
type TelemetrySink interface {
	// IncrementCounter increments a counter metric identified by the provided
	// keys.
	IncrementCounter(key string, args ...string)
	// MeasureSince measures the time since the provided start time,
	// identified by the provided keys.
	MeasureSince(key string, start time.Time, args ...string)
}<|MERGE_RESOLUTION|>--- conflicted
+++ resolved
@@ -101,11 +101,7 @@
 
 // BeaconBlockHeader represents a beacon block header interface.
 type BeaconBlockHeader interface {
-<<<<<<< HEAD
-	HashTreeRoot() ([32]byte, error)
-=======
 	ssz.Marshallable
->>>>>>> c12d6ee1
 }
 
 // BeaconState represents a beacon state interface.
@@ -192,10 +188,7 @@
 
 // Eth1Data represents the eth1 data interface.
 type Eth1Data[T any] interface {
-<<<<<<< HEAD
-=======
 	// New creates a new eth1 data with the given parameters.
->>>>>>> c12d6ee1
 	New(
 		depositRoot common.Root,
 		depositCount math.U64,
@@ -205,16 +198,11 @@
 
 // ExecutionPayloadHeader represents the execution payload header interface.
 type ExecutionPayloadHeader interface {
-<<<<<<< HEAD
-	GetTimestamp() math.U64
-	GetBlockHash() common.ExecutionHash
-=======
 	// GetTimestamp returns the timestamp of the execution payload header.
 	GetTimestamp() math.U64
 	// GetBlockHash returns the block hash of the execution payload header.
 	GetBlockHash() common.ExecutionHash
 	// GetParentHash returns the parent hash of the execution payload header.
->>>>>>> c12d6ee1
 	GetParentHash() common.ExecutionHash
 }
 
