// SPDX-License-Identifier: BUSL-1.1
//
// Copyright (C) 2024, Berachain Foundation. All rights reserved.
// Use of this software is governed by the Business Source License included
// in the LICENSE file of this repository and at www.mariadb.com/bsl11.
//
// ANY USE OF THE LICENSED WORK IN VIOLATION OF THIS LICENSE WILL AUTOMATICALLY
// TERMINATE YOUR RIGHTS UNDER THIS LICENSE FOR THE CURRENT AND ALL OTHER
// VERSIONS OF THE LICENSED WORK.
//
// THIS LICENSE DOES NOT GRANT YOU ANY RIGHT IN ANY TRADEMARK OR LOGO OF
// LICENSOR OR ITS AFFILIATES (PROVIDED THAT YOU MAY USE A TRADEMARK OR LOGO OF
// LICENSOR AS EXPRESSLY REQUIRED BY THIS LICENSE).
//
// TO THE EXTENT PERMITTED BY APPLICABLE LAW, THE LICENSED WORK IS PROVIDED ON
// AN “AS IS” BASIS. LICENSOR HEREBY DISCLAIMS ALL WARRANTIES AND CONDITIONS,
// EXPRESS OR IMPLIED, INCLUDING (WITHOUT LIMITATION) WARRANTIES OF
// MERCHANTABILITY, FITNESS FOR A PARTICULAR PURPOSE, NON-INFRINGEMENT, AND
// TITLE.

package validator

import (
	"context"
	"time"

	engineprimitives "github.com/berachain/beacon-kit/mod/engine-primitives/pkg/engine-primitives"
	"github.com/berachain/beacon-kit/mod/primitives/pkg/common"
	"github.com/berachain/beacon-kit/mod/primitives/pkg/constraints"
	"github.com/berachain/beacon-kit/mod/primitives/pkg/crypto"
	"github.com/berachain/beacon-kit/mod/primitives/pkg/eip4844"
	"github.com/berachain/beacon-kit/mod/primitives/pkg/math"
	"github.com/berachain/beacon-kit/mod/primitives/pkg/transition"
)

// BeaconBlock represents a beacon block interface.
type BeaconBlock[
	T any,
	BeaconBlockBodyT any,
] interface {
	constraints.SSZMarshallable
	// NewWithVersion creates a new beacon block with the given parameters.
	NewWithVersion(
		slot math.Slot,
		proposerIndex math.ValidatorIndex,
		parentBlockRoot common.Root,
		forkVersion uint32,
	) (T, error)
	// GetSlot returns the slot of the beacon block.
	GetSlot() math.Slot
	// GetParentBlockRoot returns the parent block root of the beacon block.
	GetParentBlockRoot() common.Root
	// SetStateRoot sets the state root of the beacon block.
	SetStateRoot(common.Root)
	// GetStateRoot returns the state root of the beacon block.
	GetStateRoot() common.Root
	// GetBody returns the body of the beacon block.
	GetBody() BeaconBlockBodyT
}

// BeaconBlockBody represents a beacon block body interface.
type BeaconBlockBody[
	AttestationDataT, DepositT, Eth1DataT, ExecutionPayloadT, SlashingInfoT any,
] interface {
	constraints.SSZMarshallable
	constraints.Nillable
	// SetRandaoReveal sets the Randao reveal of the beacon block body.
	SetRandaoReveal(crypto.BLSSignature)
	// SetEth1Data sets the Eth1 data of the beacon block body.
	SetEth1Data(Eth1DataT)
	// SetDeposits sets the deposits of the beacon block body.
	SetDeposits([]DepositT)
	// SetExecutionPayload sets the execution data of the beacon block body.
	SetExecutionPayload(ExecutionPayloadT)
	// SetGraffiti sets the graffiti of the beacon block body.
	SetGraffiti(common.Bytes32)
	// SetAttestations sets the attestations of the beacon block body.
	SetAttestations([]AttestationDataT)
	// SetSlashingInfo sets the slashing info of the beacon block body.
	SetSlashingInfo([]SlashingInfoT)
	// SetBlobKzgCommitments sets the blob KZG commitments of the beacon block
	// body.
	SetBlobKzgCommitments(eip4844.KZGCommitments[common.ExecutionHash])
}

// BeaconState represents a beacon state interface.
type BeaconState[ExecutionPayloadHeaderT any] interface {
	// GetBlockRootAtIndex returns the block root at the given index.
	GetBlockRootAtIndex(uint64) (common.Root, error)
	// GetLatestExecutionPayloadHeader returns the latest execution payload
	// header.
	GetLatestExecutionPayloadHeader() (
		ExecutionPayloadHeaderT, error,
	)
	// GetSlot returns the current slot of the beacon state.
	GetSlot() (math.Slot, error)
	// HashTreeRoot returns the hash tree root of the beacon state.
	HashTreeRoot() common.Root
	// ValidatorIndexByPubkey returns the validator index by public key.
	ValidatorIndexByPubkey(crypto.BLSPubkey) (math.ValidatorIndex, error)
	// GetEth1DepositIndex returns the latest deposit index from the beacon
	// state.
	GetEth1DepositIndex() (uint64, error)
	// GetGenesisValidatorsRoot returns the genesis validators root.
	GetGenesisValidatorsRoot() (common.Root, error)
}

// BlobFactory represents a blob factory interface.
type BlobFactory[
	BeaconBlockT any,
	BlobSidecarsT any,
] interface {
	// BuildSidecars builds sidecars for a given block and blobs bundle.
	BuildSidecars(
		blk BeaconBlockT,
		blobs engineprimitives.BlobsBundle,
	) (BlobSidecarsT, error)
}

// DepositStore defines the interface for deposit storage.
type DepositStore[DepositT any] interface {
	// GetDepositsByIndex returns `numView` expected deposits.
	GetDepositsByIndex(
		startIndex uint64,
		numView uint64,
	) ([]DepositT, error)
}

// Eth1Data represents the eth1 data interface.
type Eth1Data[T any] interface {
	// New creates a new eth1 data with the given parameters.
	New(
		depositRoot common.Root,
		depositCount math.U64,
		blockHash common.ExecutionHash,
	) T
}

// ExecutionPayloadHeader represents the execution payload header interface.
type ExecutionPayloadHeader interface {
	// GetTimestamp returns the timestamp of the execution payload header.
	GetTimestamp() math.U64
	// GetBlockHash returns the block hash of the execution payload header.
	GetBlockHash() common.ExecutionHash
	// GetParentHash returns the parent hash of the execution payload header.
	GetParentHash() common.ExecutionHash
}

// ForkData represents the fork data interface.
type ForkData[T any] interface {
	// New creates a new fork data with the given parameters.
	New(
		common.Version,
		common.Root,
	) T
	// ComputeRandaoSigningRoot computes the Randao signing root.
	ComputeRandaoSigningRoot(
		common.DomainType,
		math.Epoch,
	) common.Root
}

// PayloadBuilder represents a service that is responsible for
// building eth1 blocks.
type PayloadBuilder[BeaconStateT, ExecutionPayloadT any] interface {
	// RetrievePayload retrieves the payload for the given slot.
	RetrievePayload(
		ctx context.Context,
		slot math.Slot,
		parentBlockRoot common.Root,
	) (engineprimitives.BuiltExecutionPayloadEnv[ExecutionPayloadT], error)
	// RequestPayloadSync requests a payload for the given slot and
	// blocks until the payload is delivered.
	RequestPayloadSync(
		ctx context.Context,
		st BeaconStateT,
		slot math.Slot,
		timestamp uint64,
		parentBlockRoot common.Root,
		headEth1BlockHash common.ExecutionHash,
		finalEth1BlockHash common.ExecutionHash,
	) (engineprimitives.BuiltExecutionPayloadEnv[ExecutionPayloadT], error)
}

// SlotData represents the slot data interface.
type SlotData[AttestationDataT, SlashingInfoT any] interface {
	// GetSlot returns the slot of the incoming slot.
	GetSlot() math.Slot
	// GetAttestationData returns the attestation data of the incoming slot.
	GetAttestationData() []AttestationDataT
	// GetSlashingInfo returns the slashing info of the incoming slot.
	GetSlashingInfo() []SlashingInfoT
<<<<<<< HEAD
=======
	GetProposerAddress() []byte
>>>>>>> 2c7f4480
	// GetNextPayloadTimestamp returns the timestamp proposed by
	// consensus for the next payload to be proposed. It is also
	// used to bound current payload upon validation
	GetNextPayloadTimestamp() math.U64
}

// StateProcessor defines the interface for processing the state.
type StateProcessor[
	BeaconBlockT any,
	BeaconStateT any,
	ContextT any,
	ExecutionPayloadHeaderT any,
] interface {
	// ProcessSlot processes the slot.
	ProcessSlots(
		st BeaconStateT, slot math.Slot,
	) (transition.ValidatorUpdates, error)
	// Transition performs the core state transition.
	Transition(
		ctx ContextT,
		st BeaconStateT,
		blk BeaconBlockT,
	) (transition.ValidatorUpdates, error)
}

// StorageBackend is the interface for the storage backend.
type StorageBackend[
	BeaconStateT any,
	DepositStoreT any,
] interface {
	// DepositStore retrieves the deposit store.
	DepositStore() DepositStoreT
	// StateFromContext retrieves the beacon state from the context.
	StateFromContext(context.Context) BeaconStateT
}

// TelemetrySink is an interface for sending metrics to a telemetry backend.
type TelemetrySink interface {
	// IncrementCounter increments a counter metric identified by the provided
	// keys.
	IncrementCounter(key string, args ...string)
	// MeasureSince measures the time since the provided start time,
	// identified by the provided keys.
	MeasureSince(key string, start time.Time, args ...string)
}<|MERGE_RESOLUTION|>--- conflicted
+++ resolved
@@ -190,10 +190,7 @@
 	GetAttestationData() []AttestationDataT
 	// GetSlashingInfo returns the slashing info of the incoming slot.
 	GetSlashingInfo() []SlashingInfoT
-<<<<<<< HEAD
-=======
 	GetProposerAddress() []byte
->>>>>>> 2c7f4480
 	// GetNextPayloadTimestamp returns the timestamp proposed by
 	// consensus for the next payload to be proposed. It is also
 	// used to bound current payload upon validation
