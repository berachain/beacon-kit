--- conflicted
+++ resolved
@@ -49,10 +49,6 @@
 	HysteresisDownwardMultiplier uint64 `mapstructure:"hysteresis-downward-multiplier"`
 	// HysteresisUpwardMultiplier is the multiplier for upward balance adjustments.
 	HysteresisUpwardMultiplier uint64 `mapstructure:"hysteresis-upward-multiplier"`
-<<<<<<< HEAD
-
-=======
->>>>>>> 4a9144ff
 	// Time parameters constants.
 	//
 	// SlotsPerEpoch is the number of slots per epoch.
@@ -157,20 +153,16 @@
 	// Comet Values
 	CometValues CometBFTConfigT `mapstructure:"comet-bft-config"`
 
-<<<<<<< HEAD
-	// Validators Set config
+	// Berachain Values
+	//
 	// ValidatorSetCap is the maximum number of validators that can be active
 	// for a given epoch
 	// Note: ValidatorSetCap must be smaller than ValidatorRegistryLimit.
 	ValidatorSetCap uint32 `mapstructure:"validator-set-cap-size"`
-=======
-	// Berachain Values
-	//
 	// EVMInflationAddress is the address on the EVM which will receive the
 	// inflation amount of native EVM balance through a withdrawal every block.
 	EVMInflationAddress ExecutionAddressT `mapstructure:"evm-inflation-address"`
 	// EVMInflationPerBlock is the amount of native EVM balance (in Gwei) to be
 	// minted to the EVMInflationAddress via a withdrawal every block.
 	EVMInflationPerBlock uint64 `mapstructure:"evm-inflation-per-block"`
->>>>>>> 4a9144ff
 }