// SPDX-License-Identifier: BUSL-1.1
//
// Copyright (C) 2024, Berachain Foundation. All rights reserved.
// Use of this software is governed by the Business Source License included
// in the LICENSE file of this repository and at www.mariadb.com/bsl11.
//
// ANY USE OF THE LICENSED WORK IN VIOLATION OF THIS LICENSE WILL AUTOMATICALLY
// TERMINATE YOUR RIGHTS UNDER THIS LICENSE FOR THE CURRENT AND ALL OTHER
// VERSIONS OF THE LICENSED WORK.
//
// THIS LICENSE DOES NOT GRANT YOU ANY RIGHT IN ANY TRADEMARK OR LOGO OF
// LICENSOR OR ITS AFFILIATES (PROVIDED THAT YOU MAY USE A TRADEMARK OR LOGO OF
// LICENSOR AS EXPRESSLY REQUIRED BY THIS LICENSE).
//
// TO THE EXTENT PERMITTED BY APPLICABLE LAW, THE LICENSED WORK IS PROVIDED ON
// AN “AS IS” BASIS. LICENSOR HEREBY DISCLAIMS ALL WARRANTIES AND CONDITIONS,
// EXPRESS OR IMPLIED, INCLUDING (WITHOUT LIMITATION) WARRANTIES OF
// MERCHANTABILITY, FITNESS FOR A PARTICULAR PURPOSE, NON-INFRINGEMENT, AND
// TITLE.

package builder

import (
	"os"

	"cosmossdk.io/client/v2/autocli"
	"cosmossdk.io/core/transaction"
	"cosmossdk.io/depinject"
	"cosmossdk.io/log"
	serverv2 "cosmossdk.io/server/v2"
	cmdlib "github.com/berachain/beacon-kit/mod/cli/pkg/commands"
	"github.com/berachain/beacon-kit/mod/node-core/pkg/types"
	"github.com/berachain/beacon-kit/mod/primitives/pkg/common"
	cmtcfg "github.com/cometbft/cometbft/config"
	"github.com/cosmos/cosmos-sdk/client"
	"github.com/cosmos/cosmos-sdk/server"
	"github.com/cosmos/cosmos-sdk/types/module"
	"github.com/spf13/cobra"
	"github.com/spf13/viper"
)

// CLIBuilder is the builder for the commands.Root (root command).
type CLIBuilder[NodeT types.Node[T], T transaction.Tx] struct {
	depInjectCfg depinject.Config
	name         string
	description  string
	// components is a list of component providers for depinject.
	components []any
	// suppliers is a list of suppliers for depinject.
	suppliers []any
	// runHandler is a function to set up run handlers for the command.
	runHandler runHandler
	// nodeBuilderFunc is a function that builds the Node,
	// eventually called by the cosmos-sdk.
	// TODO: CLI should not know about the AppCreator
	nodeBuilderFunc serverv2.AppCreator[T]
	// rootCmdSetup is a function that sets up the root command.
	rootCmdSetup rootCmdSetup[NodeT, T]
}

// New returns a new CLIBuilder with the given options.
func New[NodeT types.Node[T], T transaction.Tx](opts ...Opt[NodeT, T]) *CLIBuilder[NodeT, T] {
	cb := &CLIBuilder[NodeT, T]{
		suppliers: []any{
			os.Stdout, // supply io.Writer for logger
			viper.GetViper(),
		},
	}
	for _, opt := range opts {
		opt(cb)
	}
	return cb
}

// Build builds the CLI commands.
func (cb *CLIBuilder[NodeT, T]) Build() (*cmdlib.Root, error) {
	// allocate memory to hold the dependencies
	var (
		autoCliOpts autocli.AppOptions
		mm          *module.Manager
		clientCtx   client.Context
		chainSpec   common.ChainSpec
		logger      log.Logger
	)
	// build dependencies for the root command
	if err := depinject.Inject(
		depinject.Configs(
			cb.depInjectCfg,
			depinject.Supply(
				cb.suppliers...,
			),
			depinject.Provide(
				cb.components...,
			),
		),
		&mm,
		&logger,
		&clientCtx,
		&chainSpec,
		&autoCliOpts,
	); err != nil {
		return nil, err
	}

	// pass in deps to build the root command
	rootCmd := cmdlib.New(
		cb.name,
		cb.description,
		cb.defaultRunHandler(logger),
		clientCtx,
	)

	// enhance the root command with the autoCliOpts
	if err := rootCmd.Enhance(autoCliOpts.EnhanceRootCommand); err != nil {
		return nil, err
	}

	// apply default root command setup
	cmdlib.DefaultRootCommandSetup[NodeT](
		rootCmd,
		mm,
		cb.nodeBuilderFunc,
		chainSpec,
	)

	return rootCmd, nil
}

// defaultRunHandler returns the default run handler for the CLIBuilder.
<<<<<<< HEAD
func (cb *CLIBuilder[NodeT, T]) defaultRunHandler() func(cmd *cobra.Command) error {
=======
func (cb *CLIBuilder[T]) defaultRunHandler(logger log.Logger) func(
	cmd *cobra.Command,
) error {
>>>>>>> 26f8c6ae
	return func(cmd *cobra.Command) error {
		return cb.InterceptConfigsPreRunHandler(
			cmd,
			logger,
			DefaultAppConfigTemplate(),
			DefaultAppConfig(),
			DefaultCometConfig(),
		)
	}
}

// InterceptConfigsPreRunHandler is identical to
// InterceptConfigsAndCreateContext except it also sets the server context on
// the command and the server logger.
<<<<<<< HEAD
func (cb *CLIBuilder[NodeT, T]) InterceptConfigsPreRunHandler(
	cmd *cobra.Command, customAppConfigTemplate string,
=======
func (cb *CLIBuilder[T]) InterceptConfigsPreRunHandler(
	cmd *cobra.Command, logger log.Logger, customAppConfigTemplate string,
>>>>>>> 26f8c6ae
	customAppConfig interface{}, cmtConfig *cmtcfg.Config,
) error {
	serverCtx, err := server.InterceptConfigsAndCreateContext(
		cmd, customAppConfigTemplate, customAppConfig, cmtConfig)
	if err != nil {
		return err
	}

	serverCtx.Logger = logger

	// set server context
	return server.SetCmdServerContext(cmd, serverCtx)
}<|MERGE_RESOLUTION|>--- conflicted
+++ resolved
@@ -127,13 +127,9 @@
 }
 
 // defaultRunHandler returns the default run handler for the CLIBuilder.
-<<<<<<< HEAD
-func (cb *CLIBuilder[NodeT, T]) defaultRunHandler() func(cmd *cobra.Command) error {
-=======
-func (cb *CLIBuilder[T]) defaultRunHandler(logger log.Logger) func(
+func (cb *CLIBuilder[NodeT, T]) defaultRunHandler(logger log.Logger) func(
 	cmd *cobra.Command,
 ) error {
->>>>>>> 26f8c6ae
 	return func(cmd *cobra.Command) error {
 		return cb.InterceptConfigsPreRunHandler(
 			cmd,
@@ -148,13 +144,8 @@
 // InterceptConfigsPreRunHandler is identical to
 // InterceptConfigsAndCreateContext except it also sets the server context on
 // the command and the server logger.
-<<<<<<< HEAD
 func (cb *CLIBuilder[NodeT, T]) InterceptConfigsPreRunHandler(
-	cmd *cobra.Command, customAppConfigTemplate string,
-=======
-func (cb *CLIBuilder[T]) InterceptConfigsPreRunHandler(
 	cmd *cobra.Command, logger log.Logger, customAppConfigTemplate string,
->>>>>>> 26f8c6ae
 	customAppConfig interface{}, cmtConfig *cmtcfg.Config,
 ) error {
 	serverCtx, err := server.InterceptConfigsAndCreateContext(
