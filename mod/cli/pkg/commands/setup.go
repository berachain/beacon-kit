--- conflicted
+++ resolved
@@ -40,16 +40,8 @@
 	"github.com/spf13/cobra"
 )
 
-<<<<<<< HEAD
 // Commands sets up the default commands for the root command.
 func Commands[NodeT types.Node[T], T transaction.Tx](
-=======
-// DefaultRootCommandSetup sets up the default commands for the root command.
-func DefaultRootCommandSetup[
-	T types.Node,
-	ExecutionPayloadT constraints.EngineType[ExecutionPayloadT],
-](
->>>>>>> 998c758f
 	root *Root,
 	mm *runtime.MM[T],
 	appCreator serverv2.AppCreator[NodeT, T],
