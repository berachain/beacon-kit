--- conflicted
+++ resolved
@@ -24,10 +24,6 @@
 	"io"
 
 	"cosmossdk.io/depinject"
-<<<<<<< HEAD
-	"github.com/berachain/beacon-kit/mod/config"
-=======
->>>>>>> 3ecaa1f3
 	"github.com/berachain/beacon-kit/mod/log"
 	"github.com/berachain/beacon-kit/mod/log/pkg/phuslu"
 )
@@ -35,10 +31,6 @@
 type LoggerInput struct {
 	depinject.In
 
-<<<<<<< HEAD
-	Cfg *config.Config
-=======
->>>>>>> 3ecaa1f3
 	Out io.Writer
 }
 
@@ -47,11 +39,7 @@
 func ProvideLogger(
 	in LoggerInput,
 ) *phuslu.Logger {
-<<<<<<< HEAD
-	logger := phuslu.NewLogger(in.Out, in.Cfg.GetLogger())
-=======
 	logger := phuslu.NewLogger(in.Out, nil)
->>>>>>> 3ecaa1f3
 	logger.AddKeyColor("error", log.Red)
 	logger.AddKeyColor("err", log.Red)
 	return logger
