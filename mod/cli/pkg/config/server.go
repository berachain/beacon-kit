--- conflicted
+++ resolved
@@ -28,13 +28,9 @@
 	"path/filepath"
 	"strings"
 
-<<<<<<< HEAD
-	"github.com/berachain/beacon-kit/mod/cli/pkg/utils/context"
-=======
 	corectx "cosmossdk.io/core/context"
 	sdklog "cosmossdk.io/log"
 	"github.com/berachain/beacon-kit/mod/errors"
->>>>>>> 408cbedc
 	"github.com/berachain/beacon-kit/mod/log"
 	cmtcfg "github.com/cometbft/cometbft/config"
 	"github.com/cosmos/cosmos-sdk/client"
@@ -45,35 +41,20 @@
 	"github.com/spf13/viper"
 )
 
-<<<<<<< HEAD
-// SetupConfigAndContext returns a server.Context initialized with a viper
-// instance configured with the provided command. If the files expected to
-// contain the comet and app configs are empty, it will be populated with the
-// values from <appConfig> and <cmtConfig>.
-// In either case, the resulting values in these files will be merged with
-// viper.
-func SetupConfigAndContext[
-	LoggerT log.AdvancedLogger[any, LoggerT],
-](
-=======
 // SetupCommand returns a cobra.Command initialized with a viper
 // instance. If the files expected to contain the comet and app
 // configs are empty, it will be populated with the values from
 // <appConfig> and <cmtConfig>. In either case, the resulting
 // values in these files will be merged with viper.
-func SetupCommand(
->>>>>>> 408cbedc
+func SetupCommand[
+	LoggerT log.AdvancedLogger[any, LoggerT],
+](
 	cmd *cobra.Command,
 	appTemplate string,
 	appConfig any,
 	cmtConfig *cmtcfg.Config,
-<<<<<<< HEAD
 	logger LoggerT,
-) (*server.Context, error) {
-=======
-	logger log.AdvancedLogger[any, sdklog.Logger],
 ) error {
->>>>>>> 408cbedc
 	// initialize the server context
 	if err := InitializeCmd(cmd, logger); err != nil {
 		return err
@@ -91,7 +72,7 @@
 		server.NewContext(
 			client.GetViperFromCmd(cmd),
 			client.GetConfigFromCmd(cmd),
-			logger,
+			any(logger).(sdklog.Logger), // bad, but necessary to declutter cosmos
 		),
 	)
 }
@@ -100,19 +81,12 @@
 // The comet config and app config are merged into the viper instance.
 // If the app config is empty, the viper instance is populated with
 // the app config values.
-<<<<<<< HEAD
-func InitializeServerContext[
+func InitializeCmd[
 	LoggerT log.AdvancedLogger[any, LoggerT],
 ](
 	cmd *cobra.Command,
 	logger LoggerT,
-) (*server.Context, error) {
-=======
-func InitializeCmd(
-	cmd *cobra.Command,
-	logger log.AdvancedLogger[any, sdklog.Logger],
 ) error {
->>>>>>> 408cbedc
 	// Get the executable name and configure the viper instance so that
 	// environmental variables are checked based off that name.
 	baseName, err := baseName()
