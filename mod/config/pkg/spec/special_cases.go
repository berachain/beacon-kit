// SPDX-License-Identifier: BUSL-1.1
//
// Copyright (C) 2024, Berachain Foundation. All rights reserved.
// Use of this software is governed by the Business Source License included
// in the LICENSE file of this repository and at www.mariadb.com/bsl11.
//
// ANY USE OF THE LICENSED WORK IN VIOLATION OF THIS LICENSE WILL AUTOMATICALLY
// TERMINATE YOUR RIGHTS UNDER THIS LICENSE FOR THE CURRENT AND ALL OTHER
// VERSIONS OF THE LICENSED WORK.
//
// THIS LICENSE DOES NOT GRANT YOU ANY RIGHT IN ANY TRADEMARK OR LOGO OF
// LICENSOR OR ITS AFFILIATES (PROVIDED THAT YOU MAY USE A TRADEMARK OR LOGO OF
// LICENSOR AS EXPRESSLY REQUIRED BY THIS LICENSE).
//
// TO THE EXTENT PERMITTED BY APPLICABLE LAW, THE LICENSED WORK IS PROVIDED ON
// AN “AS IS” BASIS. LICENSOR HEREBY DISCLAIMS ALL WARRANTIES AND CONDITIONS,
// EXPRESS OR IMPLIED, INCLUDING (WITHOUT LIMITATION) WARRANTIES OF
// MERCHANTABILITY, FITNESS FOR A PARTICULAR PURPOSE, NON-INFRINGEMENT, AND
// TITLE.

package spec

// Special cased Bartio for some ad-hoc handling due to the way
// some bugs were handled on Bartio. To be removed.
const (
	BartioChainID = TestnetEth1ChainID

	//nolint:lll // temporary.
	BartioValRoot = "0x9147586693b6e8faa837715c0f3071c2000045b54233901c2e7871b15872bc43"
<<<<<<< HEAD
=======
)

// Planned hard-fork upgrades on boonet. To be removed.
const (
	BoonetFork1Height uint64 = 69420

	// TODO: modify this to be the actual fork height. Avoid overflow.
	BoonetFork2Height uint64 = 99999999999999
>>>>>>> df1912eb
)<|MERGE_RESOLUTION|>--- conflicted
+++ resolved
@@ -27,8 +27,6 @@
 
 	//nolint:lll // temporary.
 	BartioValRoot = "0x9147586693b6e8faa837715c0f3071c2000045b54233901c2e7871b15872bc43"
-<<<<<<< HEAD
-=======
 )
 
 // Planned hard-fork upgrades on boonet. To be removed.
@@ -37,5 +35,4 @@
 
 	// TODO: modify this to be the actual fork height. Avoid overflow.
 	BoonetFork2Height uint64 = 99999999999999
->>>>>>> df1912eb
 )