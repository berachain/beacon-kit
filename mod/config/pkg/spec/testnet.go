--- conflicted
+++ resolved
@@ -37,95 +37,4 @@
 	testnetSpec := BaseSpec()
 	testnetSpec.DepositEth1ChainID = TestnetEth1ChainID
 	return chain.NewChainSpec(testnetSpec)
-<<<<<<< HEAD
-}
-
-//nolint:mnd // bet.
-func BaseSpec() chain.SpecData[
-	common.DomainType,
-	math.Epoch,
-	common.ExecutionAddress,
-	math.Slot,
-	any,
-] {
-	cmtConsensusParams := cmttypes.DefaultConsensusParams()
-	cmtConsensusParams.Validator.PubKeyTypes = []string{crypto.CometBLSType}
-
-	return chain.SpecData[
-		common.DomainType,
-		math.Epoch,
-		common.ExecutionAddress,
-		math.Slot,
-		any,
-	]{
-		// // Gwei value constants.
-		MinDepositAmount:             uint64(1e9),
-		MaxEffectiveBalance:          uint64(32e9),
-		EjectionBalance:              uint64(16e9),
-		EffectiveBalanceIncrement:    uint64(1e9),
-		HysteresisQuotient:           uint64(4),
-		HysteresisDownwardMultiplier: uint64(1),
-		HysteresisUpwardMultiplier:   uint64(5),
-		// Time parameters constants.
-		SlotsPerEpoch:                32,
-		MinEpochsToInactivityPenalty: 4,
-		SlotsPerHistoricalRoot:       8,
-		// Signature domains.
-		DomainTypeProposer: common.DomainType{
-			0x00, 0x00, 0x00, 0x00,
-		},
-		DomainTypeAttester: common.DomainType{
-			0x01, 0x00, 0x00, 0x00,
-		},
-		DomainTypeRandao: common.DomainType{
-			0x02, 0x00, 0x00, 0x00,
-		},
-		DomainTypeDeposit: common.DomainType{
-			0x03, 0x00, 0x00, 0x00,
-		},
-		DomainTypeVoluntaryExit: common.DomainType{
-			0x04, 0x00, 0x00, 0x00,
-		},
-		DomainTypeSelectionProof: common.DomainType{
-			0x05, 0x00, 0x00, 0x00,
-		},
-		DomainTypeAggregateAndProof: common.DomainType{
-			0x06, 0x00, 0x00, 0x00,
-		},
-		DomainTypeApplicationMask: common.DomainType{
-			0x00, 0x00, 0x00, 0x01,
-		},
-		// Eth1-related values.
-		DepositContractAddress: common.NewExecutionAddressFromHex(
-			"0x4242424242424242424242424242424242424242",
-		),
-		DepositEth1ChainID:        uint64(80084),
-		Eth1FollowDistance:        1,
-		TargetSecondsPerEth1Block: 3,
-		// Fork-related values.
-		DenebPlusForkEpoch: 9999999999999998,
-		ElectraForkEpoch:   9999999999999999,
-		// State list length constants.
-		EpochsPerHistoricalVector: 8,
-		EpochsPerSlashingsVector:  8,
-		HistoricalRootsLimit:      8,
-		ValidatorRegistryLimit:    1099511627776,
-		// Max operations per block constants.
-		MaxDepositsPerBlock: 16,
-		// Slashing
-		ProportionalSlashingMultiplier: 1,
-		// Capella values.
-		MaxWithdrawalsPerPayload:         16,
-		MaxValidatorsPerWithdrawalsSweep: 1 << 14,
-		// Deneb values.
-		MinEpochsForBlobsSidecarsRequest: 4096,
-		MaxBlobCommitmentsPerBlock:       16,
-		MaxBlobsPerBlock:                 6,
-		FieldElementsPerBlob:             4096,
-		BytesPerBlob:                     131072,
-		KZGCommitmentInclusionProofDepth: 17,
-		CometValues:                      cmtConsensusParams,
-	}
-=======
->>>>>>> 4f43ca9e
 }