// SPDX-License-Identifier: BUSL-1.1
//
// Copyright (C) 2024, Berachain Foundation. All rights reserved.
// Use of this software is governed by the Business Source License included
// in the LICENSE file of this repository and at www.mariadb.com/bsl11.
//
// ANY USE OF THE LICENSED WORK IN VIOLATION OF THIS LICENSE WILL AUTOMATICALLY
// TERMINATE YOUR RIGHTS UNDER THIS LICENSE FOR THE CURRENT AND ALL OTHER
// VERSIONS OF THE LICENSED WORK.
//
// THIS LICENSE DOES NOT GRANT YOU ANY RIGHT IN ANY TRADEMARK OR LOGO OF
// LICENSOR OR ITS AFFILIATES (PROVIDED THAT YOU MAY USE A TRADEMARK OR LOGO OF
// LICENSOR AS EXPRESSLY REQUIRED BY THIS LICENSE).
//
// TO THE EXTENT PERMITTED BY APPLICABLE LAW, THE LICENSED WORK IS PROVIDED ON
// AN “AS IS” BASIS. LICENSOR HEREBY DISCLAIMS ALL WARRANTIES AND CONDITIONS,
// EXPRESS OR IMPLIED, INCLUDING (WITHOUT LIMITATION) WARRANTIES OF
// MERCHANTABILITY, FITNESS FOR A PARTICULAR PURPOSE, NON-INFRINGEMENT, AND
// TITLE.

package genesis

import (
	"context"
	"encoding/json"
	"math/big"

	"github.com/berachain/beacon-kit/mod/consensus-types/pkg/types"
	engineprimitives "github.com/berachain/beacon-kit/mod/engine-primitives/pkg/engine-primitives"
	"github.com/berachain/beacon-kit/mod/primitives"
	"github.com/berachain/beacon-kit/mod/primitives/pkg/common"
	"github.com/berachain/beacon-kit/mod/primitives/pkg/constants"
	"github.com/berachain/beacon-kit/mod/primitives/pkg/math"
	"github.com/berachain/beacon-kit/mod/primitives/pkg/version"
	"golang.org/x/sync/errgroup"
)

// Genesis is a struct that contains the genesis information
// need to start the beacon chain.
//
//nolint:lll
type Genesis[
	DepositT any,
	ExecutionPayloadHeaderT interface {
		NewFromJSON([]byte, uint32) (ExecutionPayloadHeaderT, error)
	},
] struct {
	// ForkVersion is the fork version of the genesis slot.
	ForkVersion primitives.Version `json:"fork_version"`

	// Deposits represents the deposits in the genesis. Deposits are
	// used to initialize the validator set.
	Deposits []DepositT `json:"deposits"`

	// ExecutionPayloadHeader is the header of the execution payload
	// in the genesis.
	ExecutionPayloadHeader ExecutionPayloadHeaderT `json:"execution_payload_header"`
}

// UnmarshalJSON for Genesis.
func (g *Genesis[DepositT, ExecutionPayloadHeaderT]) UnmarshalJSON(
	data []byte,
) error {
	type genesisMarshalable[Deposit any] struct {
		ForkVersion            primitives.Version `json:"fork_version"`
		Deposits               []DepositT         `json:"deposits"`
		ExecutionPayloadHeader json.RawMessage    `json:"execution_payload_header"`
	}
	var g2 genesisMarshalable[DepositT]
	if err := json.Unmarshal(data, &g2); err != nil {
		return err
	}

	var (
		payloadHeader ExecutionPayloadHeaderT
		err           error
	)
	payloadHeader, err = payloadHeader.NewFromJSON(
		g2.ExecutionPayloadHeader,
		version.ToUint32(g2.ForkVersion),
	)
	if err != nil {
		return err
	}

	g.Deposits = g2.Deposits
	g.ForkVersion = g2.ForkVersion
	g.ExecutionPayloadHeader = payloadHeader
	return nil
}

<<<<<<< HEAD
func (g *Genesis[
	DepositT, ExecutionPayloadHeaderT,
]) GetForkVersion() primitives.Version {
	return g.ForkVersion
}

func (g *Genesis[
	DepositT, ExecutionPayloadHeaderT,
]) GetDeposits() []DepositT {
	return g.Deposits
}

func (g *Genesis[
	DepositT, ExecutionPayloadHeaderT,
]) GetExecutionPayloadHeader() ExecutionPayloadHeaderT {
	return g.ExecutionPayloadHeader
}

// DefaultGenesis returns a the default genesis.
=======
// DefaultGenesisDeneb returns a the default genesis.
>>>>>>> e75f4f1c
func DefaultGenesisDeneb() *Genesis[
	*types.Deposit, *types.ExecutionPayloadHeader,
] {
	defaultHeader, err :=
		DefaultGenesisExecutionPayloadHeaderDeneb()
	if err != nil {
		panic(err)
	}

	// TODO: Uncouple from deneb.
	return &Genesis[*types.Deposit, *types.ExecutionPayloadHeader]{
		ForkVersion: version.FromUint32[primitives.Version](
			version.Deneb,
		),
		Deposits: make([]*types.Deposit, 0),
		ExecutionPayloadHeader: &types.ExecutionPayloadHeader{
			InnerExecutionPayloadHeader: defaultHeader,
		},
	}
}

// DefaultGenesisExecutionPayloadHeaderDeneb returns a default
// ExecutionPayloadHeaderDeneb.
func DefaultGenesisExecutionPayloadHeaderDeneb() (
	*types.ExecutionPayloadHeaderDeneb, error,
) {
	// Get the merkle roots of empty transactions and withdrawals in parallel.
	var (
		g, _                 = errgroup.WithContext(context.Background())
		emptyTxsRoot         primitives.Root
		emptyWithdrawalsRoot primitives.Root
	)

	g.Go(func() error {
		var err error
		emptyTxsRoot, err = engineprimitives.Transactions{}.HashTreeRoot()
		return err
	})

	g.Go(func() error {
		var err error
		emptyWithdrawalsRoot, err = engineprimitives.Withdrawals{}.HashTreeRoot()
		return err
	})

	// If deriving either of the roots fails, return the error.
	if err := g.Wait(); err != nil {
		return nil, err
	}

	return &types.ExecutionPayloadHeaderDeneb{
		ParentHash:   common.ZeroHash,
		FeeRecipient: common.ZeroAddress,
		StateRoot: primitives.Bytes32(common.Hex2BytesFixed(
			"0x12965ab9cbe2d2203f61d23636eb7e998f167cb79d02e452f532535641e35bcc",
			constants.RootLength,
		)),
		ReceiptsRoot: primitives.Bytes32(common.Hex2BytesFixed(
			"0x56e81f171bcc55a6ff8345e692c0f86e5b48e01b996cadc001622fb5e363b421",
			constants.RootLength,
		)),
		LogsBloom: make([]byte, constants.LogsBloomLength),
		Random:    primitives.Bytes32{},
		Number:    0,
		//nolint:mnd // default value.
		GasLimit:  math.U64(30000000),
		GasUsed:   0,
		Timestamp: 0,
		ExtraData: make([]byte, constants.ExtraDataLength),
		//nolint:mnd // default value.
		BaseFeePerGas: math.MustNewU256LFromBigInt(big.NewInt(3906250)),
		BlockHash: common.HexToHash(
			"0xcfff92cd918a186029a847b59aca4f83d3941df5946b06bca8de0861fc5d0850",
		),
		TransactionsRoot: emptyTxsRoot,
		WithdrawalsRoot:  emptyWithdrawalsRoot,
		BlobGasUsed:      0,
		ExcessBlobGas:    0,
	}, nil
}<|MERGE_RESOLUTION|>--- conflicted
+++ resolved
@@ -89,7 +89,6 @@
 	return nil
 }
 
-<<<<<<< HEAD
 func (g *Genesis[
 	DepositT, ExecutionPayloadHeaderT,
 ]) GetForkVersion() primitives.Version {
@@ -108,10 +107,7 @@
 	return g.ExecutionPayloadHeader
 }
 
-// DefaultGenesis returns a the default genesis.
-=======
 // DefaultGenesisDeneb returns a the default genesis.
->>>>>>> e75f4f1c
 func DefaultGenesisDeneb() *Genesis[
 	*types.Deposit, *types.ExecutionPayloadHeader,
 ] {
