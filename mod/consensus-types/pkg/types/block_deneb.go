// SPDX-License-Identifier: BUSL-1.1
//
// Copyright (C) 2024, Berachain Foundation. All rights reserved.
// Use of this software is governed by the Business Source License included
// in the LICENSE file of this repository and at www.mariadb.com/bsl11.
//
// ANY USE OF THE LICENSED WORK IN VIOLATION OF THIS LICENSE WILL AUTOMATICALLY
// TERMINATE YOUR RIGHTS UNDER THIS LICENSE FOR THE CURRENT AND ALL OTHER
// VERSIONS OF THE LICENSED WORK.
//
// THIS LICENSE DOES NOT GRANT YOU ANY RIGHT IN ANY TRADEMARK OR LOGO OF
// LICENSOR OR ITS AFFILIATES (PROVIDED THAT YOU MAY USE A TRADEMARK OR LOGO OF
// LICENSOR AS EXPRESSLY REQUIRED BY THIS LICENSE).
//
// TO THE EXTENT PERMITTED BY APPLICABLE LAW, THE LICENSED WORK IS PROVIDED ON
// AN “AS IS” BASIS. LICENSOR HEREBY DISCLAIMS ALL WARRANTIES AND CONDITIONS,
// EXPRESS OR IMPLIED, INCLUDING (WITHOUT LIMITATION) WARRANTIES OF
// MERCHANTABILITY, FITNESS FOR A PARTICULAR PURPOSE, NON-INFRINGEMENT, AND
// TITLE.

package types

import (
	"github.com/berachain/beacon-kit/mod/primitives/pkg/common"
	"github.com/berachain/beacon-kit/mod/primitives/pkg/math"
	"github.com/berachain/beacon-kit/mod/primitives/pkg/version"
)

// BeaconBlockDeneb represents a block in the beacon chain during
// the Deneb fork.
type BeaconBlockDeneb struct {
	// BeaconBlockHeaderBase is the base of the BeaconBlockDeneb.
	BeaconBlockHeaderBase
	// Body is the body of the BeaconBlockDeneb, containing the block's
	// operations.
	Body *BeaconBlockBodyDeneb
}

// Version identifies the version of the BeaconBlockDeneb.
func (b *BeaconBlockDeneb) Version() uint32 {
	return version.Deneb
}

// IsNil checks if the BeaconBlockDeneb instance is nil.
func (b *BeaconBlockDeneb) IsNil() bool {
	return b == nil
}

// SetStateRoot sets the state root of the BeaconBlockDeneb.
func (b *BeaconBlockDeneb) SetStateRoot(root common.Root) {
	b.StateRoot = root
}

// GetBody retrieves the body of the BeaconBlockDeneb.
func (b *BeaconBlockDeneb) GetBody() *BeaconBlockBody {
	return &BeaconBlockBody{RawBeaconBlockBody: b.Body}
}

// GetHeader builds a BeaconBlockHeader from the BeaconBlockDeneb.
func (b BeaconBlockDeneb) GetHeader() *BeaconBlockHeader {
	bodyRoot, err := b.GetBody().HashTreeRoot()
	if err != nil {
		return nil
	}

	return &BeaconBlockHeader{
<<<<<<< HEAD
		BeaconBlockHeaderBase: BeaconBlockHeaderBase{
			Slot:          b.Slot,
			ProposerIndex: b.ProposerIndex,
			ParentRoot:    b.ParentRoot,
			StateRoot:     b.StateRoot,
		},
		BodyRoot: bodyRoot,
=======
		Slot:            math.Slot(b.Slot),
		ProposerIndex:   math.Slot(b.ProposerIndex),
		ParentBlockRoot: b.ParentBlockRoot,
		StateRoot:       b.StateRoot,
		BodyRoot:        bodyRoot,
>>>>>>> 7ca9349f
	}
}<|MERGE_RESOLUTION|>--- conflicted
+++ resolved
@@ -64,20 +64,10 @@
 	}
 
 	return &BeaconBlockHeader{
-<<<<<<< HEAD
-		BeaconBlockHeaderBase: BeaconBlockHeaderBase{
-			Slot:          b.Slot,
-			ProposerIndex: b.ProposerIndex,
-			ParentRoot:    b.ParentRoot,
-			StateRoot:     b.StateRoot,
-		},
-		BodyRoot: bodyRoot,
-=======
 		Slot:            math.Slot(b.Slot),
 		ProposerIndex:   math.Slot(b.ProposerIndex),
-		ParentBlockRoot: b.ParentBlockRoot,
+		ParentBlockRoot: b.ParentRoot,
 		StateRoot:       b.StateRoot,
 		BodyRoot:        bodyRoot,
->>>>>>> 7ca9349f
 	}
 }