--- conflicted
+++ resolved
@@ -115,14 +115,6 @@
 	return b.Eth1Data
 }
 
-<<<<<<< HEAD
-=======
-// SetEth1Data sets the Eth1Data of the BeaconBlockBodyDeneb.
-func (b *BeaconBlockBodyDeneb) SetEth1Data(eth1Data *Eth1Data) {
-	b.Eth1Data = eth1Data
-}
-
->>>>>>> a334e3da
 // GetGraffiti returns the Graffiti of the Body.
 func (b *BeaconBlockBodyBase) GetGraffiti() common.Bytes32 {
 	return b.Graffiti
