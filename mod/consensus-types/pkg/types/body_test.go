// SPDX-License-Identifier: BUSL-1.1
//
// Copyright (C) 2024, Berachain Foundation. All rights reserved.
// Use of this software is governed by the Business Source License included
// in the LICENSE file of this repository and at www.mariadb.com/bsl11.
//
// ANY USE OF THE LICENSED WORK IN VIOLATION OF THIS LICENSE WILL AUTOMATICALLY
// TERMINATE YOUR RIGHTS UNDER THIS LICENSE FOR THE CURRENT AND ALL OTHER
// VERSIONS OF THE LICENSED WORK.
//
// THIS LICENSE DOES NOT GRANT YOU ANY RIGHT IN ANY TRADEMARK OR LOGO OF
// LICENSOR OR ITS AFFILIATES (PROVIDED THAT YOU MAY USE A TRADEMARK OR LOGO OF
// LICENSOR AS EXPRESSLY REQUIRED BY THIS LICENSE).
//
// TO THE EXTENT PERMITTED BY APPLICABLE LAW, THE LICENSED WORK IS PROVIDED ON
// AN “AS IS” BASIS. LICENSOR HEREBY DISCLAIMS ALL WARRANTIES AND CONDITIONS,
// EXPRESS OR IMPLIED, INCLUDING (WITHOUT LIMITATION) WARRANTIES OF
// MERCHANTABILITY, FITNESS FOR A PARTICULAR PURPOSE, NON-INFRINGEMENT, AND
// TITLE.

package types_test

import (
	"testing"

	"github.com/berachain/beacon-kit/mod/consensus-types/pkg/types"
	gethprimitives "github.com/berachain/beacon-kit/mod/geth-primitives"
	"github.com/berachain/beacon-kit/mod/primitives/pkg/bytes"
	"github.com/berachain/beacon-kit/mod/primitives/pkg/crypto"
	"github.com/berachain/beacon-kit/mod/primitives/pkg/eip4844"
	"github.com/berachain/beacon-kit/mod/primitives/pkg/math"
	"github.com/berachain/beacon-kit/mod/primitives/pkg/version"
	"github.com/stretchr/testify/require"
)

func generateBeaconBlockBody() types.BeaconBlockBody {
	return types.BeaconBlockBody{
		RandaoReveal: [96]byte{1, 2, 3},
<<<<<<< HEAD
		Eth1Data: &types.Eth1Data{
			DepositRoot:  [32]byte{7, 8, 9},
			DepositCount: 12345,
			BlockHash:    [32]byte{10, 11, 12},
		},
		Graffiti: [32]byte{4, 5, 6},
		Deposits: []*types.Deposit{
			{
				Pubkey:      [48]byte{16, 17, 18},
				Credentials: [32]byte{19, 20, 21},
				Amount:      1000,
				Signature:   [96]byte{22, 23, 24},
				Index:       1,
			},
		},
		ExecutionPayload: &types.ExecutionPayload{
			ParentHash:   [32]byte{25, 26, 27},
			FeeRecipient: [20]byte{28, 29, 30},
			StateRoot:    [32]byte{31, 32, 33},
			ReceiptsRoot: [32]byte{34, 35, 36},
			LogsBloom:    [256]byte{37, 38, 39},

			GasLimit:      8000000,
			GasUsed:       7500000,
			Timestamp:     1617181920,
			ExtraData:     []byte{43, 44, 45},
			BaseFeePerGas: [32]byte{46, 47, 48},
			BlockHash:     [32]byte{49, 50, 51},
			Transactions:  [][]byte{{52, 53, 54}},
		},
		BlobKzgCommitments: []eip4844.KZGCommitment{
			{55, 56, 57},
			{58, 59, 60},
		},
=======
		Eth1Data:     &types.Eth1Data{},
		Graffiti:     [32]byte{4, 5, 6},
		Deposits:     []*types.Deposit{},
		ExecutionPayload: &types.ExecutionPayload{
			BaseFeePerGas: math.NewU256(0),
		},
		BlobKzgCommitments: []eip4844.KZGCommitment{},
>>>>>>> 053f21e6
	}
}

func TestBeaconBlockBodyBase(t *testing.T) {
	body := types.BeaconBlockBody{
		RandaoReveal: [96]byte{1, 2, 3},
		Eth1Data:     &types.Eth1Data{},
		Graffiti:     [32]byte{4, 5, 6},
		Deposits:     []*types.Deposit{},
	}

	require.Equal(t, bytes.B96{1, 2, 3}, body.GetRandaoReveal())
	require.NotNil(t, body.GetEth1Data())
	require.Equal(t, bytes.B32{4, 5, 6}, body.GetGraffiti())
	require.NotNil(t, body.GetDeposits())

	// Test SetExecutionPayload and GetExecutionPayload
	executionPayload := &types.ExecutionPayload{ExtraData: []byte{7, 8, 9}}
	body.SetExecutionPayload(executionPayload)
	require.Equal(t, executionPayload, body.GetExecutionPayload())

	// Test SetGraffiti and GetGraffiti
	newGraffiti := bytes.B32{10, 11, 12}
	body.SetGraffiti(newGraffiti)
	require.Equal(t, newGraffiti, body.GetGraffiti())
}

func TestBeaconBlockBody(t *testing.T) {
	body := types.BeaconBlockBody{
		RandaoReveal:       [96]byte{1, 2, 3},
		Eth1Data:           &types.Eth1Data{},
		Graffiti:           [32]byte{4, 5, 6},
		Deposits:           []*types.Deposit{},
		ExecutionPayload:   &types.ExecutionPayload{},
		BlobKzgCommitments: []eip4844.KZGCommitment{},
	}

	require.False(t, body.IsNil())
	require.NotNil(t, body.GetExecutionPayload())
	require.NotNil(t, body.GetBlobKzgCommitments())
	require.Equal(t, types.BodyLengthDeneb, body.Length())
}

func TestBeaconBlockBody_GetTree(t *testing.T) {
	body := generateBeaconBlockBody()
	tree, err := body.GetTree()
	require.NoError(t, err)
	require.NotNil(t, tree)
}

func TestBeaconBlockBody_SetBlobKzgCommitments(t *testing.T) {
	body := types.BeaconBlockBody{}
	commitments := eip4844.KZGCommitments[gethprimitives.ExecutionHash]{}
	body.SetBlobKzgCommitments(commitments)

	require.Equal(t, commitments, body.GetBlobKzgCommitments())
}

func TestBeaconBlockBody_SetRandaoReveal(t *testing.T) {
	body := types.BeaconBlockBody{}
	randaoReveal := crypto.BLSSignature{1, 2, 3}
	body.SetRandaoReveal(randaoReveal)

	require.Equal(t, randaoReveal, body.GetRandaoReveal())
}

func TestBeaconBlockBody_SetEth1Data(t *testing.T) {
	body := types.BeaconBlockBody{}
	eth1Data := &types.Eth1Data{}
	body.SetEth1Data(eth1Data)

	require.Equal(t, eth1Data, body.GetEth1Data())
}

func TestBeaconBlockBody_SetDeposits(t *testing.T) {
	body := types.BeaconBlockBody{}
	deposits := []*types.Deposit{}
	body.SetDeposits(deposits)

	require.Equal(t, deposits, body.GetDeposits())
}

func TestBeaconBlockBody_MarshalSSZ(t *testing.T) {
	body := types.BeaconBlockBody{
		RandaoReveal:       [96]byte{1, 2, 3},
		Eth1Data:           &types.Eth1Data{},
		Graffiti:           [32]byte{4, 5, 6},
		Deposits:           []*types.Deposit{},
		ExecutionPayload:   &types.ExecutionPayload{},
		BlobKzgCommitments: []eip4844.KZGCommitment{},
	}
	data, err := body.MarshalSSZ()

	require.NoError(t, err)
	require.NotNil(t, data)
}
func TestBeaconBlockBody_GetTopLevelRoots(t *testing.T) {
	body := generateBeaconBlockBody()
	roots, err := body.GetTopLevelRoots()
	require.NoError(t, err)
	require.NotNil(t, roots)
}

func TestBeaconBlockBody_Empty(t *testing.T) {
	blockBody := types.BeaconBlockBody{}
	body := blockBody.Empty(version.Deneb)
	require.NotNil(t, body)
}

func TestBeaconBlockBody_MarshalSSZUnmarshalSSZ(t *testing.T) {
	originalBody := generateBeaconBlockBody()

	// Marshal the original body to SSZ
	data, err := originalBody.MarshalSSZ()
	require.NoError(t, err)
	require.NotNil(t, data)

	// Unmarshal the data back into a new body
	var newBody types.BeaconBlockBody
	err = newBody.UnmarshalSSZ(data)
	require.NoError(t, err)

	// Verify that the new body matches the original body
	require.Equal(t, originalBody, newBody)

	invalidData := []byte{0x00, 0x01, 0x02} // Invalid SSZ data
	var newBodyInvalid types.BeaconBlockBody
	err = newBodyInvalid.UnmarshalSSZ(invalidData)
	require.Error(t, err)
}

func TestBeaconBlockBody_MarshalSSZTo(t *testing.T) {
	originalBody := generateBeaconBlockBody()

	// Prepare a destination slice
	dst := make([]byte, 0)

	// Marshal the original body to SSZ and append to dst
	result, err := originalBody.MarshalSSZTo(dst)
	require.NoError(t, err)
	require.NotNil(t, result)

	// Verify that the result is not empty and contains the marshaled data
	require.Greater(t, len(result), len(dst))
}<|MERGE_RESOLUTION|>--- conflicted
+++ resolved
@@ -36,7 +36,14 @@
 func generateBeaconBlockBody() types.BeaconBlockBody {
 	return types.BeaconBlockBody{
 		RandaoReveal: [96]byte{1, 2, 3},
-<<<<<<< HEAD
+		Eth1Data:     &types.Eth1Data{},
+		Graffiti:     [32]byte{4, 5, 6},
+		Deposits:     []*types.Deposit{},
+		ExecutionPayload: &types.ExecutionPayload{
+			BaseFeePerGas: math.NewU256(0),
+		},
+		BlobKzgCommitments: []eip4844.KZGCommitment{},
+		RandaoReveal: [96]byte{1, 2, 3},
 		Eth1Data: &types.Eth1Data{
 			DepositRoot:  [32]byte{7, 8, 9},
 			DepositCount: 12345,
@@ -71,15 +78,6 @@
 			{55, 56, 57},
 			{58, 59, 60},
 		},
-=======
-		Eth1Data:     &types.Eth1Data{},
-		Graffiti:     [32]byte{4, 5, 6},
-		Deposits:     []*types.Deposit{},
-		ExecutionPayload: &types.ExecutionPayload{
-			BaseFeePerGas: math.NewU256(0),
-		},
-		BlobKzgCommitments: []eip4844.KZGCommitment{},
->>>>>>> 053f21e6
 	}
 }
 
