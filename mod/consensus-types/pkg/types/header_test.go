--- conflicted
+++ resolved
@@ -164,229 +164,4 @@
 
 	err := header.UnmarshalSSZ(buf)
 	require.ErrorIs(t, err, io.ErrUnexpectedEOF)
-<<<<<<< HEAD
-}
-
-func TestBeaconBlockHeaderBase_MarshalSSZUnmarshalSSZ(t *testing.T) {
-	tests := []struct {
-		name   string
-		header *types.BeaconBlockHeaderBase
-		valid  bool
-	}{
-		{
-			name: "normal case",
-			header: &types.BeaconBlockHeaderBase{
-				Slot:          100,
-				ProposerIndex: 200,
-				ParentRoot:    common.Root{},
-				StateRoot:     common.Root{},
-			},
-			valid: true,
-		},
-		{
-			name: "zero values",
-			header: &types.BeaconBlockHeaderBase{
-				Slot:          0,
-				ProposerIndex: 0,
-				ParentRoot:    common.Root{},
-				StateRoot:     common.Root{},
-			},
-			valid: true,
-		},
-		{
-			name: "invalid size",
-			header: &types.BeaconBlockHeaderBase{
-				Slot:          100,
-				ProposerIndex: 200,
-				ParentRoot:    common.Root{},
-				StateRoot:     common.Root{},
-			},
-			valid: false,
-		},
-	}
-
-	for _, tt := range tests {
-		t.Run(tt.name, func(t *testing.T) {
-			data, err := tt.header.MarshalSSZ()
-			require.NoError(t, err)
-			require.NotNil(t, data)
-
-			var unmarshalled types.BeaconBlockHeaderBase
-			if tt.valid {
-				err = unmarshalled.UnmarshalSSZ(data)
-				require.NoError(t, err)
-				require.Equal(t, tt.header, &unmarshalled)
-			} else {
-				// Modify data to simulate invalid size
-				data = data[:len(data)-1]
-				err = unmarshalled.UnmarshalSSZ(data)
-				require.ErrorIs(t, err, ssz.ErrSize)
-			}
-		})
-	}
-}
-
-func TestBeaconBlockHeaderBase_MarshalSSZToUnmarshalSSZ(t *testing.T) {
-	tests := []struct {
-		name   string
-		header *types.BeaconBlockHeaderBase
-	}{
-		{
-			name: "normal case",
-			header: &types.BeaconBlockHeaderBase{
-				Slot:          100,
-				ProposerIndex: 200,
-				ParentRoot:    common.Root{},
-				StateRoot:     common.Root{},
-			},
-		},
-		{
-			name: "zero values",
-			header: &types.BeaconBlockHeaderBase{
-				Slot:          0,
-				ProposerIndex: 0,
-				ParentRoot:    common.Root{},
-				StateRoot:     common.Root{},
-			},
-		},
-	}
-
-	for _, tt := range tests {
-		t.Run(tt.name, func(t *testing.T) {
-			buf := make([]byte, 0, tt.header.SizeSSZ())
-			data, err := tt.header.MarshalSSZTo(buf)
-			require.NoError(t, err)
-			require.NotNil(t, data)
-
-			var unmarshalled types.BeaconBlockHeaderBase
-			err = unmarshalled.UnmarshalSSZ(data)
-			require.NoError(t, err)
-			require.Equal(t, tt.header, &unmarshalled)
-		})
-	}
-}
-
-func TestBeaconBlockHeaderBase_HashTreeRoot(t *testing.T) {
-	tests := []struct {
-		name   string
-		header *types.BeaconBlockHeaderBase
-	}{
-		{
-			name: "HashTreeRoot normal case",
-			header: &types.BeaconBlockHeaderBase{
-				Slot:          100,
-				ProposerIndex: 200,
-				ParentRoot:    common.Root{},
-				StateRoot:     common.Root{},
-			},
-		},
-		{
-			name: "HashTreeRoot zero values",
-			header: &types.BeaconBlockHeaderBase{
-				Slot:          0,
-				ProposerIndex: 0,
-				ParentRoot:    common.Root{},
-				StateRoot:     common.Root{},
-			},
-		},
-	}
-
-	for _, tt := range tests {
-		t.Run(tt.name, func(t *testing.T) {
-			root, err := tt.header.HashTreeRoot()
-			require.NoError(t, err)
-			require.NotNil(t, root)
-		})
-	}
-}
-
-func TestBeaconBlockHeaderBase_HashTreeRootWith(t *testing.T) {
-	tests := []struct {
-		name   string
-		header *types.BeaconBlockHeaderBase
-	}{
-		{
-			name: "HashTreeRootWith normal case",
-			header: &types.BeaconBlockHeaderBase{
-				Slot:          100,
-				ProposerIndex: 200,
-				ParentRoot:    common.Root{},
-				StateRoot:     common.Root{},
-			},
-		},
-		{
-			name: "HashTreeRootWith zero values",
-			header: &types.BeaconBlockHeaderBase{
-				Slot:          0,
-				ProposerIndex: 0,
-				ParentRoot:    common.Root{},
-				StateRoot:     common.Root{},
-			},
-		},
-	}
-
-	for _, tt := range tests {
-		t.Run(tt.name, func(t *testing.T) {
-			hh := ssz.NewHasher()
-			err := tt.header.HashTreeRootWith(hh)
-			require.NoError(t, err)
-			require.NotNil(t, hh.Hash())
-		})
-	}
-}
-
-func TestBeaconBlockHeaderBase_GetTree(t *testing.T) {
-	tests := []struct {
-		name   string
-		header *types.BeaconBlockHeaderBase
-	}{
-		{
-			name: "GetTree normal case",
-			header: &types.BeaconBlockHeaderBase{
-				Slot:          100,
-				ProposerIndex: 200,
-				ParentRoot:    common.Root{},
-				StateRoot:     common.Root{},
-			},
-		},
-		{
-			name: "GetTree zero values",
-			header: &types.BeaconBlockHeaderBase{
-				Slot:          0,
-				ProposerIndex: 0,
-				ParentRoot:    common.Root{},
-				StateRoot:     common.Root{},
-			},
-		},
-	}
-
-	for _, tt := range tests {
-		t.Run(tt.name, func(t *testing.T) {
-			tree, err := tt.header.GetTree()
-			require.NoError(t, err)
-			require.NotNil(t, tree)
-		})
-	}
-}
-
-func TestBeaconBlockHeader_MarshalSSZTo(t *testing.T) {
-	header := types.NewBeaconBlockHeader(
-		math.Slot(100),
-		math.ValidatorIndex(200),
-		common.Root{},
-		common.Root{},
-		common.Root{},
-	)
-
-	buf := make([]byte, 0, header.SizeSSZ())
-	data, err := header.MarshalSSZTo(buf)
-	require.NoError(t, err)
-	require.NotNil(t, data)
-
-	var unmarshalled types.BeaconBlockHeader
-	err = unmarshalled.UnmarshalSSZ(data)
-	require.NoError(t, err)
-	require.Equal(t, header, &unmarshalled)
-=======
->>>>>>> a8bfeebf
 }