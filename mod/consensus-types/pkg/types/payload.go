--- conflicted
+++ resolved
@@ -129,16 +129,12 @@
 	)
 	ssz.DefineSliceOfStaticObjectsContent(codec, &p.Withdrawals, 16)
 
-<<<<<<< HEAD
-	// TODO: hack to avoid failure of EL checks on withdrawals
-=======
 	// Post Shangai an EL explicitly check that Withdrawals are not nil
 	// (instead empty slices are fine). Currently BeaconKit duly builds
 	// a block with Withdrawals set to empty slice if there are no
 	// withdrawals) but as soon as the block is returned by CometBFT
 	// for verification, the SSZ decoding sets the empty slice to nil.
 	// This code change solves the issue.
->>>>>>> 39cd3508
 	if p.Withdrawals == nil {
 		p.Withdrawals = make([]*engineprimitives.Withdrawal, 0)
 	}
