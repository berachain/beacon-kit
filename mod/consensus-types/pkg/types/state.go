// SPDX-License-Identifier: BUSL-1.1
//
// Copyright (C) 2024, Berachain Foundation. All rights reserved.
// Use of this software is governed by the Business Source License included
// in the LICENSE file of this repository and at www.mariadb.com/bsl11.
//
// ANY USE OF THE LICENSED WORK IN VIOLATION OF THIS LICENSE WILL AUTOMATICALLY
// TERMINATE YOUR RIGHTS UNDER THIS LICENSE FOR THE CURRENT AND ALL OTHER
// VERSIONS OF THE LICENSED WORK.
//
// THIS LICENSE DOES NOT GRANT YOU ANY RIGHT IN ANY TRADEMARK OR LOGO OF
// LICENSOR OR ITS AFFILIATES (PROVIDED THAT YOU MAY USE A TRADEMARK OR LOGO OF
// LICENSOR AS EXPRESSLY REQUIRED BY THIS LICENSE).
//
// TO THE EXTENT PERMITTED BY APPLICABLE LAW, THE LICENSED WORK IS PROVIDED ON
// AN "AS IS" BASIS. LICENSOR HEREBY DISCLAIMS ALL WARRANTIES AND CONDITIONS,
// EXPRESS OR IMPLIED, INCLUDING (WITHOUT LIMITATION) WARRANTIES OF
// MERCHANTABILITY, FITNESS FOR A PARTICULAR PURPOSE, NON-INFRINGEMENT, AND
// TITLE.

package types

import (
	"github.com/berachain/beacon-kit/mod/primitives/pkg/common"
	"github.com/berachain/beacon-kit/mod/primitives/pkg/constraints"
	"github.com/berachain/beacon-kit/mod/primitives/pkg/math"
	fastssz "github.com/ferranbt/fastssz"
	"github.com/karalabe/ssz"
)

// BeaconState represents the entire state of the beacon chain.
type BeaconState[
	BeaconBlockHeaderT constraints.
		StaticSSZField[BeaconBlockHeaderT, B],
	Eth1DataT constraints.
		StaticSSZField[Eth1DataT, E],
	ExecutionPayloadHeaderT constraints.
		DynamicSSZField[ExecutionPayloadHeaderT, P],
	ForkT constraints.
		StaticSSZField[ForkT, F],
	ValidatorT constraints.
		StaticSSZField[ValidatorT, V],
	B, E, P, F, V any,
] struct {
	// Versioning
	GenesisValidatorsRoot common.Root
	Slot                  math.Slot
	Fork                  ForkT

	// History
	LatestBlockHeader BeaconBlockHeaderT
	BlockRoots        []common.Root
	StateRoots        []common.Root

	// Eth1
	Eth1Data                     Eth1DataT
	Eth1DepositIndex             uint64
	LatestExecutionPayloadHeader ExecutionPayloadHeaderT

	// Registry
	Validators []ValidatorT
	Balances   []uint64

	// Randomness
	RandaoMixes []common.Bytes32

	// Withdrawals
	NextWithdrawalIndex          uint64
	NextWithdrawalValidatorIndex math.ValidatorIndex

	// Slashing
	Slashings     []uint64
	TotalSlashing math.Gwei
}

// New creates a new BeaconState.
func (st *BeaconState[
	BeaconBlockHeaderT,
	Eth1DataT,
	ExecutionPayloadHeaderT,
	ForkT,
	ValidatorT,
	B, E, P, F, V,
]) New(
	_ uint32,
	genesisValidatorsRoot common.Root,
	slot math.Slot,
	fork ForkT,
	latestBlockHeader BeaconBlockHeaderT,
	blockRoots []common.Root,
	stateRoots []common.Root,
	eth1Data Eth1DataT,
	eth1DepositIndex uint64,
	latestExecutionPayloadHeader ExecutionPayloadHeaderT,
	validators []ValidatorT,
	balances []uint64,
	randaoMixes []common.Bytes32,
	nextWithdrawalIndex uint64,
	nextWithdrawalValidatorIndex math.ValidatorIndex,
	slashings []uint64,
	totalSlashing math.Gwei,
) (*BeaconState[
	BeaconBlockHeaderT,
	Eth1DataT,
	ExecutionPayloadHeaderT,
	ForkT,
	ValidatorT,
	B, E, P, F, V,
], error) {
	return &BeaconState[
		BeaconBlockHeaderT,
		Eth1DataT,
		ExecutionPayloadHeaderT,
		ForkT,
		ValidatorT,
		B, E, P, F, V,
	]{
		Slot:                         slot,
		GenesisValidatorsRoot:        genesisValidatorsRoot,
		Fork:                         fork,
		LatestBlockHeader:            latestBlockHeader,
		BlockRoots:                   blockRoots,
		StateRoots:                   stateRoots,
		LatestExecutionPayloadHeader: latestExecutionPayloadHeader,
		Eth1Data:                     eth1Data,
		Eth1DepositIndex:             eth1DepositIndex,
		Validators:                   validators,
		Balances:                     balances,
		RandaoMixes:                  randaoMixes,
		NextWithdrawalIndex:          nextWithdrawalIndex,
		NextWithdrawalValidatorIndex: nextWithdrawalValidatorIndex,
		Slashings:                    slashings,
		TotalSlashing:                totalSlashing,
	}, nil
}

/* -------------------------------------------------------------------------- */
/*                                     SSZ                                    */
/* -------------------------------------------------------------------------- */

// SizeSSZ returns the ssz encoded size in bytes for the BeaconState object.
func (st *BeaconState[
	_, _, _, _, _, _, _, _, _, _,
]) SizeSSZ(fixed bool) uint32 {
	var size uint32 = 300

	if fixed {
		return size
	}

	// Dynamic size fields
	size += ssz.SizeSliceOfStaticBytes(st.BlockRoots)
	size += ssz.SizeSliceOfStaticBytes(st.StateRoots)
	size += ssz.SizeDynamicObject(st.LatestExecutionPayloadHeader)
	size += ssz.SizeSliceOfStaticObjects(st.Validators)
	size += ssz.SizeSliceOfUint64s(st.Balances)
	size += ssz.SizeSliceOfStaticBytes(st.RandaoMixes)
	size += ssz.SizeSliceOfUint64s(st.Slashings)

	return size
}

// DefineSSZ defines the SSZ encoding for the BeaconState object.
//
//nolint:mnd // todo fix.
func (st *BeaconState[
	_, _, _, _, _, _, _, _, _, _,
]) DefineSSZ(codec *ssz.Codec) {
	// Versioning
	ssz.DefineStaticBytes(codec, &st.GenesisValidatorsRoot)
	ssz.DefineUint64(codec, &st.Slot)
	ssz.DefineStaticObject(codec, &st.Fork)

	// History
	ssz.DefineStaticObject(codec, &st.LatestBlockHeader)
	ssz.DefineSliceOfStaticBytesOffset(codec, &st.BlockRoots, 8192)
	ssz.DefineSliceOfStaticBytesOffset(codec, &st.StateRoots, 8192)

	// Eth1
	ssz.DefineStaticObject(codec, &st.Eth1Data)
	ssz.DefineUint64(codec, &st.Eth1DepositIndex)
	ssz.DefineDynamicObjectOffset(codec, &st.LatestExecutionPayloadHeader)

	// Registry
	ssz.DefineSliceOfStaticObjectsOffset(codec, &st.Validators, 1099511627776)
	ssz.DefineSliceOfUint64sOffset(codec, &st.Balances, 1099511627776)

	// Randomness
	ssz.DefineSliceOfStaticBytesOffset(codec, &st.RandaoMixes, 65536)

	// Withdrawals
	ssz.DefineUint64(codec, &st.NextWithdrawalIndex)
	ssz.DefineUint64(codec, &st.NextWithdrawalValidatorIndex)

	// // Slashing
	ssz.DefineSliceOfUint64sOffset(codec, &st.Slashings, 1099511627776)
	ssz.DefineUint64(codec, (*uint64)(&st.TotalSlashing))

	// Dynamic content
	ssz.DefineSliceOfStaticBytesContent(codec, &st.BlockRoots, 8192)
	ssz.DefineSliceOfStaticBytesContent(codec, &st.StateRoots, 8192)
	ssz.DefineDynamicObjectContent(codec, &st.LatestExecutionPayloadHeader)
	ssz.DefineSliceOfStaticObjectsContent(codec, &st.Validators, 1099511627776)
	ssz.DefineSliceOfUint64sContent(codec, &st.Balances, 1099511627776)
	ssz.DefineSliceOfStaticBytesContent(codec, &st.RandaoMixes, 65536)
	ssz.DefineSliceOfUint64sContent(codec, &st.Slashings, 1099511627776)
}

// MarshalSSZ marshals the BeaconState into SSZ format.
func (st *BeaconState[
	_, _, _, _, _, _, _, _, _, _,
]) MarshalSSZ() ([]byte, error) {
	buf := make([]byte, st.SizeSSZ(false))
	return buf, ssz.EncodeToBytes(buf, st)
}

// UnmarshalSSZ unmarshals the BeaconState from SSZ format.
func (st *BeaconState[
	_, _, _, _, _, _, _, _, _, _,
]) UnmarshalSSZ(buf []byte) error {
	return ssz.DecodeFromBytes(buf, st)
}

// HashTreeRoot computes the Merkleization of the BeaconState.
<<<<<<< HEAD
func (st *BeaconState[_, _, _, _, _]) HashTreeRoot() (common.Root, error) {
=======
func (st *BeaconState[
	_, _, _, _, _, _, _, _, _, _,
]) HashTreeRoot() ([32]byte, error) {
>>>>>>> a8bb180f
	return ssz.HashConcurrent(st), nil
}

/* -------------------------------------------------------------------------- */
/*                                   FastSSZ                                  */
/* -------------------------------------------------------------------------- */

func (st *BeaconState[
	_, _, _, _, _, _, _, _, _, _,
]) MarshalSSZTo(
	dst []byte,
) ([]byte, error) {
	bz, err := st.MarshalSSZ()
	if err != nil {
		return nil, err
	}
	dst = append(dst, bz...)
	return dst, nil
}

// HashTreeRootWith ssz hashes the BeaconState object with a hasher.
//
//nolint:mnd,funlen,gocognit // todo fix.
func (st *BeaconState[
	_, _, _, _, _, _, _, _, _, _,
]) HashTreeRootWith(
	hh fastssz.HashWalker,
) error {
	indx := hh.Index()

	// Field (0) 'GenesisValidatorsRoot'
	hh.PutBytes(st.GenesisValidatorsRoot[:])

	// Field (1) 'Slot'
	hh.PutUint64(uint64(st.Slot))

	// Field (2) 'Fork'
	if st.Fork == nil {
		st.Fork = st.Fork.Empty()
	}
	if err := st.Fork.HashTreeRootWith(hh); err != nil {
		return err
	}

	// Field (3) 'LatestBlockHeader'
	if st.LatestBlockHeader == nil {
		st.LatestBlockHeader = st.LatestBlockHeader.Empty()
	}
	if err := st.LatestBlockHeader.HashTreeRootWith(hh); err != nil {
		return err
	}

	// Field (4) 'BlockRoots'
	if size := len(st.BlockRoots); size > 8192 {
		return fastssz.ErrListTooBigFn("BeaconState.BlockRoots", size, 8192)
	}
	subIndx := hh.Index()
	for _, i := range st.BlockRoots {
		hh.Append(i[:])
	}
	numItems := uint64(len(st.BlockRoots))
	hh.MerkleizeWithMixin(subIndx, numItems, 8192)

	// Field (5) 'StateRoots'
	if size := len(st.StateRoots); size > 8192 {
		return fastssz.ErrListTooBigFn("BeaconState.StateRoots", size, 8192)
	}
	subIndx = hh.Index()
	for _, i := range st.StateRoots {
		hh.Append(i[:])
	}
	numItems = uint64(len(st.StateRoots))
	hh.MerkleizeWithMixin(subIndx, numItems, 8192)

	// Field (6) 'Eth1Data'
	if st.Eth1Data == nil {
		st.Eth1Data = st.Eth1Data.Empty()
	}
	if err := st.Eth1Data.HashTreeRootWith(hh); err != nil {
		return err
	}

	// Field (7) 'Eth1DepositIndex'
	hh.PutUint64(st.Eth1DepositIndex)

	// Field (8) 'LatestExecutionPayloadHeader'
	if st.LatestExecutionPayloadHeader == nil {
		st.LatestExecutionPayloadHeader = st.LatestExecutionPayloadHeader.Empty()
	}
	if err := st.LatestExecutionPayloadHeader.HashTreeRootWith(hh); err != nil {
		return err
	}

	// Field (9) 'Validators'
	subIndx = hh.Index()
	num := uint64(len(st.Validators))
	if num > 1099511627776 {
		return fastssz.ErrIncorrectListSize
	}
	for _, elem := range st.Validators {
		if err := elem.HashTreeRootWith(hh); err != nil {
			return err
		}
	}
	hh.MerkleizeWithMixin(subIndx, num, 1099511627776)

	// Field (10) 'Balances'
	if size := len(st.Balances); size > 1099511627776 {
		return fastssz.ErrListTooBigFn(
			"BeaconState.Balances",
			size,
			1099511627776,
		)
	}
	subIndx = hh.Index()
	for _, i := range st.Balances {
		hh.AppendUint64(i)
	}
	hh.FillUpTo32()
	numItems = uint64(len(st.Balances))
	hh.MerkleizeWithMixin(
		subIndx,
		numItems,
		fastssz.CalculateLimit(1099511627776, numItems, 8),
	)

	// Field (11) 'RandaoMixes'
	if size := len(st.RandaoMixes); size > 65536 {
		return fastssz.ErrListTooBigFn("BeaconState.RandaoMixes", size, 65536)
	}
	subIndx = hh.Index()
	for _, i := range st.RandaoMixes {
		hh.Append(i[:])
	}
	numItems = uint64(len(st.RandaoMixes))
	hh.MerkleizeWithMixin(subIndx, numItems, 65536)

	// Field (12) 'NextWithdrawalIndex'
	hh.PutUint64(st.NextWithdrawalIndex)

	// Field (13) 'NextWithdrawalValidatorIndex'
	hh.PutUint64(uint64(st.NextWithdrawalValidatorIndex))

	// Field (14) 'Slashings'
	if size := len(st.Slashings); size > 1099511627776 {
		return fastssz.ErrListTooBigFn(
			"BeaconState.Slashings",
			size,
			1099511627776,
		)
	}
	subIndx = hh.Index()
	for _, i := range st.Slashings {
		hh.AppendUint64(i)
	}
	hh.FillUpTo32()
	numItems = uint64(len(st.Slashings))
	hh.MerkleizeWithMixin(
		subIndx,
		numItems,
		fastssz.CalculateLimit(1099511627776, numItems, 8),
	)

	// Field (15) 'TotalSlashing'
	hh.PutUint64(uint64(st.TotalSlashing))

	hh.Merkleize(indx)
	return nil
}

// GetTree ssz hashes the BeaconState object.
func (st *BeaconState[
	_, _, _, _, _, _, _, _, _, _,
]) GetTree() (*fastssz.Node, error) {
	return fastssz.ProofTree(st)
}<|MERGE_RESOLUTION|>--- conflicted
+++ resolved
@@ -222,13 +222,9 @@
 }
 
 // HashTreeRoot computes the Merkleization of the BeaconState.
-<<<<<<< HEAD
-func (st *BeaconState[_, _, _, _, _]) HashTreeRoot() (common.Root, error) {
-=======
-func (st *BeaconState[
-	_, _, _, _, _, _, _, _, _, _,
-]) HashTreeRoot() ([32]byte, error) {
->>>>>>> a8bb180f
+func (st *BeaconState[
+	_, _, _, _, _, _, _, _, _, _,
+]) HashTreeRoot() (common.Root, error) {
 	return ssz.HashConcurrent(st), nil
 }
 
