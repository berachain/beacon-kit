--- conflicted
+++ resolved
@@ -25,7 +25,6 @@
 
 	"cosmossdk.io/log"
 	service "github.com/berachain/beacon-kit/mod/consensus/pkg/cometbft/service"
-	"github.com/berachain/beacon-kit/mod/consensus/pkg/cometbft/service/server"
 	types "github.com/berachain/beacon-kit/mod/consensus/pkg/cometbft/service/server/types"
 	"github.com/berachain/beacon-kit/mod/storage/pkg/db"
 	cmtcmd "github.com/cometbft/cometbft/cmd/cometbft/commands"
@@ -232,30 +231,14 @@
 				return err
 			}
 			if height == 0 {
-<<<<<<< HEAD
 				home := v.GetString(flags.FlagHome)
-				var db dbm.DB
-				db, err = server.OpenDB(home, dbm.PebbleDBBackend)
-=======
-				home := serverCtx.Viper.GetString(flags.FlagHome)
 				var dbi dbm.DB
 				dbi, err = db.OpenDB(home, dbm.PebbleDBBackend)
->>>>>>> 089dc06f
 				if err != nil {
 					return err
 				}
 
-<<<<<<< HEAD
-				app := appCreator(logger, db, nil, cfg, v)
-=======
-				app := appCreator(
-					logger,
-					dbi,
-					nil,
-					serverCtx.Config,
-					serverCtx.Viper,
-				)
->>>>>>> 089dc06f
+				app := appCreator(logger, dbi, nil, cfg, v)
 				height = app.CommitMultiStore().LastCommitID().Version
 			}
 
