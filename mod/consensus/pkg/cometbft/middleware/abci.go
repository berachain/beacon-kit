// SPDX-License-Identifier: BUSL-1.1
//
// Copyright (C) 2024, Berachain Foundation. All rights reserved.
// Use of this software is governed by the Business Source License included
// in the LICENSE file of this repository and at www.mariadb.com/bsl11.
//
// ANY USE OF THE LICENSED WORK IN VIOLATION OF THIS LICENSE WILL AUTOMATICALLY
// TERMINATE YOUR RIGHTS UNDER THIS LICENSE FOR THE CURRENT AND ALL OTHER
// VERSIONS OF THE LICENSED WORK.
//
// THIS LICENSE DOES NOT GRANT YOU ANY RIGHT IN ANY TRADEMARK OR LOGO OF
// LICENSOR OR ITS AFFILIATES (PROVIDED THAT YOU MAY USE A TRADEMARK OR LOGO OF
// LICENSOR AS EXPRESSLY REQUIRED BY THIS LICENSE).
//
// TO THE EXTENT PERMITTED BY APPLICABLE LAW, THE LICENSED WORK IS PROVIDED ON
// AN “AS IS” BASIS. LICENSOR HEREBY DISCLAIMS ALL WARRANTIES AND CONDITIONS,
// EXPRESS OR IMPLIED, INCLUDING (WITHOUT LIMITATION) WARRANTIES OF
// MERCHANTABILITY, FITNESS FOR A PARTICULAR PURPOSE, NON-INFRINGEMENT, AND
// TITLE.

package middleware

import (
	"context"
	"time"

	"github.com/berachain/beacon-kit/mod/consensus/pkg/cometbft/encoding"
	"github.com/berachain/beacon-kit/mod/errors"
	"github.com/berachain/beacon-kit/mod/primitives/pkg/async"
	"github.com/berachain/beacon-kit/mod/primitives/pkg/encoding/json"
	"github.com/berachain/beacon-kit/mod/primitives/pkg/math"
	"github.com/berachain/beacon-kit/mod/primitives/pkg/transition"
	cmtabci "github.com/cometbft/cometbft/abci/types"
	"github.com/cosmos/gogoproto/proto"
)

/* -------------------------------------------------------------------------- */
/*                                 InitGenesis                                */
/* -------------------------------------------------------------------------- */

// InitGenesis is called by the base app to initialize the state of the.
func (h *ABCIMiddleware[
	_, _, GenesisT, _,
]) InitGenesis(
	ctx context.Context,
	bz []byte,
) (transition.ValidatorUpdates, error) {
	var (
		err             error
		waitCtx, cancel = context.WithTimeout(ctx, AwaitTimeout)
	)
	defer cancel()

	data := new(GenesisT)
	if err = json.Unmarshal(bz, data); err != nil {
		h.logger.Error("Failed to unmarshal genesis data", "error", err)
		return nil, err
	}

	if err = h.dispatcher.Publish(
		async.NewEvent(ctx, async.GenesisDataReceived, *data),
	); err != nil {
		return nil, err
	}
	return h.waitForGenesisProcessed(waitCtx)
}

// waitForGenesisProcessed waits until the genesis data has been processed and
// returns the validator updates, or err if the context is cancelled.
func (h *ABCIMiddleware[
	_, _, _, _,
]) waitForGenesisProcessed(
	ctx context.Context,
) (transition.ValidatorUpdates, error) {
	select {
	case <-ctx.Done():
		return nil, ErrInitGenesisTimeout(ctx.Err())
	case gdpEvent := <-h.subGenDataProcessed:
		return gdpEvent.Data(), gdpEvent.Error()
	}
}

/* -------------------------------------------------------------------------- */
/*                               PrepareProposal                              */
/* -------------------------------------------------------------------------- */

// prepareProposal is the internal handler for preparing proposals.
func (h *ABCIMiddleware[
	BeaconBlockT, BlobSidecarsT, _, SlotDataT,
]) PrepareProposal(
	ctx context.Context,
	slotData SlotDataT,
) ([]byte, []byte, error) {
	var (
		err              error
		builtBeaconBlock BeaconBlockT
		builtSidecars    BlobSidecarsT
		numMsgs          int
		startTime        = time.Now()
		awaitCtx, cancel = context.WithTimeout(ctx, AwaitTimeout)
	)
<<<<<<< HEAD
=======

	// TODO: clear the built beacon block and sidecars channels, else we may
	// end up handling old data from previous slots.
>>>>>>> fe517000
	defer cancel()
	defer h.metrics.measurePrepareProposalDuration(startTime)
	// flush the channels to ensure that we are not handling old data.
	if numMsgs = async.ClearChan(h.subBuiltBeaconBlock); numMsgs > 0 {
		h.logger.Error(
			"WARNING: messages remaining in built beacon block channel",
			"num_msgs", numMsgs)
	}
	if numMsgs = async.ClearChan(h.subBuiltSidecars); numMsgs > 0 {
		h.logger.Error(
			"WARNING: messages remaining in built sidecars channel",
			"num_msgs", numMsgs)
	}

	if err = h.dispatcher.Publish(
		async.NewEvent(
			ctx, async.NewSlot, slotData,
		),
	); err != nil {
		return nil, nil, err
	}

	// wait for built beacon block
	builtBeaconBlock, err = h.waitForBuiltBeaconBlock(awaitCtx)
	if err != nil {
		return nil, nil, err
	}

	// wait for built sidecars
	builtSidecars, err = h.waitForBuiltSidecars(awaitCtx)
	if err != nil {
		return nil, nil, err
	}

	return h.handleBuiltBeaconBlockAndSidecars(builtBeaconBlock, builtSidecars)
}

// waitForBuiltBeaconBlock waits for the built beacon block to be received.
func (h *ABCIMiddleware[
	BeaconBlockT, BlobSidecarsT, _, SlotDataT,
]) waitForBuiltBeaconBlock(
	ctx context.Context,
) (BeaconBlockT, error) {
	select {
	case <-ctx.Done():
		return *new(BeaconBlockT), ErrBuildBeaconBlockTimeout(ctx.Err())
	case bbEvent := <-h.subBuiltBeaconBlock:
		return bbEvent.Data(), bbEvent.Error()
	}
}

// waitForBuiltSidecars waits for the built sidecars to be received.
func (h *ABCIMiddleware[
	_, BlobSidecarsT, _, _,
]) waitForBuiltSidecars(
	ctx context.Context,
) (BlobSidecarsT, error) {
	select {
	case <-ctx.Done():
		return *new(BlobSidecarsT), ErrBuildSidecarsTimeout(ctx.Err())
	case scEvent := <-h.subBuiltSidecars:
		return scEvent.Data(), scEvent.Error()
	}
}

// handleBuiltBeaconBlockAndSidecars gossips the built beacon block and blob
// sidecars to the network.
func (h *ABCIMiddleware[
	BeaconBlockT, BlobSidecarsT, _, _,
]) handleBuiltBeaconBlockAndSidecars(
	bb BeaconBlockT,
	sc BlobSidecarsT,
) ([]byte, []byte, error) {
	bbBz, bbErr := bb.MarshalSSZ()
	if bbErr != nil {
		return nil, nil, bbErr
	}
	scBz, scErr := sc.MarshalSSZ()
	if scErr != nil {
		return nil, nil, scErr
	}
	return bbBz, scBz, nil
}

/* -------------------------------------------------------------------------- */
/*                               ProcessProposal                              */
/* -------------------------------------------------------------------------- */

// ProcessProposal processes the proposal for the ABCI middleware.
// It handles both the beacon block and blob sidecars concurrently.
func (h *ABCIMiddleware[
	BeaconBlockT, BlobSidecarsT, _, _,
]) ProcessProposal(
	ctx context.Context,
	req proto.Message,
) (proto.Message, error) {
	var (
		err              error
		startTime        = time.Now()
		blk              BeaconBlockT
		numMsgs          int
		sidecars         BlobSidecarsT
		awaitCtx, cancel = context.WithTimeout(ctx, AwaitTimeout)
	)
	defer cancel()
	// flush the channels to ensure that we are not handling old data.
	if numMsgs = async.ClearChan(h.subBBVerified); numMsgs > 0 {
		h.logger.Error(
			"WARNING: messages remaining in beacon block verification channel",
			"num_msgs", numMsgs)
	}
	if numMsgs = async.ClearChan(h.subSCVerified); numMsgs > 0 {
		h.logger.Error(
			"WARNING: messages remaining in sidecar verification channel",
			"num_msgs", numMsgs)
	}
	abciReq, ok := req.(*cmtabci.ProcessProposalRequest)
	if !ok {
		return nil, ErrInvalidProcessProposalRequestType
	}

	defer h.metrics.measureProcessProposalDuration(startTime)

	// Request the beacon block.
	if blk, err = encoding.
		UnmarshalBeaconBlockFromABCIRequest[BeaconBlockT](
		abciReq, 0, h.chainSpec.ActiveForkVersionForSlot(math.U64(abciReq.Height)),
	); err != nil {
		return h.createProcessProposalResponse(errors.WrapNonFatal(err))
	}

	// notify that the beacon block has been received.
	if err = h.dispatcher.Publish(
		async.NewEvent(ctx, async.BeaconBlockReceived, blk),
	); err != nil {
		return h.createProcessProposalResponse(errors.WrapNonFatal(err))
	}

	// Request the blob sidecars.
	if sidecars, err = encoding.
		UnmarshalBlobSidecarsFromABCIRequest[BlobSidecarsT](
		abciReq, 1,
	); err != nil {
		return h.createProcessProposalResponse(errors.WrapNonFatal(err))
	}

	// notify that the sidecars have been received.
	if err = h.dispatcher.Publish(
		async.NewEvent(ctx, async.SidecarsReceived, sidecars),
	); err != nil {
		return h.createProcessProposalResponse(errors.WrapNonFatal(err))
	}

	// err if the built beacon block or sidecars failed verification.
	_, err = h.waitForBeaconBlockVerification(awaitCtx)
	if err != nil {
		return h.createProcessProposalResponse(err)
	}
	_, err = h.waitForSidecarVerification(awaitCtx)
	if err != nil {
		return h.createProcessProposalResponse(err)
	}
	return h.createProcessProposalResponse(nil)
}

// waitForBeaconBlockVerification waits for the built beacon block to be
// verified.
func (h *ABCIMiddleware[
	BeaconBlockT, _, _, _,
]) waitForBeaconBlockVerification(
	ctx context.Context,
) (BeaconBlockT, error) {
	select {
	case <-ctx.Done():
		return *new(BeaconBlockT), ErrVerifyBeaconBlockTimeout(ctx.Err())
	case vEvent := <-h.subBBVerified:
		return vEvent.Data(), vEvent.Error()
	}
}

// waitForSidecarVerification waits for the built sidecars to be verified.
func (h *ABCIMiddleware[
	_, BlobSidecarsT, _, _,
]) waitForSidecarVerification(
	ctx context.Context,
) (BlobSidecarsT, error) {
	select {
	case <-ctx.Done():
		return *new(BlobSidecarsT), ErrVerifySidecarsTimeout(ctx.Err())
	case vEvent := <-h.subSCVerified:
		return vEvent.Data(), vEvent.Error()
	}
}

// createResponse generates the appropriate ProcessProposalResponse based on the
// error.
func (*ABCIMiddleware[
	BeaconBlockT, _, BlobSidecarsT, _,
]) createProcessProposalResponse(
	err error,
) (proto.Message, error) {
	status := cmtabci.PROCESS_PROPOSAL_STATUS_REJECT
	if !errors.IsFatal(err) {
		status = cmtabci.PROCESS_PROPOSAL_STATUS_ACCEPT
		err = nil
	}
	return &cmtabci.ProcessProposalResponse{Status: status}, err
}

/* -------------------------------------------------------------------------- */
/*                                FinalizeBlock                               */
/* -------------------------------------------------------------------------- */

// EndBlock returns the validator set updates from the beacon state.
func (h *ABCIMiddleware[
	BeaconBlockT, BlobSidecarsT, _, _,
]) FinalizeBlock(
	ctx context.Context, req proto.Message,
) (transition.ValidatorUpdates, error) {
	var (
		err              error
		blk              BeaconBlockT
		blobs            BlobSidecarsT
		awaitCtx, cancel = context.WithTimeout(ctx, AwaitTimeout)
	)
	defer cancel()
	// flush the channel to ensure that we are not handling old data.
	if numMsgs := async.ClearChan(h.subFinalValidatorUpdates); numMsgs > 0 {
		h.logger.Error(
			"WARNING: messages remaining in final validator updates channel",
			"num_msgs", numMsgs)
	}
	abciReq, ok := req.(*cmtabci.FinalizeBlockRequest)
	if !ok {
		return nil, ErrInvalidFinalizeBlockRequestType
	}
	blk, blobs, err = encoding.
		ExtractBlobsAndBlockFromRequest[BeaconBlockT, BlobSidecarsT](
		abciReq,
		BeaconBlockTxIndex,
		BlobSidecarsTxIndex,
		h.chainSpec.ActiveForkVersionForSlot(
			math.Slot(abciReq.Height),
		))
	if err != nil {
		// If we don't have a block, we can't do anything.
		return nil, nil
	}

	// notify that the final beacon block has been received.
	if err = h.dispatcher.Publish(
		async.NewEvent(ctx, async.FinalBeaconBlockReceived, blk),
	); err != nil {
		return nil, err
	}

	// notify that the final blob sidecars have been received.
	if err = h.dispatcher.Publish(
		async.NewEvent(ctx, async.FinalSidecarsReceived, blobs),
	); err != nil {
		return nil, err
	}

	// wait for the final validator updates.
	return h.waitForFinalValidatorUpdates(awaitCtx)
}

// waitForFinalValidatorUpdates waits for the final validator updates to be
// received.
func (h *ABCIMiddleware[
	_, _, _, _,
]) waitForFinalValidatorUpdates(
	ctx context.Context,
) (transition.ValidatorUpdates, error) {
	select {
	case <-ctx.Done():
		return nil, ErrFinalValidatorUpdatesTimeout(ctx.Err())
	case event := <-h.subFinalValidatorUpdates:
		return event.Data(), event.Error()
	}
}<|MERGE_RESOLUTION|>--- conflicted
+++ resolved
@@ -99,12 +99,7 @@
 		startTime        = time.Now()
 		awaitCtx, cancel = context.WithTimeout(ctx, AwaitTimeout)
 	)
-<<<<<<< HEAD
-=======
-
-	// TODO: clear the built beacon block and sidecars channels, else we may
-	// end up handling old data from previous slots.
->>>>>>> fe517000
+
 	defer cancel()
 	defer h.metrics.measurePrepareProposalDuration(startTime)
 	// flush the channels to ensure that we are not handling old data.
