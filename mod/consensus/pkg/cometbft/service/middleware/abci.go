// SPDX-License-Identifier: BUSL-1.1
//
// Copyright (C) 2024, Berachain Foundation. All rights reserved.
// Use of this software is governed by the Business Source License included
// in the LICENSE file of this repository and at www.mariadb.com/bsl11.
//
// ANY USE OF THE LICENSED WORK IN VIOLATION OF THIS LICENSE WILL AUTOMATICALLY
// TERMINATE YOUR RIGHTS UNDER THIS LICENSE FOR THE CURRENT AND ALL OTHER
// VERSIONS OF THE LICENSED WORK.
//
// THIS LICENSE DOES NOT GRANT YOU ANY RIGHT IN ANY TRADEMARK OR LOGO OF
// LICENSOR OR ITS AFFILIATES (PROVIDED THAT YOU MAY USE A TRADEMARK OR LOGO OF
// LICENSOR AS EXPRESSLY REQUIRED BY THIS LICENSE).
//
// TO THE EXTENT PERMITTED BY APPLICABLE LAW, THE LICENSED WORK IS PROVIDED ON
// AN “AS IS” BASIS. LICENSOR HEREBY DISCLAIMS ALL WARRANTIES AND CONDITIONS,
// EXPRESS OR IMPLIED, INCLUDING (WITHOUT LIMITATION) WARRANTIES OF
// MERCHANTABILITY, FITNESS FOR A PARTICULAR PURPOSE, NON-INFRINGEMENT, AND
// TITLE.

package middleware

import (
	"context"
	"time"

	"github.com/berachain/beacon-kit/mod/consensus/pkg/cometbft/service/encoding"
	"github.com/berachain/beacon-kit/mod/consensus/pkg/types"
	"github.com/berachain/beacon-kit/mod/errors"
	"github.com/berachain/beacon-kit/mod/primitives/pkg/async"
	"github.com/berachain/beacon-kit/mod/primitives/pkg/encoding/json"
	"github.com/berachain/beacon-kit/mod/primitives/pkg/math"
	"github.com/berachain/beacon-kit/mod/primitives/pkg/transition"
	cmtabci "github.com/cometbft/cometbft/abci/types"
	sdk "github.com/cosmos/cosmos-sdk/types"
)

/* -------------------------------------------------------------------------- */
/*                                 InitGenesis                                */
/* -------------------------------------------------------------------------- */

// InitGenesis is called by the base app to initialize the state of the.
<<<<<<< HEAD
func (h *ABCIMiddleware[_, _, _, GenesisT, _]) InitGenesis(
=======
func (h *ABCIMiddleware[
	_, _, GenesisT, _,
]) InitGenesis(
>>>>>>> 39cd3508
	ctx sdk.Context,
	bz []byte,
) (transition.ValidatorUpdates, error) {
	waitCtx, cancel := context.WithTimeout(ctx, AwaitTimeout)
	defer cancel()

	data := new(GenesisT)
	if err := json.Unmarshal(bz, data); err != nil {
		h.logger.Error("Failed to unmarshal genesis data", "error", err)
		return nil, err
	}

	if err := h.dispatcher.Publish(
		async.NewEvent(ctx, async.GenesisDataReceived, *data),
	); err != nil {
		return nil, err
	}
	return h.waitForGenesisProcessed(waitCtx)
}

// waitForGenesisProcessed waits until the genesis data has been processed and
// returns the validator updates, or err if the context is cancelled.
func (h *ABCIMiddleware[_, _, _, _, _]) waitForGenesisProcessed(
	ctx context.Context,
) (transition.ValidatorUpdates, error) {
	select {
	case <-ctx.Done():
		return nil, ErrInitGenesisTimeout(ctx.Err())
	case gdpEvent := <-h.subGenDataProcessed:
		return gdpEvent.Data(), gdpEvent.Error()
	}
}

/* -------------------------------------------------------------------------- */
/*                               PrepareProposal                              */
/* -------------------------------------------------------------------------- */

// prepareProposal is the internal handler for preparing proposals.
func (h *ABCIMiddleware[
<<<<<<< HEAD
	BeaconBlockT, _, BlobSidecarsT, _, SlotDataT]) PrepareProposal(
=======
	BeaconBlockT, BlobSidecarsT, _, SlotDataT,
]) PrepareProposal(
>>>>>>> 39cd3508
	ctx sdk.Context,
	slotData SlotDataT,
) ([]byte, []byte, error) {
	var (
		startTime        = time.Now()
		awaitCtx, cancel = context.WithTimeout(ctx, AwaitTimeout)
	)

	defer cancel()
	defer h.metrics.measurePrepareProposalDuration(startTime)
	// flush the channels to ensure that we are not handling old data.
	if numMsgs := async.ClearChan(h.subBuiltBeaconBlock); numMsgs > 0 {
		h.logger.Error(
			"WARNING: messages remaining in built beacon block channel",
			"num_msgs", numMsgs)
	}
	if numMsgs := async.ClearChan(h.subBuiltSidecars); numMsgs > 0 {
		h.logger.Error(
			"WARNING: messages remaining in built sidecars channel",
			"num_msgs", numMsgs)
	}

	if err := h.dispatcher.Publish(
		async.NewEvent(
			ctx, async.NewSlot, slotData,
		),
	); err != nil {
		return nil, nil, err
	}

	// wait for built beacon block
	builtBeaconBlock, err := h.waitForBuiltBeaconBlock(awaitCtx)
	if err != nil {
		return nil, nil, err
	}

	// wait for built sidecars
	builtSidecars, err := h.waitForBuiltSidecars(awaitCtx)
	if err != nil {
		return nil, nil, err
	}

	return h.handleBuiltBeaconBlockAndSidecars(builtBeaconBlock, builtSidecars)
}

// waitForBuiltBeaconBlock waits for the built beacon block to be received.
func (h *ABCIMiddleware[
	BeaconBlockT, _, BlobSidecarsT, _, SlotDataT,
]) waitForBuiltBeaconBlock(
	ctx context.Context,
) (BeaconBlockT, error) {
	select {
	case <-ctx.Done():
		return *new(BeaconBlockT), ErrBuildBeaconBlockTimeout(ctx.Err())
	case bbEvent := <-h.subBuiltBeaconBlock:
		return bbEvent.Data(), bbEvent.Error()
	}
}

// waitForBuiltSidecars waits for the built sidecars to be received.
func (h *ABCIMiddleware[
	_, _, BlobSidecarsT, _, _,
]) waitForBuiltSidecars(
	ctx context.Context,
) (BlobSidecarsT, error) {
	select {
	case <-ctx.Done():
		return *new(BlobSidecarsT), ErrBuildSidecarsTimeout(ctx.Err())
	case scEvent := <-h.subBuiltSidecars:
		return scEvent.Data(), scEvent.Error()
	}
}

// handleBuiltBeaconBlockAndSidecars gossips the built beacon block and blob
// sidecars to the network.
func (h *ABCIMiddleware[
	BeaconBlockT, _, BlobSidecarsT, _, _,
]) handleBuiltBeaconBlockAndSidecars(
	bb BeaconBlockT,
	sc BlobSidecarsT,
) ([]byte, []byte, error) {
	bbBz, bbErr := bb.MarshalSSZ()
	if bbErr != nil {
		return nil, nil, bbErr
	}
	scBz, scErr := sc.MarshalSSZ()
	if scErr != nil {
		return nil, nil, scErr
	}
	return bbBz, scBz, nil
}

/* -------------------------------------------------------------------------- */
/*                               ProcessProposal                              */
/* -------------------------------------------------------------------------- */

// ProcessProposal processes the proposal for the ABCI middleware.
// It handles both the beacon block and blob sidecars concurrently.
func (h *ABCIMiddleware[
	BeaconBlockT, BeaconBlockHeaderT, BlobSidecarsT, _, _,
]) ProcessProposal(
	ctx sdk.Context,
	req *cmtabci.ProcessProposalRequest,
) (*cmtabci.ProcessProposalResponse, error) {
	var (
		startTime        = time.Now()
		awaitCtx, cancel = context.WithTimeout(ctx, AwaitTimeout)
	)
	defer cancel()
	// flush the channels to ensure that we are not handling old data.
	if numMsgs := async.ClearChan(h.subBBVerified); numMsgs > 0 {
		h.logger.Error(
			"WARNING: messages remaining in beacon block verification channel",
			"num_msgs", numMsgs)
	}
	if numMsgs := async.ClearChan(h.subSCVerified); numMsgs > 0 {
		h.logger.Error(
			"WARNING: messages remaining in sidecar verification channel",
			"num_msgs", numMsgs)
	}

	defer h.metrics.measureProcessProposalDuration(startTime)

<<<<<<< HEAD
	// Decode the beacon block.
=======
	// Request the beacon block.
>>>>>>> 39cd3508
	blk, err := encoding.
		UnmarshalBeaconBlockFromABCIRequest[BeaconBlockT](
		req,
		BeaconBlockTxIndex,
		h.chainSpec.ActiveForkVersionForSlot(math.U64(req.Height)),
	)
	if err != nil {
		return h.createProcessProposalResponse(errors.WrapNonFatal(err))
	}

	// notify that the beacon block has been received.
<<<<<<< HEAD
	var consensusBlk *types.ConsensusBlock[BeaconBlockT]
	consensusBlk = consensusBlk.New(
=======
	var enrichedBlk *types.ConsensusBlock[BeaconBlockT]
	enrichedBlk = enrichedBlk.New(
>>>>>>> 39cd3508
		blk,
		req.GetProposerAddress(),
		req.GetTime().Add(h.minPayloadDelay),
	)
<<<<<<< HEAD
	blkEvent := async.NewEvent(ctx, async.BeaconBlockReceived, consensusBlk)
=======
	blkEvent := async.NewEvent(ctx, async.BeaconBlockReceived, enrichedBlk)
>>>>>>> 39cd3508
	if err = h.dispatcher.Publish(blkEvent); err != nil {
		return h.createProcessProposalResponse(errors.WrapNonFatal(err))
	}

<<<<<<< HEAD
	// Decode the blob sidecars.
=======
	// Request the blob sidecars.
>>>>>>> 39cd3508
	sidecars, err := encoding.
		UnmarshalBlobSidecarsFromABCIRequest[BlobSidecarsT](
		req,
		BlobSidecarsTxIndex,
	)
	if err != nil {
		return h.createProcessProposalResponse(errors.WrapNonFatal(err))
	}

	// notify that the sidecars have been received.
<<<<<<< HEAD
	var consensusSidecars *types.ConsensusSidecars[
		BlobSidecarsT,
		BeaconBlockHeaderT,
	]
	consensusSidecars = consensusSidecars.New(
		sidecars,
		blk.GetHeader(),
	)
	blobEvent := async.NewEvent(ctx, async.SidecarsReceived, consensusSidecars)
=======
	blobEvent := async.NewEvent(ctx, async.SidecarsReceived, sidecars)
>>>>>>> 39cd3508
	if err = h.dispatcher.Publish(blobEvent); err != nil {
		return h.createProcessProposalResponse(errors.WrapNonFatal(err))
	}

	// err if the built beacon block or sidecars failed verification.
	_, err = h.waitForBeaconBlockVerification(awaitCtx)
	if err != nil {
		return h.createProcessProposalResponse(err)
	}
	_, err = h.waitForSidecarVerification(awaitCtx)
	if err != nil {
		return h.createProcessProposalResponse(err)
	}
	return h.createProcessProposalResponse(nil)
}

// waitForBeaconBlockVerification waits for the built beacon block to be
// verified.
func (h *ABCIMiddleware[
	BeaconBlockT, _, _, _, _,
]) waitForBeaconBlockVerification(
	ctx context.Context,
) (BeaconBlockT, error) {
	select {
	case <-ctx.Done():
		return *new(BeaconBlockT), ErrVerifyBeaconBlockTimeout(ctx.Err())
	case vEvent := <-h.subBBVerified:
		return vEvent.Data(), vEvent.Error()
	}
}

// waitForSidecarVerification waits for the built sidecars to be verified.
func (h *ABCIMiddleware[
	_, _, BlobSidecarsT, _, _,
]) waitForSidecarVerification(
	ctx context.Context,
) (BlobSidecarsT, error) {
	select {
	case <-ctx.Done():
		return *new(BlobSidecarsT), ErrVerifySidecarsTimeout(ctx.Err())
	case vEvent := <-h.subSCVerified:
		return vEvent.Data(), vEvent.Error()
	}
}

// createResponse generates the appropriate ProcessProposalResponse based on the
// error.
func (*ABCIMiddleware[
	BeaconBlockT, _, _, BlobSidecarsT, _,
]) createProcessProposalResponse(
	err error,
) (*cmtabci.ProcessProposalResponse, error) {
	status := cmtabci.PROCESS_PROPOSAL_STATUS_REJECT
	if !errors.IsFatal(err) {
		status = cmtabci.PROCESS_PROPOSAL_STATUS_ACCEPT
		err = nil
	}
	return &cmtabci.ProcessProposalResponse{Status: status}, err
}

/* -------------------------------------------------------------------------- */
/*                                FinalizeBlock                               */
/* -------------------------------------------------------------------------- */

// EndBlock returns the validator set updates from the beacon state.
func (h *ABCIMiddleware[
	BeaconBlockT, _, BlobSidecarsT, _, _,
]) FinalizeBlock(
	ctx sdk.Context,
	req *cmtabci.FinalizeBlockRequest,
) (transition.ValidatorUpdates, error) {
	awaitCtx, cancel := context.WithTimeout(ctx, AwaitTimeout)
	defer cancel()
	// flush the channel to ensure that we are not handling old data.
	if numMsgs := async.ClearChan(h.subFinalValidatorUpdates); numMsgs > 0 {
		h.logger.Error(
			"WARNING: messages remaining in final validator updates channel",
			"num_msgs", numMsgs)
	}

	blk, blobs, err := encoding.
		ExtractBlobsAndBlockFromRequest[BeaconBlockT, BlobSidecarsT](
		req,
		BeaconBlockTxIndex,
		BlobSidecarsTxIndex,
		h.chainSpec.ActiveForkVersionForSlot(
			math.Slot(req.Height),
		))
	if err != nil {
		// If we don't have a block, we can't do anything.
		return nil, nil
	}

	// notify that the final beacon block has been received.
<<<<<<< HEAD
	// notify that the beacon block has been received.
	var consensusBlk *types.ConsensusBlock[BeaconBlockT]
	consensusBlk = consensusBlk.New(
=======
	var enrichedBlk *types.ConsensusBlock[BeaconBlockT]
	enrichedBlk = enrichedBlk.New(
>>>>>>> 39cd3508
		blk,
		req.GetProposerAddress(),
		req.GetTime().Add(h.minPayloadDelay),
	)
<<<<<<< HEAD
	blkEvent := async.NewEvent(
		ctx,
		async.FinalBeaconBlockReceived,
		consensusBlk,
	)
=======
	blkEvent := async.NewEvent(ctx, async.FinalBeaconBlockReceived, enrichedBlk)
>>>>>>> 39cd3508
	if err = h.dispatcher.Publish(blkEvent); err != nil {
		return nil, err
	}

	// notify that the final blob sidecars have been received.
	if err = h.dispatcher.Publish(
		async.NewEvent(ctx, async.FinalSidecarsReceived, blobs),
	); err != nil {
		return nil, err
	}

	// wait for the final validator updates.
	return h.waitForFinalValidatorUpdates(awaitCtx)
}

// waitForFinalValidatorUpdates waits for the final validator updates to be
// received.
func (h *ABCIMiddleware[
	_, _, _, _, _,
]) waitForFinalValidatorUpdates(
	ctx context.Context,
) (transition.ValidatorUpdates, error) {
	select {
	case <-ctx.Done():
		return nil, ErrFinalValidatorUpdatesTimeout(ctx.Err())
	case event := <-h.subFinalValidatorUpdates:
		return event.Data(), event.Error()
	}
}<|MERGE_RESOLUTION|>--- conflicted
+++ resolved
@@ -40,13 +40,7 @@
 /* -------------------------------------------------------------------------- */
 
 // InitGenesis is called by the base app to initialize the state of the.
-<<<<<<< HEAD
 func (h *ABCIMiddleware[_, _, _, GenesisT, _]) InitGenesis(
-=======
-func (h *ABCIMiddleware[
-	_, _, GenesisT, _,
-]) InitGenesis(
->>>>>>> 39cd3508
 	ctx sdk.Context,
 	bz []byte,
 ) (transition.ValidatorUpdates, error) {
@@ -86,12 +80,7 @@
 
 // prepareProposal is the internal handler for preparing proposals.
 func (h *ABCIMiddleware[
-<<<<<<< HEAD
 	BeaconBlockT, _, BlobSidecarsT, _, SlotDataT]) PrepareProposal(
-=======
-	BeaconBlockT, BlobSidecarsT, _, SlotDataT,
-]) PrepareProposal(
->>>>>>> 39cd3508
 	ctx sdk.Context,
 	slotData SlotDataT,
 ) ([]byte, []byte, error) {
@@ -215,11 +204,7 @@
 
 	defer h.metrics.measureProcessProposalDuration(startTime)
 
-<<<<<<< HEAD
 	// Decode the beacon block.
-=======
-	// Request the beacon block.
->>>>>>> 39cd3508
 	blk, err := encoding.
 		UnmarshalBeaconBlockFromABCIRequest[BeaconBlockT](
 		req,
@@ -231,31 +216,18 @@
 	}
 
 	// notify that the beacon block has been received.
-<<<<<<< HEAD
 	var consensusBlk *types.ConsensusBlock[BeaconBlockT]
 	consensusBlk = consensusBlk.New(
-=======
-	var enrichedBlk *types.ConsensusBlock[BeaconBlockT]
-	enrichedBlk = enrichedBlk.New(
->>>>>>> 39cd3508
 		blk,
 		req.GetProposerAddress(),
 		req.GetTime().Add(h.minPayloadDelay),
 	)
-<<<<<<< HEAD
 	blkEvent := async.NewEvent(ctx, async.BeaconBlockReceived, consensusBlk)
-=======
-	blkEvent := async.NewEvent(ctx, async.BeaconBlockReceived, enrichedBlk)
->>>>>>> 39cd3508
 	if err = h.dispatcher.Publish(blkEvent); err != nil {
 		return h.createProcessProposalResponse(errors.WrapNonFatal(err))
 	}
 
-<<<<<<< HEAD
 	// Decode the blob sidecars.
-=======
-	// Request the blob sidecars.
->>>>>>> 39cd3508
 	sidecars, err := encoding.
 		UnmarshalBlobSidecarsFromABCIRequest[BlobSidecarsT](
 		req,
@@ -266,7 +238,6 @@
 	}
 
 	// notify that the sidecars have been received.
-<<<<<<< HEAD
 	var consensusSidecars *types.ConsensusSidecars[
 		BlobSidecarsT,
 		BeaconBlockHeaderT,
@@ -276,9 +247,6 @@
 		blk.GetHeader(),
 	)
 	blobEvent := async.NewEvent(ctx, async.SidecarsReceived, consensusSidecars)
-=======
-	blobEvent := async.NewEvent(ctx, async.SidecarsReceived, sidecars)
->>>>>>> 39cd3508
 	if err = h.dispatcher.Publish(blobEvent); err != nil {
 		return h.createProcessProposalResponse(errors.WrapNonFatal(err))
 	}
@@ -373,27 +341,17 @@
 	}
 
 	// notify that the final beacon block has been received.
-<<<<<<< HEAD
-	// notify that the beacon block has been received.
 	var consensusBlk *types.ConsensusBlock[BeaconBlockT]
 	consensusBlk = consensusBlk.New(
-=======
-	var enrichedBlk *types.ConsensusBlock[BeaconBlockT]
-	enrichedBlk = enrichedBlk.New(
->>>>>>> 39cd3508
 		blk,
 		req.GetProposerAddress(),
 		req.GetTime().Add(h.minPayloadDelay),
 	)
-<<<<<<< HEAD
 	blkEvent := async.NewEvent(
 		ctx,
 		async.FinalBeaconBlockReceived,
 		consensusBlk,
 	)
-=======
-	blkEvent := async.NewEvent(ctx, async.FinalBeaconBlockReceived, enrichedBlk)
->>>>>>> 39cd3508
 	if err = h.dispatcher.Publish(blkEvent); err != nil {
 		return nil, err
 	}
