--- conflicted
+++ resolved
@@ -224,10 +224,7 @@
 	var enrichedBlk *types.ConsensusBlock[BeaconBlockT]
 	enrichedBlk = enrichedBlk.New(
 		blk,
-<<<<<<< HEAD
-=======
 		req.GetProposerAddress(),
->>>>>>> 2c7f4480
 		req.GetTime().Add(h.minPayloadDelay),
 	)
 	blkEvent := async.NewEvent(ctx, async.BeaconBlockReceived, enrichedBlk)
@@ -345,10 +342,7 @@
 	var enrichedBlk *types.ConsensusBlock[BeaconBlockT]
 	enrichedBlk = enrichedBlk.New(
 		blk,
-<<<<<<< HEAD
-=======
 		req.GetProposerAddress(),
->>>>>>> 2c7f4480
 		req.GetTime().Add(h.minPayloadDelay),
 	)
 	blkEvent := async.NewEvent(ctx, async.FinalBeaconBlockReceived, enrichedBlk)
