// SPDX-License-Identifier: BUSL-1.1
//
// Copyright (C) 2024, Berachain Foundation. All rights reserved.
// Use of this software is governed by the Business Source License included
// in the LICENSE file of this repository and at www.mariadb.com/bsl11.
//
// ANY USE OF THE LICENSED WORK IN VIOLATION OF THIS LICENSE WILL AUTOMATICALLY
// TERMINATE YOUR RIGHTS UNDER THIS LICENSE FOR THE CURRENT AND ALL OTHER
// VERSIONS OF THE LICENSED WORK.
//
// THIS LICENSE DOES NOT GRANT YOU ANY RIGHT IN ANY TRADEMARK OR LOGO OF
// LICENSOR OR ITS AFFILIATES (PROVIDED THAT YOU MAY USE A TRADEMARK OR LOGO OF
// LICENSOR AS EXPRESSLY REQUIRED BY THIS LICENSE).
//
// TO THE EXTENT PERMITTED BY APPLICABLE LAW, THE LICENSED WORK IS PROVIDED ON
// AN “AS IS” BASIS. LICENSOR HEREBY DISCLAIMS ALL WARRANTIES AND CONDITIONS,
// EXPRESS OR IMPLIED, INCLUDING (WITHOUT LIMITATION) WARRANTIES OF
// MERCHANTABILITY, FITNESS FOR A PARTICULAR PURPOSE, NON-INFRINGEMENT, AND
// TITLE.

package server

import (
	"fmt"

	types "github.com/berachain/beacon-kit/mod/consensus/pkg/cometbft/service/server/types"
	"github.com/berachain/beacon-kit/mod/storage/pkg/db"
	cmtcmd "github.com/cometbft/cometbft/cmd/cometbft/commands"
	dbm "github.com/cosmos/cosmos-db"
	"github.com/cosmos/cosmos-sdk/client"
	"github.com/spf13/cobra"
)

// NewRollbackCmd creates a command to rollback CometBFT and multistore state by
// one height.
func NewRollbackCmd[T types.Application](
	appCreator types.AppCreator[T],
) *cobra.Command {
	var removeBlock bool

	cmd := &cobra.Command{
		Use:   "rollback",
		Short: "rollback Cosmos SDK and CometBFT state by one height",
		Long: `
A state rollback is performed to recover from an incorrect application state transition,
when CometBFT has persisted an incorrect app hash and is thus unable to make
progress. Rollback overwrites a state at height n with the state at height n - 1.
The application also rolls back to height n - 1. No blocks are removed, so upon
restarting CometBFT the transactions in block n will be re-executed against the
application.
`,
		RunE: func(cmd *cobra.Command, args []string) error {
			v := client.GetViperFromCmd(cmd)
			logger := client.GetLoggerFromCmd(cmd)
			cfg := client.GetConfigFromCmd(cmd)

<<<<<<< HEAD
			db, err := OpenDB(cfg.RootDir, dbm.PebbleDBBackend)
=======
			db, err := db.OpenDB(ctx.Config.RootDir, dbm.PebbleDBBackend)
>>>>>>> 089dc06f
			if err != nil {
				return err
			}
			app := appCreator(logger, db, nil, cfg, v)
			// rollback CometBFT state
			height, hash, err := cmtcmd.RollbackState(cfg, removeBlock)
			if err != nil {
				return fmt.Errorf("failed to rollback CometBFT state: %w", err)
			}
			// rollback the multistore

			if err := app.CommitMultiStore().RollbackToVersion(height); err != nil {
				return fmt.Errorf("failed to rollback to version: %w", err)
			}

			fmt.Printf(
				"Rolled back state to height %d and hash %X\n",
				height,
				hash,
			)
			return nil
		},
	}

	cmd.Flags().
		BoolVar(&removeBlock, "hard", false, "remove last block as well as state")
	return cmd
}<|MERGE_RESOLUTION|>--- conflicted
+++ resolved
@@ -54,11 +54,7 @@
 			logger := client.GetLoggerFromCmd(cmd)
 			cfg := client.GetConfigFromCmd(cmd)
 
-<<<<<<< HEAD
-			db, err := OpenDB(cfg.RootDir, dbm.PebbleDBBackend)
-=======
-			db, err := db.OpenDB(ctx.Config.RootDir, dbm.PebbleDBBackend)
->>>>>>> 089dc06f
+			db, err := db.OpenDB(cfg.RootDir, dbm.PebbleDBBackend)
 			if err != nil {
 				return err
 			}
