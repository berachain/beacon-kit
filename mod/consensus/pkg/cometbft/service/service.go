--- conflicted
+++ resolved
@@ -42,24 +42,10 @@
 	sdk "github.com/cosmos/cosmos-sdk/types"
 )
 
-<<<<<<< HEAD
-const InitialAppVersion uint64 = 0
-=======
-type (
-	execMode uint8
-)
-
-const (
-	execModePrepareProposal execMode = iota
-	execModeProcessProposal
-	execModeFinalize
-)
-
 const (
 	initialAppVersion uint64 = 0
 	appName           string = "beacond"
 )
->>>>>>> 320256c6
 
 type Service[
 	LoggerT log.AdvancedLogger[LoggerT],
