// SPDX-License-Identifier: MIT
//
// Copyright (c) 2024 Berachain Foundation
//
// Permission is hereby granted, free of charge, to any person
// obtaining a copy of this software and associated documentation
// files (the "Software"), to deal in the Software without
// restriction, including without limitation the rights to use,
// copy, modify, merge, publish, distribute, sublicense, and/or sell
// copies of the Software, and to permit persons to whom the
// Software is furnished to do so, subject to the following
// conditions:
//
// The above copyright notice and this permission notice shall be
// included in all copies or substantial portions of the Software.
//
// THE SOFTWARE IS PROVIDED "AS IS", WITHOUT WARRANTY OF ANY KIND,
// EXPRESS OR IMPLIED, INCLUDING BUT NOT LIMITED TO THE WARRANTIES
// OF MERCHANTABILITY, FITNESS FOR A PARTICULAR PURPOSE AND
// NONINFRINGEMENT. IN NO EVENT SHALL THE AUTHORS OR COPYRIGHT
// HOLDERS BE LIABLE FOR ANY CLAIM, DAMAGES OR OTHER LIABILITY,
// WHETHER IN AN ACTION OF CONTRACT, TORT OR OTHERWISE, ARISING
// FROM, OUT OF OR IN CONNECTION WITH THE SOFTWARE OR THE USE OR
// OTHER DEALINGS IN THE SOFTWARE.

package deneb

import (
	"github.com/berachain/beacon-kit/mod/config/version"
	"github.com/berachain/beacon-kit/mod/core/types"
<<<<<<< HEAD
	types0 "github.com/berachain/beacon-kit/mod/execution/types"
	"github.com/berachain/beacon-kit/mod/forks/version"
=======
>>>>>>> 7c3fa307
	"github.com/berachain/beacon-kit/mod/primitives"
	"github.com/davecgh/go-spew/spew"
	"github.com/ethereum/go-ethereum/common"
	"github.com/ethereum/go-ethereum/common/hexutil"
)

// DefaultBeaconState returns a default BeaconState.
//
// TODO: take in BeaconConfig params to determine the
// default length of the arrays, which we are currently
// and INCORRECTLY setting to 0.
func DefaultBeaconState() *BeaconState {
	//nolint:gomnd // default allocs.
	return &BeaconState{
		GenesisValidatorsRoot: primitives.Root{},
		Slot:                  0,
		Fork: &primitives.Fork{
			PreviousVersion: version.FromUint32(version.Deneb),
			CurrentVersion:  version.FromUint32(version.Deneb),
			Epoch:           0,
		},
		LatestBlockHeader: &primitives.BeaconBlockHeader{
			Slot:          0,
			ProposerIndex: 0,
			ParentRoot:    primitives.Root{},
			StateRoot:     primitives.Root{},
			BodyRoot:      primitives.Root{},
		},
<<<<<<< HEAD
		BlockRoots:                   make([][32]byte, 8),
		StateRoots:                   make([][32]byte, 8),
		LatestExecutionPayload:       DefaultGenesisExecutionPayload(),
=======
		BlockRoots: make([][32]byte, 8),
		StateRoots: make([][32]byte, 8),
		Eth1BlockHash: common.HexToHash(
			"0xcfff92cd918a186029a847b59aca4f83d3941df5946b06bca8de0861fc5d0850",
		),
		Eth1Data: &primitives.Eth1Data{
			DepositRoot:  primitives.Root{},
			DepositCount: 0,
			BlockHash:    primitives.ExecutionHash{},
		},
>>>>>>> 7c3fa307
		Eth1DepositIndex:             0,
		Validators:                   make([]*types.Validator, 0),
		Balances:                     make([]uint64, 0),
		NextWithdrawalIndex:          0,
		NextWithdrawalValidatorIndex: 0,
		RandaoMixes:                  make([][32]byte, 8),
		Slashings:                    make([]uint64, 0),
		TotalSlashing:                0,
	}
}

// DefaultGenesisExecutionPayload returns a default ExecutableDataDeneb.
//
//nolint:gomnd // default values pulled from current eth-genesis.json file.
func DefaultGenesisExecutionPayload() *types0.ExecutableDataDeneb {
	baseFeePerGas := hexutil.MustDecode("0xca9a3b")
	return &types0.ExecutableDataDeneb{
		ParentHash:   primitives.ExecutionHash{},
		FeeRecipient: primitives.ExecutionAddress{},
		StateRoot: common.HexToHash(
			"0xbbc1cb21b367c2d3cbb3fd58dafdbc4bd827ea097d72a42a2ab2da71e3d0cf64",
		),
		ReceiptsRoot: common.HexToHash(
			"0x56e81f171bcc55a6ff8345e692c0f86e5b48e01b996cadc001622fb5e363b421",
		),
		LogsBloom: make([]byte, 256),
		Random:    primitives.ExecutionHash{},
		Number:    0,
		GasLimit:  hexutil.MustDecodeUint64("0x1c9c380"),
		GasUsed:   0,
		Timestamp: 0,
		ExtraData: make([]byte, 32),
		BaseFeePerGas: append(
			baseFeePerGas,
			make([]byte, 32-len(baseFeePerGas))...),
		BlockHash: common.HexToHash(
			"0xa63c365d92faa4de2a64a80ed4759c3e9dfa939065c10af08d2d8d017a29f5f4",
		),
		Transactions:  [][]byte{},
		Withdrawals:   []*primitives.Withdrawal{},
		BlobGasUsed:   0,
		ExcessBlobGas: 0,
	}
}

// TODO: should we replace ? in ssz-size with values to ensure we are hash tree
// rooting correctly?
//
//go:generate go run github.com/fjl/gencodec -type BeaconState -field-override BeaconStateJSONMarshaling -out deneb.json.go
//go:generate go run github.com/ferranbt/fastssz/sszgen -path deneb.go -objs BeaconState -include ../../types,../../../primitives,../../../execution/types,$GETH_PKG_INCLUDE/common -output deneb.ssz.go
//nolint:lll // various json tags.
type BeaconState struct {
	// Versioning
	//
	//nolint:lll
	GenesisValidatorsRoot primitives.Root  `json:"genesisValidatorsRoot" ssz-size:"32"`
	Slot                  primitives.Slot  `json:"slot"`
	Fork                  *primitives.Fork `json:"fork"`

	// History
	LatestBlockHeader *primitives.BeaconBlockHeader `json:"latestBlockHeader"`
	BlockRoots        [][32]byte                    `json:"blockRoots"        ssz-size:"?,32" ssz-max:"8192"`
	StateRoots        [][32]byte                    `json:"stateRoots"        ssz-size:"?,32" ssz-max:"8192"`

	// Eth1
<<<<<<< HEAD
	LatestExecutionPayload *types0.ExecutableDataDeneb `json:"latestExecutionPayload"`
	Eth1DepositIndex       uint64                      `json:"eth1DepositIndex"`
=======
	Eth1BlockHash    primitives.ExecutionHash `json:"eth1BlockHash"    ssz-size:"32"`
	Eth1Data         *primitives.Eth1Data     `json:"eth1Data"`
	Eth1DepositIndex uint64                   `json:"eth1DepositIndex"`
>>>>>>> 7c3fa307

	// Registry
	Validators []*types.Validator `json:"validators" ssz-max:"1099511627776"`
	Balances   []uint64           `json:"balances"   ssz-max:"1099511627776"`

	// Randomness
	RandaoMixes [][32]byte `json:"randaoMixes" ssz-size:"?,32" ssz-max:"65536"`

	// Withdrawals
	NextWithdrawalIndex          uint64                    `json:"nextWithdrawalIndex"`
	NextWithdrawalValidatorIndex primitives.ValidatorIndex `json:"nextWithdrawalValidatorIndex"`

	// Slashing
	Slashings     []uint64        `json:"slashings"     ssz-max:"1099511627776"`
	TotalSlashing primitives.Gwei `json:"totalSlashing"`
}

// String returns a string representation of BeaconState.
func (b *BeaconState) String() string {
	return spew.Sdump(b)
}

// BeaconStateJSONMarshaling is a type used to marshal/unmarshal
// BeaconState.
type BeaconStateJSONMarshaling struct {
	GenesisValidatorsRoot hexutil.Bytes
	BlockRoots            []primitives.Root
	StateRoots            []primitives.Root
	RandaoMixes           []primitives.Root
}<|MERGE_RESOLUTION|>--- conflicted
+++ resolved
@@ -28,11 +28,8 @@
 import (
 	"github.com/berachain/beacon-kit/mod/config/version"
 	"github.com/berachain/beacon-kit/mod/core/types"
-<<<<<<< HEAD
 	types0 "github.com/berachain/beacon-kit/mod/execution/types"
 	"github.com/berachain/beacon-kit/mod/forks/version"
-=======
->>>>>>> 7c3fa307
 	"github.com/berachain/beacon-kit/mod/primitives"
 	"github.com/davecgh/go-spew/spew"
 	"github.com/ethereum/go-ethereum/common"
@@ -61,22 +58,14 @@
 			StateRoot:     primitives.Root{},
 			BodyRoot:      primitives.Root{},
 		},
-<<<<<<< HEAD
 		BlockRoots:                   make([][32]byte, 8),
 		StateRoots:                   make([][32]byte, 8),
 		LatestExecutionPayload:       DefaultGenesisExecutionPayload(),
-=======
-		BlockRoots: make([][32]byte, 8),
-		StateRoots: make([][32]byte, 8),
-		Eth1BlockHash: common.HexToHash(
-			"0xcfff92cd918a186029a847b59aca4f83d3941df5946b06bca8de0861fc5d0850",
-		),
 		Eth1Data: &primitives.Eth1Data{
 			DepositRoot:  primitives.Root{},
 			DepositCount: 0,
 			BlockHash:    primitives.ExecutionHash{},
 		},
->>>>>>> 7c3fa307
 		Eth1DepositIndex:             0,
 		Validators:                   make([]*types.Validator, 0),
 		Balances:                     make([]uint64, 0),
@@ -142,14 +131,9 @@
 	StateRoots        [][32]byte                    `json:"stateRoots"        ssz-size:"?,32" ssz-max:"8192"`
 
 	// Eth1
-<<<<<<< HEAD
 	LatestExecutionPayload *types0.ExecutableDataDeneb `json:"latestExecutionPayload"`
+	Eth1Data         *primitives.Eth1Data     `json:"eth1Data"`
 	Eth1DepositIndex       uint64                      `json:"eth1DepositIndex"`
-=======
-	Eth1BlockHash    primitives.ExecutionHash `json:"eth1BlockHash"    ssz-size:"32"`
-	Eth1Data         *primitives.Eth1Data     `json:"eth1Data"`
-	Eth1DepositIndex uint64                   `json:"eth1DepositIndex"`
->>>>>>> 7c3fa307
 
 	// Registry
 	Validators []*types.Validator `json:"validators" ssz-max:"1099511627776"`
