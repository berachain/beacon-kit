--- conflicted
+++ resolved
@@ -47,11 +47,7 @@
 
 // ReadOnlyBeaconState is the interface for a read-only beacon state.
 type ReadOnlyBeaconState interface {
-<<<<<<< HEAD
-	ReadOnlyEth1
-=======
 	ReadOnlyEth1Data
->>>>>>> 1a72d550
 	ReadOnlyRandaoMixes
 	ReadOnlyStateRoots
 	ReadOnlyValidators
@@ -71,11 +67,7 @@
 
 // WriteOnlyBeaconState is the interface for a write-only beacon state.
 type WriteOnlyBeaconState interface {
-<<<<<<< HEAD
-	WriteOnlyEth1
-=======
 	WriteOnlyEth1Data
->>>>>>> 1a72d550
 	WriteOnlyRandaoMixes
 	WriteOnlyStateRoots
 	WriteOnlyValidators
@@ -134,25 +126,13 @@
 	) (*types.Validator, error)
 }
 
-<<<<<<< HEAD
-// WriteOnlyEth1 has write access to eth1 related.
-type WriteOnlyEth1 interface {
-	SetEth1DepositIndex(uint64) error
-	SetEth1Data(*primitives.Eth1Data) error
-}
-
-// ReadOnlyEth1 has read access to eth1 related data.
-type ReadOnlyEth1 interface {
-	GetEth1DepositIndex() (uint64, error)
-	GetEth1Data() (*primitives.Eth1Data, error)
-=======
 // WriteOnlyEth1Data has write access to eth1 data.
 type WriteOnlyEth1Data interface {
 	UpdateLatestExecutionPayload(engineprimitives.ExecutionPayload) error
 	SetEth1Data(*consensusprimitives.Eth1Data) error
 	SetEth1DepositIndex(uint64) error
-	EnqueueDeposits([]*consensusprimitives.Deposit) error
-	DequeueDeposits(uint64) ([]*consensusprimitives.Deposit, error)
+	// EnqueueDeposits([]*consensusprimitives.Deposit) error
+	// DequeueDeposits(uint64) ([]*consensusprimitives.Deposit, error)
 }
 
 // ReadOnlyDeposits has read access to eth1 data.
@@ -160,8 +140,7 @@
 	GetLatestExecutionPayload() (engineprimitives.ExecutionPayload, error)
 	GetEth1Data() (*consensusprimitives.Eth1Data, error)
 	GetEth1DepositIndex() (uint64, error)
-	ExpectedDeposits(uint64) ([]*consensusprimitives.Deposit, error)
->>>>>>> 1a72d550
+	// ExpectedDeposits(uint64) ([]*consensusprimitives.Deposit, error)
 }
 
 // ReadOnlyWithdrawals only has read access to withdrawal methods.
