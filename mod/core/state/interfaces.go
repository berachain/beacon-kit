// SPDX-License-Identifier: MIT
//
// Copyright (c) 2024 Berachain Foundation
//
// Permission is hereby granted, free of charge, to any person
// obtaining a copy of this software and associated documentation
// files (the "Software"), to deal in the Software without
// restriction, including without limitation the rights to use,
// copy, modify, merge, publish, distribute, sublicense, and/or sell
// copies of the Software, and to permit persons to whom the
// Software is furnished to do so, subject to the following
// conditions:
//
// The above copyright notice and this permission notice shall be
// included in all copies or substantial portions of the Software.
//
// THE SOFTWARE IS PROVIDED "AS IS", WITHOUT WARRANTY OF ANY KIND,
// EXPRESS OR IMPLIED, INCLUDING BUT NOT LIMITED TO THE WARRANTIES
// OF MERCHANTABILITY, FITNESS FOR A PARTICULAR PURPOSE AND
// NONINFRINGEMENT. IN NO EVENT SHALL THE AUTHORS OR COPYRIGHT
// HOLDERS BE LIABLE FOR ANY CLAIM, DAMAGES OR OTHER LIABILITY,
// WHETHER IN AN ACTION OF CONTRACT, TORT OR OTHERWISE, ARISING
// FROM, OUT OF OR IN CONNECTION WITH THE SOFTWARE OR THE USE OR
// OTHER DEALINGS IN THE SOFTWARE.

package state

import (
	"context"

	"github.com/berachain/beacon-kit/mod/core/types"
	"github.com/berachain/beacon-kit/mod/primitives"
)

// BeaconState is the interface for the beacon state. It
// is a combination of the read-only and write-only beacon state consensus.
type BeaconState interface {
	Copy() BeaconState
	Save()
	Context() context.Context
	HashTreeRoot() ([32]byte, error)
	ReadOnlyBeaconState
	WriteOnlyBeaconState
}

// ReadOnlyBeaconState is the interface for a read-only beacon state.
type ReadOnlyBeaconState interface {
	ReadOnlyEth1
	ReadOnlyRandaoMixes
	ReadOnlyStateRoots
	ReadOnlyValidators
	ReadOnlyWithdrawals

	GetSlot() (primitives.Slot, error)
	GetGenesisValidatorsRoot() (primitives.Root, error)
	GetBlockRootAtIndex(uint64) (primitives.Root, error)
	GetLatestBlockHeader() (*primitives.BeaconBlockHeader, error)
	GetTotalActiveBalances(uint64) (primitives.Gwei, error)
	GetValidators() ([]*types.Validator, error)
	GetEth1BlockHash() (primitives.ExecutionHash, error)
	GetTotalSlashing() (primitives.Gwei, error)
	GetNextWithdrawalIndex() (uint64, error)
	GetNextWithdrawalValidatorIndex() (primitives.ValidatorIndex, error)
	GetTotalValidators() (uint64, error)
}

// WriteOnlyBeaconState is the interface for a write-only beacon state.
type WriteOnlyBeaconState interface {
	WriteOnlyEth1
	WriteOnlyRandaoMixes
	WriteOnlyStateRoots
	WriteOnlyValidators
	SetSlot(primitives.Slot) error
	UpdateBlockRootAtIndex(uint64, primitives.Root) error
	SetLatestBlockHeader(*primitives.BeaconBlockHeader) error
	IncreaseBalance(primitives.ValidatorIndex, primitives.Gwei) error
	DecreaseBalance(primitives.ValidatorIndex, primitives.Gwei) error
	UpdateEth1BlockHash(primitives.ExecutionHash) error
	UpdateSlashingAtIndex(uint64, primitives.Gwei) error
	SetNextWithdrawalIndex(uint64) error
	SetNextWithdrawalValidatorIndex(primitives.ValidatorIndex) error
}

// WriteOnlyStateRoots defines a struct which only has write access to state
// roots methods.
type WriteOnlyStateRoots interface {
	UpdateStateRootAtIndex(uint64, primitives.Root) error
}

// ReadOnlyStateRoots defines a struct which only has read access to state roots
// methods.
type ReadOnlyStateRoots interface {
	StateRootAtIndex(uint64) (primitives.Root, error)
}

// WriteOnlyRandaoMixes defines a struct which only has write access to randao
// mixes methods.
type WriteOnlyRandaoMixes interface {
	UpdateRandaoMixAtIndex(uint64, primitives.Bytes32) error
}

// ReadOnlyRandaoMixes defines a struct which only has read access to randao
// mixes methods.
type ReadOnlyRandaoMixes interface {
	GetRandaoMixAtIndex(uint64) (primitives.Bytes32, error)
}

// WriteOnlyValidators has write access to validator methods.
type WriteOnlyValidators interface {
	UpdateValidatorAtIndex(
		primitives.ValidatorIndex,
		*types.Validator,
	) error

	AddValidator(*types.Validator) error
}

// ReadOnlyValidators has read access to validator methods.
type ReadOnlyValidators interface {
	ValidatorIndexByPubkey(
		primitives.BLSPubkey,
	) (primitives.ValidatorIndex, error)

	ValidatorByIndex(
		primitives.ValidatorIndex,
	) (*types.Validator, error)
}

// WriteOnlyEth1 has write access to eth1 related.
type WriteOnlyEth1 interface {
	SetEth1DepositIndex(uint64) error
<<<<<<< HEAD
	SetEth1Data(*primitives.Eth1Data) error
=======
	EnqueueDeposits(primitives.Deposits) error
	DequeueDeposits(uint64) (primitives.Deposits, error)
>>>>>>> c0c09c3c
}

// ReadOnlyEth1 has read access to eth1 related data.
type ReadOnlyEth1 interface {
	GetEth1DepositIndex() (uint64, error)
<<<<<<< HEAD
	GetEth1Data() (*primitives.Eth1Data, error)
=======
	ExpectedDeposits(uint64) (primitives.Deposits, error)
>>>>>>> c0c09c3c
}

// ReadOnlyWithdrawals only has read access to withdrawal methods.
type ReadOnlyWithdrawals interface {
	ExpectedWithdrawals() ([]*primitives.Withdrawal, error)
}<|MERGE_RESOLUTION|>--- conflicted
+++ resolved
@@ -129,22 +129,13 @@
 // WriteOnlyEth1 has write access to eth1 related.
 type WriteOnlyEth1 interface {
 	SetEth1DepositIndex(uint64) error
-<<<<<<< HEAD
 	SetEth1Data(*primitives.Eth1Data) error
-=======
-	EnqueueDeposits(primitives.Deposits) error
-	DequeueDeposits(uint64) (primitives.Deposits, error)
->>>>>>> c0c09c3c
 }
 
 // ReadOnlyEth1 has read access to eth1 related data.
 type ReadOnlyEth1 interface {
 	GetEth1DepositIndex() (uint64, error)
-<<<<<<< HEAD
 	GetEth1Data() (*primitives.Eth1Data, error)
-=======
-	ExpectedDeposits(uint64) (primitives.Deposits, error)
->>>>>>> c0c09c3c
 }
 
 // ReadOnlyWithdrawals only has read access to withdrawal methods.
