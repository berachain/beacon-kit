--- conflicted
+++ resolved
@@ -30,119 +30,11 @@
 	"github.com/berachain/beacon-kit/mod/storage/statedb"
 )
 
-<<<<<<< HEAD
-// BeaconState is the interface for the beacon state. It
-// is a combination of the read-only and write-only beacon state consensus.
-type BeaconState interface {
-	Copy() BeaconState
-	Save()
-	Context() context.Context
-	HashTreeRoot() ([32]byte, error)
-	ReadOnlyBeaconState
-	WriteOnlyBeaconState
-}
-
-// ReadOnlyBeaconState is the interface for a read-only beacon state.
-type ReadOnlyBeaconState interface {
-	ReadOnlyDeposits
-	ReadOnlyRandaoMixes
-	ReadOnlyStateRoots
-	ReadOnlyValidators
-	ReadOnlyWithdrawals
-
-	GetSlot() (primitives.Slot, error)
-	GetCurrentEpoch() (primitives.Epoch, error)
-	GetGenesisValidatorsRoot() (primitives.Root, error)
-	GetBlockRootAtIndex(uint64) (primitives.Root, error)
-	GetLatestBlockHeader() (*types.BeaconBlockHeader, error)
-	GetTotalActiveBalances() (primitives.Gwei, error)
-	GetValidators() ([]*types.Validator, error)
-	GetEth1BlockHash() (primitives.ExecutionHash, error)
-	GetTotalSlashing() (primitives.Gwei, error)
-}
-
-// WriteOnlyBeaconState is the interface for a write-only beacon state.
-type WriteOnlyBeaconState interface {
-	WriteOnlyDeposits
-	WriteOnlyRandaoMixes
-	WriteOnlyStateRoots
-	WriteOnlyValidators
-	WriteOnlyWithdrawals
-	SetSlot(primitives.Slot) error
-	UpdateBlockRootAtIndex(uint64, primitives.Root) error
-	SetLatestBlockHeader(*types.BeaconBlockHeader) error
-	IncreaseBalance(primitives.ValidatorIndex, primitives.Gwei) error
-	DecreaseBalance(primitives.ValidatorIndex, primitives.Gwei) error
-	UpdateEth1BlockHash(primitives.ExecutionHash) error
-	UpdateSlashingAtIndex(uint64, primitives.Gwei) error
-}
-
-// WriteOnlyStateRoots defines a struct which only has write access to state
-// roots methods.
-type WriteOnlyStateRoots interface {
-	UpdateStateRootAtIndex(uint64, primitives.Root) error
-}
-
-// ReadOnlyStateRoots defines a struct which only has read access to state roots
-// methods.
-type ReadOnlyStateRoots interface {
-	StateRootAtIndex(uint64) (primitives.Root, error)
-}
-
-// WriteOnlyRandaoMixes defines a struct which only has write access to randao
-// mixes methods.
-type WriteOnlyRandaoMixes interface {
-	UpdateRandaoMixAtIndex(uint64, primitives.Bytes32) error
-}
-
-// ReadOnlyRandaoMixes defines a struct which only has read access to randao
-// mixes methods.
-type ReadOnlyRandaoMixes interface {
-	GetRandaoMixAtIndex(uint64) (primitives.Bytes32, error)
-}
-
-// WriteOnlyValidators has write access to validator methods.
-type WriteOnlyValidators interface {
-	// Add methods here
-	UpdateValidatorAtIndex(primitives.ValidatorIndex, *types.Validator) error
-	AddValidator(*types.Validator) error
-}
-
-// ReadOnlyValidators has read access to validator methods.
-type ReadOnlyValidators interface {
-	ValidatorIndexByPubkey(
-		[]byte,
-	) (primitives.ValidatorIndex, error)
-
-	ValidatorByIndex(
-		primitives.ValidatorIndex,
-	) (*types.Validator, error)
-}
-
-// ReadWriteValidators has read and write access to validator methods.
-type ReadWriteDeposits interface {
-	ReadOnlyDeposits
-	WriteOnlyDeposits
-}
-
-// ReadWriteDepositQueue has read and write access to deposit queue.
-type WriteOnlyDeposits interface {
-	SetEth1DepositIndex(uint64) error
-	EnqueueDeposits([]*types.Deposit) error
-	DequeueDeposits(uint64) ([]*types.Deposit, error)
-}
-
-// ReadOnlyDeposits has read access to deposit queue.
-type ReadOnlyDeposits interface {
-	GetEth1DepositIndex() (uint64, error)
-	ExpectedDeposits(uint64) ([]*types.Deposit, error)
-=======
 // beaconState is a wrapper around the state db that implements the BeaconState
 // interface.
 type beaconState struct {
 	*statedb.StateDB
 	cfg *params.BeaconChainConfig
->>>>>>> 696ce313
 }
 
 // NewBeaconState creates a new beacon state from an underlying state db.
