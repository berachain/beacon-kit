--- conflicted
+++ resolved
@@ -265,11 +265,6 @@
 		return [32]byte{}, err
 	}
 
-	eth1Data, err := s.GetEth1Data()
-	if err != nil {
-		return [32]byte{}, err
-	}
-
 	eth1DepositIndex, err := s.GetEth1DepositIndex()
 	if err != nil {
 		return [32]byte{}, err
@@ -329,11 +324,7 @@
 			LatestBlockHeader:            latestBlockHeader,
 			BlockRoots:                   blockRoots,
 			StateRoots:                   stateRoots,
-<<<<<<< HEAD
-			Eth1BlockHash:                eth1BlockHash,
-=======
 			LatestExecutionPayload:       executionPayload,
->>>>>>> 1a72d550
 			Eth1Data:                     eth1Data,
 			Eth1DepositIndex:             eth1DepositIndex,
 			Validators:                   validators,
