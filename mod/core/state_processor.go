// SPDX-License-Identifier: MIT
//
// Copyright (c) 2024 Berachain Foundation
//
// Permission is hereby granted, free of charge, to any person
// obtaining a copy of this software and associated documentation
// files (the "Software"), to deal in the Software without
// restriction, including without limitation the rights to use,
// copy, modify, merge, publish, distribute, sublicense, and/or sell
// copies of the Software, and to permit persons to whom the
// Software is furnished to do so, subject to the following
// conditions:
//
// The above copyright notice and this permission notice shall be
// included in all copies or substantial portions of the Software.
//
// THE SOFTWARE IS PROVIDED "AS IS", WITHOUT WARRANTY OF ANY KIND,
// EXPRESS OR IMPLIED, INCLUDING BUT NOT LIMITED TO THE WARRANTIES
// OF MERCHANTABILITY, FITNESS FOR A PARTICULAR PURPOSE AND
// NONINFRINGEMENT. IN NO EVENT SHALL THE AUTHORS OR COPYRIGHT
// HOLDERS BE LIABLE FOR ANY CLAIM, DAMAGES OR OTHER LIABILITY,
// WHETHER IN AN ACTION OF CONTRACT, TORT OR OTHERWISE, ARISING
// FROM, OUT OF OR IN CONNECTION WITH THE SOFTWARE OR THE USE OR
// OTHER DEALINGS IN THE SOFTWARE.

package core

import (
	"errors"
	"fmt"

	"cosmossdk.io/log"
	"github.com/berachain/beacon-kit/mod/core/state"
	"github.com/berachain/beacon-kit/mod/core/types"
	datypes "github.com/berachain/beacon-kit/mod/da/types"
	"github.com/berachain/beacon-kit/mod/primitives"
	engineprimitives "github.com/berachain/beacon-kit/mod/primitives-engine"
	"github.com/berachain/beacon-kit/mod/primitives/math"
	"github.com/berachain/beacon-kit/mod/primitives/version"
	"github.com/davecgh/go-spew/spew"
	"github.com/itsdevbear/comet-bls12-381/bls/blst"
	sha256 "github.com/minio/sha256-simd"
)

// StateProcessor is a basic Processor, which takes care of the
// main state transition for the beacon chain.
type StateProcessor struct {
	cs     primitives.ChainSpec
	bv     BlobVerifier
	rp     RandaoProcessor
	logger log.Logger
}

// NewStateProcessor creates a new state processor.
func NewStateProcessor(
	cs primitives.ChainSpec,
	bv BlobVerifier,
	rp RandaoProcessor,
	logger log.Logger,
) *StateProcessor {
	return &StateProcessor{
		cs:     cs,
		bv:     bv,
		rp:     rp,
		logger: logger.With("module", "state-processor"),
	}
}

// Transition is the main function for processing a state transition.
func (sp *StateProcessor) Transition(
	st state.BeaconState,
	blk types.ReadOnlyBeaconBlock,
	/*validateSignature bool, */
	validateResult bool,
) error {
	// Process the slot.
	if err := sp.ProcessSlot(st); err != nil {
		return err
	}

	// Process the block.
	if err := sp.ProcessBlock(st, blk); err != nil {
		return err
	}

	if validateResult {
		stateRoot, err := st.HashTreeRoot()
		if err != nil {
			return err
		}

		if stateRoot != blk.GetStateRoot() {
			return ErrStateRootMismatch
		}
	}

	return nil
}

// ProcessSlot is run when a slot is missed.
func (sp *StateProcessor) ProcessSlot(
	st state.BeaconState,
) error {
	slot, err := st.GetSlot()
	if err != nil {
		return err
	}

	// Before we make any changes, we calculate the previous state root.
	prevStateRoot, err := st.HashTreeRoot()
	if err != nil {
		return err
	}

	// We update our state roots and block roots.
	if err = st.UpdateStateRootAtIndex(
		uint64(slot)%sp.cs.SlotsPerHistoricalRoot(),
		prevStateRoot,
	); err != nil {
		return err
	}

	// We get the latest block header, this will not have
	// a state root on it.
	latestHeader, err := st.GetLatestBlockHeader()
	if err != nil {
		return err
	}

	// We set the "rawHeader" in the StateProcessor, but cannot fill in
	// the StateRoot until the following block.
	if (latestHeader.StateRoot == primitives.Root{}) {
		latestHeader.StateRoot = prevStateRoot
		if err = st.SetLatestBlockHeader(latestHeader); err != nil {
			return err
		}
	}

	// We update the block root.
	var prevBlockRoot primitives.Root
	prevBlockRoot, err = latestHeader.HashTreeRoot()
	if err != nil {
		return err
	}

	if err = st.UpdateBlockRootAtIndex(
		uint64(slot)%sp.cs.SlotsPerHistoricalRoot(), prevBlockRoot,
	); err != nil {
		return err
	}

	// Process the Epoch Boundary.
	if uint64(slot+1)%sp.cs.SlotsPerEpoch() == 0 {
		if err = sp.processEpoch(st); err != nil {
			return err
		}
		sp.logger.Info(
			"processed epoch transition ⏰ ",
			"old", uint64(slot)/sp.cs.SlotsPerEpoch(),
			"new", uint64(slot+1)/sp.cs.SlotsPerEpoch(),
		)
	}

	return st.SetSlot(slot + 1)
}

// ProcessBlobs processes the blobs and ensures they match the local state.
func (sp *StateProcessor) ProcessBlobs(
	st state.BeaconState,
	avs AvailabilityStore,
	sidecars *datypes.BlobSidecars,
) error {
	slot, err := st.GetSlot()
	if err != nil {
		return err
	}

	// If there are no blobs to verify, return early.
	numBlobs := len(sidecars.Sidecars)
	if numBlobs == 0 {
		sp.logger.Info(
			"no blobs to verify, skipping verifier 🧢",
			"slot",
			slot,
		)
		return nil
	}

	// Otherwise, we run the verification checks on the blobs.
	if err = sp.bv.VerifyBlobs(
		sidecars,
		types.KZGOffset(sp.cs.MaxBlobCommitmentsPerBlock()),
	); err != nil {
		return err
	}

	sp.logger.Info(
		"successfully verified all blob sidecars 💦",
		"num_blobs",
		numBlobs,
		"slot",
		slot,
	)

	// Lastly, we store the blobs in the availability store.
	return avs.Persist(slot, sidecars)
}

// ProcessBlock processes the block and ensures it matches the local state.
func (sp *StateProcessor) ProcessBlock(
	st state.BeaconState,
	blk types.BeaconBlock,
) error {
	// process the freshly created header.
	if err := sp.processHeader(st, blk); err != nil {
		return err
	}

	// process the withdrawals.
	body := blk.GetBody()
	if err := sp.processWithdrawals(
		st, body.GetExecutionPayload(),
	); err != nil {
		return err
	}

	// phase0.ProcessProposerSlashings
	// phase0.ProcessAttesterSlashings

	// process the randao reveal.
	if err := sp.processRandaoReveal(st, blk); err != nil {
		return err
	}

	// phase0.ProcessEth1Vote ? forkchoice?

	// TODO: LOOK HERE
	//
	// process the deposits and ensure they match the local state.
	if err := sp.processOperations(st, body); err != nil {
		return err
	}

	// ProcessVoluntaryExits

	return nil
}

// processEpoch processes the epoch and ensures it matches the local state.
func (sp *StateProcessor) processEpoch(st state.BeaconState) error {
	var err error
	if err = sp.processSlashingsReset(st); err != nil {
		return err
	}
	if err = sp.processRandaoMixesReset(st); err != nil {
		return err
	}
	return nil
}

// processHeader processes the header and ensures it matches the local state.
func (sp *StateProcessor) processHeader(
	st state.BeaconState,
	blk types.BeaconBlock,
) error {
	// TODO: this function is really confusing, can probably just
	// be removed and the logic put in the ProcessBlock function.
	header := blk.GetHeader()
	if header == nil {
		return types.ErrNilBlockHeader
	}

	// Store as the new latest block
	headerRaw := &primitives.BeaconBlockHeader{
		Slot:          header.Slot,
		ProposerIndex: header.ProposerIndex,
		ParentRoot:    header.ParentRoot,
		// state_root is zeroed and overwritten in the next `process_slot` call.
		// with BlockHeaderState.UpdateStateRoot(), once the post state is
		// available.
		StateRoot: [32]byte{},
		BodyRoot:  header.BodyRoot,
	}
	return st.SetLatestBlockHeader(headerRaw)
}

// processOperations processes the operations and ensures they match the
// local state.
func (sp *StateProcessor) processOperations(
	st state.BeaconState,
	body types.BeaconBlockBody,
) error {
	// Verify that outstanding deposits are processed up to the maximum number
	// of deposits.
	deposits := body.GetDeposits()
	index, err := st.GetEth1DepositIndex()
	if err != nil {
		return err
	}
	eth1Data, err := st.GetEth1Data()
	if err != nil {
		return err
	}
	if len(deposits) != min(
		int(sp.cs.MaxDepositsPerBlock()),
		int(eth1Data.DepositCount-index),
	) {
		return errors.New("deposit count mismatch")
	}
	return sp.processDeposits(st, deposits)
}

// ProcessDeposits processes the deposits and ensures they match the
// local state.
func (sp *StateProcessor) processDeposits(
	st state.BeaconState,
	deposits []*primitives.Deposit,
) error {
	// Ensure the deposits match the local state.
	for _, dep := range deposits {
		if err := sp.processDeposit(st, dep); err != nil {
			return err
		}
	}
	return nil
}

// processDeposit processes the deposit and ensures it matches the local state.
func (sp *StateProcessor) processDeposit(
	st state.BeaconState,
	dep *primitives.Deposit,
) error {
	// TODO: fill this in properly
	// if !sp.isValidMerkleBranch(
	// 	leaf,
	// 	dep.Credentials,
	// 	32 + 1,
	// 	dep.Index,
	// 	st.root,
	// ) {
	// 	return errors.New("invalid merkle branch")
	// }
	idx, err := st.ValidatorIndexByPubkey(dep.Pubkey)
	// If the validator already exists, we update the balance.
	if err == nil {
		var val *primitives.Validator
		val, err = st.ValidatorByIndex(idx)
		if err != nil {
			return err
		}

		// TODO: Modify balance here and then effective balance once per epoch.
		val.EffectiveBalance = min(val.EffectiveBalance+dep.Amount,
<<<<<<< HEAD
			primitives.Gwei(sp.cs.MaxEffectiveBalance()))
		return st.UpdateValidatorAtIndex(idx, val)
=======
			math.Gwei(sp.cs.MaxEffectiveBalance()))
		if err = st.UpdateValidatorAtIndex(idx, val); err != nil {
			return
		}
		// Exiting early because we only check signature on creation
		return
>>>>>>> 8444abd6
	}
	// If the validator does not exist, we add the validator.
	// Add the validator to the registry.
	return sp.createValidator(st, dep)
}

// isValidMerkleBranch as defined in the Ethereum 2.0 specification.
// https://github.com/ethereum/consensus-specs/blob/dev/specs/phase0/beacon-chain.md#is_valid_merkle_branch
//
//nolint:lll,unused // will be used later
func (sp *StateProcessor) isValidMerkleBranch(
	leaf primitives.Bytes32,
	branch []primitives.Bytes32,
	depth uint64,
	index uint64,
	root primitives.Root,
) bool {
	value := leaf
	for i := range depth {
		if (index>>uint(i))%2 == 1 {
			value = sha256.Sum256(append(branch[i][:], value[:]...))
		} else {
			value = sha256.Sum256(append(value[:], branch[i][:]...))
		}
	}
	return value == root
}

// createValidator creates a validator if the deposit is valid.
func (sp *StateProcessor) createValidator(
	st state.BeaconState,
	dep *primitives.Deposit,
) error {
	var (
		genesisValidatorsRoot primitives.Root
		epoch                 math.Epoch
		err                   error
	)

	// Get the genesis validators root to be used to find fork data later.
	genesisValidatorsRoot, err = st.GetGenesisValidatorsRoot()
	if err != nil {
		return err
	}

	// Get the current epoch.
	// Get the current slot.
	slot, err := st.GetSlot()
	if err != nil {
		return err
	}
	epoch = sp.cs.SlotToEpoch(slot)

	// Get the fork data for the current epoch.
	fd := primitives.NewForkData(
		version.FromUint32[primitives.Version](
			sp.cs.ActiveForkVersionForEpoch(epoch),
		), genesisValidatorsRoot,
	)

	depositMessage := primitives.DepositMessage{
		Pubkey:      dep.Pubkey,
		Credentials: dep.Credentials,
		Amount:      dep.Amount,
	}
	if err = depositMessage.VerifyCreateValidator(
		fd, dep.Signature, blst.VerifySignaturePubkeyBytes, sp.cs.DomainTypeDeposit(),
	); err != nil {
		return err
	}

	// Add the validator to the registry.
	return sp.addValidatorToRegistry(st, dep)
}

// addValidatorToRegistry adds a validator to the registry.
func (sp *StateProcessor) addValidatorToRegistry(
	st state.BeaconState,
	dep *primitives.Deposit,
) error {
	val := primitives.NewValidatorFromDeposit(
		dep.Pubkey,
		dep.Credentials,
		dep.Amount,
		math.Gwei(sp.cs.EffectiveBalanceIncrement()),
		math.Gwei(sp.cs.MaxEffectiveBalance()),
	)
	if err := st.AddValidator(val); err != nil {
		return err
	}

	idx, err := st.ValidatorIndexByPubkey(val.Pubkey)
	if err != nil {
		return err
	}
	return st.IncreaseBalance(idx, dep.Amount)
}

// processWithdrawals as per the Ethereum 2.0 specification.
// https://github.com/ethereum/consensus-specs/blob/dev/specs/capella/beacon-chain.md#new-process_withdrawals
//
//nolint:lll
func (sp *StateProcessor) processWithdrawals(
	st state.BeaconState,
	payload engineprimitives.ExecutionPayload,
) error {
	// Dequeue and verify the logs.
	var nextValidatorIndex math.ValidatorIndex
	payloadWithdrawals := payload.GetWithdrawals()
	expectedWithdrawals, err := st.ExpectedWithdrawals()
	if err != nil {
		return err
	}

	// Ensure the withdrawals have the same length
	if len(expectedWithdrawals) != len(payloadWithdrawals) {
		return fmt.Errorf(
			"withdrawals do not match expected length %d, got %d",
			len(expectedWithdrawals), len(payloadWithdrawals),
		)
	}

	// Compare and process each withdrawal.
	for i, wd := range expectedWithdrawals {
		// Ensure the withdrawals match the local state.
		if !wd.Equals(payloadWithdrawals[i]) {
			return fmt.Errorf(
				"withdrawals do not match expected %s, got %s",
				spew.Sdump(wd), spew.Sdump(payloadWithdrawals[i]),
			)
		}

		// Then we process the withdrawal.
		if err = st.DecreaseBalance(wd.Validator, wd.Amount); err != nil {
			return err
		}
	}

	// Update the next withdrawal index if this block contained withdrawals
	numWithdrawals := len(expectedWithdrawals)
	if numWithdrawals != 0 {
		// Next sweep starts after the latest withdrawal's validator index
		if err = st.SetNextWithdrawalIndex(
			(expectedWithdrawals[len(expectedWithdrawals)-1].Index + 1).Unwrap(),
		); err != nil {
			return err
		}
	}

	totalValidators, err := st.GetTotalValidators()
	if err != nil {
		return err
	}

	// Update the next validator index to start the next withdrawal sweep
	//#nosec:G701 // won't overflow in practice.
	if numWithdrawals == int(sp.cs.MaxWithdrawalsPerPayload()) {
		// Next sweep starts after the latest withdrawal's validator index
		nextValidatorIndex =
			(expectedWithdrawals[len(expectedWithdrawals)-1].Index + 1) %
				math.U64(totalValidators)
	} else {
		// Advance sweep by the max length of the sweep if there was not
		// a full set of withdrawals
		nextValidatorIndex, err = st.GetNextWithdrawalValidatorIndex()
		if err != nil {
			return err
		}
		nextValidatorIndex += math.ValidatorIndex(
			sp.cs.MaxValidatorsPerWithdrawalsSweep())
		nextValidatorIndex %= math.ValidatorIndex(totalValidators)
	}

	return st.SetNextWithdrawalValidatorIndex(nextValidatorIndex)
}

// processRandaoReveal processes the randao reveal and
// ensures it matches the local state.
func (sp *StateProcessor) processRandaoReveal(
	st state.BeaconState,
	blk types.BeaconBlock,
) error {
	return sp.rp.ProcessRandao(st, blk)
}

// processRandaoMixesReset as defined in the Ethereum 2.0 specification.
// https://github.com/ethereum/consensus-specs/blob/dev/specs/phase0/beacon-chain.md#randao-mixes-updates
//
//nolint:lll
func (sp *StateProcessor) processRandaoMixesReset(
	st state.BeaconState,
) error {
	return sp.rp.ProcessRandaoMixesReset(st)
}

// processSlashingsReset as defined in the Ethereum 2.0 specification.
// https://github.com/ethereum/consensus-specs/blob/dev/specs/phase0/beacon-chain.md#slashings-balances-updates
//
//nolint:lll
func (sp *StateProcessor) processSlashingsReset(
	st state.BeaconState,
) error {
	// Get the current epoch.
	slot, err := st.GetSlot()
	if err != nil {
		return err
	}

	index := (uint64(sp.cs.SlotToEpoch(slot)) + 1) % sp.cs.EpochsPerSlashingsVector()
	return st.UpdateSlashingAtIndex(index, 0)
}

// processProposerSlashing as defined in the Ethereum 2.0 specification.
// https://github.com/ethereum/consensus-specs/blob/dev/specs/phase0/beacon-chain.md#proposer-slashings
//
//nolint:lll,unused // will be used later
func (sp *StateProcessor) processProposerSlashing(
	_ state.BeaconState,
	// ps types.ProposerSlashing,
) error {
	return nil
}

// processAttesterSlashing as defined in the Ethereum 2.0 specification.
// https://github.com/ethereum/consensus-specs/blob/dev/specs/phase0/beacon-chain.md#attester-slashings
//
//nolint:lll,unused // will be used later
func (sp *StateProcessor) processAttesterSlashing(
	_ state.BeaconState,
	// as types.AttesterSlashing,
) error {
	return nil
}

// processSlashings as defined in the Ethereum 2.0 specification.
// https://github.com/ethereum/consensus-specs/blob/dev/specs/phase0/beacon-chain.md#slashings
//
// processSlashings processes the slashings and ensures they match the local
// state.
//
//nolint:lll,unused // will be used later
func (sp *StateProcessor) processSlashings(
	st state.BeaconState,
) error {
	totalBalance, err := st.GetTotalActiveBalances(sp.cs.SlotsPerEpoch())
	if err != nil {
		return err
	}

	totalSlashings, err := st.GetTotalSlashing()
	if err != nil {
		return err
	}
	proportionalSlashingMultiplier := sp.cs.ProportionalSlashingMultiplier
	adjustedTotalSlashingBalance := min(
		uint64(totalSlashings)*proportionalSlashingMultiplier(),
		uint64(totalBalance),
	)
	vals, err := st.GetValidators()
	if err != nil {
		return err
	}

	// Get the current slot.
	slot, err := st.GetSlot()
	if err != nil {
		return err
	}

	// Iterate through the validators.
	for _, val := range vals {
		// Checks if the validator is slashable.
		//nolint:mnd // this is in the spec
		slashableEpoch := (uint64(sp.cs.SlotToEpoch(slot)) + sp.cs.EpochsPerSlashingsVector()) / 2
		// If the validator is slashable, and slashed
		if val.Slashed && (slashableEpoch == uint64(val.WithdrawableEpoch)) {
			if err = sp.processSlash(
				st,
				val,
				adjustedTotalSlashingBalance,
				uint64(totalBalance),
			); err != nil {
				return err
			}
		}
	}
	return nil
}

// processSlash handles the logic for slashing a validator.
//
//nolint:unused // will be used later
func (sp *StateProcessor) processSlash(
	st state.BeaconState,
	val *primitives.Validator,
	adjustedTotalSlashingBalance uint64,
	totalBalance uint64,
) error {
	// Calculate the penalty.
	increment := sp.cs.EffectiveBalanceIncrement()
	balDivIncrement := uint64(val.GetEffectiveBalance()) / increment
	penaltyNumerator := balDivIncrement * adjustedTotalSlashingBalance
	penalty := penaltyNumerator / totalBalance * increment

	// Get the val index and decrease the balance of the validator.
	idx, err := st.ValidatorIndexByPubkey(val.Pubkey)
	if err != nil {
		return err
	}

	return st.DecreaseBalance(idx, math.Gwei(penalty))
}<|MERGE_RESOLUTION|>--- conflicted
+++ resolved
@@ -351,17 +351,8 @@
 
 		// TODO: Modify balance here and then effective balance once per epoch.
 		val.EffectiveBalance = min(val.EffectiveBalance+dep.Amount,
-<<<<<<< HEAD
-			primitives.Gwei(sp.cs.MaxEffectiveBalance()))
+			math.Gwei(sp.cs.MaxEffectiveBalance()))
 		return st.UpdateValidatorAtIndex(idx, val)
-=======
-			math.Gwei(sp.cs.MaxEffectiveBalance()))
-		if err = st.UpdateValidatorAtIndex(idx, val); err != nil {
-			return
-		}
-		// Exiting early because we only check signature on creation
-		return
->>>>>>> 8444abd6
 	}
 	// If the validator does not exist, we add the validator.
 	// Add the validator to the registry.
