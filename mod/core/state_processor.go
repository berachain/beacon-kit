--- conflicted
+++ resolved
@@ -327,8 +327,7 @@
 // processDeposit processes the deposit and ensures it matches the local state.
 func (sp *StateProcessor) processDeposit(
 	st state.BeaconState,
-<<<<<<< HEAD
-	dep *consensusprimitives.Deposit,
+	dep *primitives.Deposit,
 ) error {
 	// TODO: fill this in properly
 	// if !sp.isValidMerkleBranch(
@@ -340,11 +339,6 @@
 	// ) {
 	// 	return errors.New("invalid merkle branch")
 	// }
-
-=======
-	dep *primitives.Deposit,
-) {
->>>>>>> ff476f31
 	idx, err := st.ValidatorIndexByPubkey(dep.Pubkey)
 	// If the validator already exists, we update the balance.
 	if err == nil {
