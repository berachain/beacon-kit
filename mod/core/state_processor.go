--- conflicted
+++ resolved
@@ -34,15 +34,12 @@
 	"github.com/berachain/beacon-kit/mod/core/types"
 	datypes "github.com/berachain/beacon-kit/mod/da/types"
 	"github.com/berachain/beacon-kit/mod/primitives"
-<<<<<<< HEAD
-	sha256 "github.com/minio/sha256-simd"
-=======
 	consensusprimitives "github.com/berachain/beacon-kit/mod/primitives-consensus"
 	engineprimitives "github.com/berachain/beacon-kit/mod/primitives-engine"
 	"github.com/berachain/beacon-kit/mod/primitives/version"
 	"github.com/davecgh/go-spew/spew"
 	"github.com/itsdevbear/comet-bls12-381/bls/blst"
->>>>>>> 1a72d550
+	sha256 "github.com/minio/sha256-simd"
 )
 
 // StateProcessor is a basic Processor, which takes care of the
@@ -305,7 +302,7 @@
 		return err
 	}
 	if len(deposits) != min(
-		int(sp.cfg.MaxDepositsPerBlock),
+		int(sp.cs.MaxDepositsPerBlock()),
 		int(eth1Data.DepositCount-index),
 	) {
 		return errors.New("deposit count mismatch")
@@ -331,8 +328,7 @@
 // processDeposit processes the deposit and ensures it matches the local state.
 func (sp *StateProcessor) processDeposit(
 	st state.BeaconState,
-<<<<<<< HEAD
-	dep *primitives.Deposit,
+	dep *consensusprimitives.Deposit,
 ) error {
 	// TODO: fill this in properly
 	// if !sp.isValidMerkleBranch(
@@ -345,10 +341,6 @@
 	// 	return errors.New("invalid merkle branch")
 	// }
 
-=======
-	dep *consensusprimitives.Deposit,
-) {
->>>>>>> 1a72d550
 	idx, err := st.ValidatorIndexByPubkey(dep.Pubkey)
 	// If the validator already exists, we update the balance.
 	if err == nil {
@@ -360,17 +352,8 @@
 
 		// TODO: Modify balance here and then effective balance once per epoch.
 		val.EffectiveBalance = min(val.EffectiveBalance+dep.Amount,
-<<<<<<< HEAD
-			primitives.Gwei(sp.cfg.MaxEffectiveBalance))
+			primitives.Gwei(sp.cs.MaxEffectiveBalance()))
 		return st.UpdateValidatorAtIndex(idx, val)
-=======
-			primitives.Gwei(sp.cs.MaxEffectiveBalance()))
-		if err = st.UpdateValidatorAtIndex(idx, val); err != nil {
-			return
-		}
-		// Exiting early because we only check signature on creation
-		return
->>>>>>> 1a72d550
 	}
 	// If the validator does not exist, we add the validator.
 	// Add the validator to the registry.
