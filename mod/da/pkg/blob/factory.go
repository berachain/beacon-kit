// SPDX-License-Identifier: BUSL-1.1
//
// Copyright (C) 2024, Berachain Foundation. All rights reserved.
// Use of this software is governed by the Business Source License included
// in the LICENSE file of this repository and at www.mariadb.com/bsl11.
//
// ANY USE OF THE LICENSED WORK IN VIOLATION OF THIS LICENSE WILL AUTOMATICALLY
// TERMINATE YOUR RIGHTS UNDER THIS LICENSE FOR THE CURRENT AND ALL OTHER
// VERSIONS OF THE LICENSED WORK.
//
// THIS LICENSE DOES NOT GRANT YOU ANY RIGHT IN ANY TRADEMARK OR LOGO OF
// LICENSOR OR ITS AFFILIATES (PROVIDED THAT YOU MAY USE A TRADEMARK OR LOGO OF
// LICENSOR AS EXPRESSLY REQUIRED BY THIS LICENSE).
//
// TO THE EXTENT PERMITTED BY APPLICABLE LAW, THE LICENSED WORK IS PROVIDED ON
// AN “AS IS” BASIS. LICENSOR HEREBY DISCLAIMS ALL WARRANTIES AND CONDITIONS,
// EXPRESS OR IMPLIED, INCLUDING (WITHOUT LIMITATION) WARRANTIES OF
// MERCHANTABILITY, FITNESS FOR A PARTICULAR PURPOSE, NON-INFRINGEMENT, AND
// TITLE.

package blob

import (
	"time"

	"github.com/berachain/beacon-kit/mod/da/pkg/types"
	engineprimitives "github.com/berachain/beacon-kit/mod/engine-primitives/pkg/engine-primitives"
	"github.com/berachain/beacon-kit/mod/primitives/pkg/math"
	"github.com/berachain/beacon-kit/mod/primitives/pkg/merkle"
	"golang.org/x/sync/errgroup"
)

// SidecarFactory is a factory for sidecars.
type SidecarFactory[
	BeaconBlockT BeaconBlock[BeaconBlockBodyT],
	BeaconBlockBodyT BeaconBlockBody,
] struct {
	// chainSpec defines the specifications of the blockchain.
	chainSpec ChainSpec
	// kzgPosition is the position of the KZG commitment in the block.
	//
	// TODO: This needs to be made configurable / modular.
	kzgPosition uint64
	// metrics is used to collect and report factory metrics.
	metrics *factoryMetrics
}

// NewSidecarFactory creates a new sidecar factory.
func NewSidecarFactory[
	BeaconBlockT BeaconBlock[BeaconBlockBodyT],
	BeaconBlockBodyT BeaconBlockBody,
](
	chainSpec ChainSpec,
	// todo: calculate from config.
	kzgPosition uint64,
	telemetrySink TelemetrySink,
) *SidecarFactory[BeaconBlockT, BeaconBlockBodyT] {
	return &SidecarFactory[BeaconBlockT, BeaconBlockBodyT]{
		chainSpec: chainSpec,
		// TODO: This should be configurable / modular.
		kzgPosition: kzgPosition,
		metrics:     newFactoryMetrics(telemetrySink),
	}
}

// BuildSidecars builds a sidecar.
func (f *SidecarFactory[BeaconBlockT, BeaconBlockBodyT]) BuildSidecars(
	blk BeaconBlockT,
	bundle engineprimitives.BlobsBundle,
) (*types.BlobSidecars, error) {
	var (
		blobs       = bundle.GetBlobs()
		commitments = bundle.GetCommitments()
		proofs      = bundle.GetProofs()
		numBlobs    = uint64(len(blobs))
		sidecars    = make([]*types.BlobSidecar, numBlobs)
		body        = blk.GetBody()
		g           = errgroup.Group{}
	)

	startTime := time.Now()
	defer f.metrics.measureBuildSidecarsDuration(
		startTime, math.U64(numBlobs),
	)
	for i := range numBlobs {
		g.Go(func() error {
			inclusionProof, err := f.BuildKZGInclusionProof(
				body, math.U64(i),
			)
			if err != nil {
				return err
			}
			sidecars[i] = types.BuildBlobSidecar(
				math.U64(i), blk.GetHeader(),
				blobs[i],
				commitments[i],
				proofs[i],
				inclusionProof,
			)
			return nil
		})
	}

	return &types.BlobSidecars{Sidecars: sidecars}, g.Wait()
}

// BuildKZGInclusionProof builds a KZG inclusion proof.
func (f *SidecarFactory[BeaconBlockT, BeaconBlockBodyT]) BuildKZGInclusionProof(
	body BeaconBlockBodyT,
	index math.U64,
) ([][32]byte, error) {
	startTime := time.Now()
	defer f.metrics.measureBuildKZGInclusionProofDuration(startTime)

	// Build the merkle proof to the commitment within the
	// list of commitments.
	commitmentsProof, err := f.BuildCommitmentProof(body, index)
	if err != nil {
		return nil, err
	}

	// Build the merkle proof for the body root.
	bodyProof, err := f.BuildBlockBodyProof(body)
	if err != nil {
		return nil, err
	}

	// By property of the merkle tree, we can concatenate the
	// two proofs to get the final proof.
	return append(commitmentsProof, bodyProof...), nil
}

// BuildBlockBodyProof builds a block body proof.
func (f *SidecarFactory[BeaconBlockT, BeaconBlockBodyT]) BuildBlockBodyProof(
	body BeaconBlockBodyT,
) ([][32]byte, error) {
	startTime := time.Now()
	defer f.metrics.measureBuildBlockBodyProofDuration(startTime)
	membersRoots, err := body.GetTopLevelRoots()
	if err != nil {
		return nil, err
	}

	tree, err := merkle.NewTreeWithMaxLeaves[[32]byte](
<<<<<<< HEAD
		membersRoots, body.Length()-1,
=======
		membersRoots,
		body.Length()-1,
>>>>>>> a6be19be
	)
	if err != nil {
		return nil, err
	}

	return tree.MerkleProof(f.kzgPosition)
}

// BuildCommitmentProof builds a commitment proof.
func (f *SidecarFactory[BeaconBlockT, BeaconBlockBodyT]) BuildCommitmentProof(
	body BeaconBlockBodyT,
	index math.U64,
) ([][32]byte, error) {
	startTime := time.Now()
	defer f.metrics.measureBuildCommitmentProofDuration(startTime)

	bodyTree, err := merkle.NewTreeWithMaxLeaves[[32]byte](
		body.GetBlobKzgCommitments().Leafify(),
		f.chainSpec.MaxBlobCommitmentsPerBlock(),
	)
	if err != nil {
		return nil, err
	}

	return bodyTree.MerkleProofWithMixin(index.Unwrap())
}<|MERGE_RESOLUTION|>--- conflicted
+++ resolved
@@ -142,12 +142,8 @@
 	}
 
 	tree, err := merkle.NewTreeWithMaxLeaves[[32]byte](
-<<<<<<< HEAD
-		membersRoots, body.Length()-1,
-=======
 		membersRoots,
 		body.Length()-1,
->>>>>>> a6be19be
 	)
 	if err != nil {
 		return nil, err
