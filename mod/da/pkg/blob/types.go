// SPDX-License-Identifier: BUSL-1.1
//
// Copyright (C) 2024, Berachain Foundation. All rights reserved.
// Use of this software is governed by the Business Source License included
// in the LICENSE file of this repository and at www.mariadb.com/bsl11.
//
// ANY USE OF THE LICENSED WORK IN VIOLATION OF THIS LICENSE WILL AUTOMATICALLY
// TERMINATE YOUR RIGHTS UNDER THIS LICENSE FOR THE CURRENT AND ALL OTHER
// VERSIONS OF THE LICENSED WORK.
//
// THIS LICENSE DOES NOT GRANT YOU ANY RIGHT IN ANY TRADEMARK OR LOGO OF
// LICENSOR OR ITS AFFILIATES (PROVIDED THAT YOU MAY USE A TRADEMARK OR LOGO OF
// LICENSOR AS EXPRESSLY REQUIRED BY THIS LICENSE).
//
// TO THE EXTENT PERMITTED BY APPLICABLE LAW, THE LICENSED WORK IS PROVIDED ON
// AN “AS IS” BASIS. LICENSOR HEREBY DISCLAIMS ALL WARRANTIES AND CONDITIONS,
// EXPRESS OR IMPLIED, INCLUDING (WITHOUT LIMITATION) WARRANTIES OF
// MERCHANTABILITY, FITNESS FOR A PARTICULAR PURPOSE, NON-INFRINGEMENT, AND
// TITLE.

package blob

import (
	"context"
	"time"

	"github.com/berachain/beacon-kit/mod/primitives/pkg/common"
	"github.com/berachain/beacon-kit/mod/primitives/pkg/eip4844"
	"github.com/berachain/beacon-kit/mod/primitives/pkg/math"
)

// The AvailabilityStore interface is responsible for validating and storing
// sidecars for specific blocks, as well as verifying sidecars that have already
// been stored.
type AvailabilityStore[BeaconBlockBodyT any, BlobSidecarsT any] interface {
	// IsDataAvailable ensures that all blobs referenced in the block are
	// securely stored before it returns without an error.
	IsDataAvailable(context.Context, math.Slot, BeaconBlockBodyT) bool
	// Persist makes sure that the sidecar remains accessible for data
	// availability checks throughout the beacon node's operation.
	Persist(math.Slot, BlobSidecarsT) error
}

type BeaconBlock[
	BeaconBlockBodyT any,
	BeaconBlockHeaderT any,
] interface {
	GetBody() BeaconBlockBodyT
	GetHeader() BeaconBlockHeaderT
}

type BeaconBlockBody interface {
	GetBlobKzgCommitments() eip4844.KZGCommitments[common.ExecutionHash]
	GetTopLevelRoots() []common.Root
	Length() uint64
}

type BeaconBlockHeader interface {
	GetSlot() math.Slot
}

<<<<<<< HEAD
//nolint:revive // name conflict
type BlobVerifier[BlobSidecarsT, BeaconBlockHeaderT any] interface {
	VerifyInclusionProofs(scs BlobSidecarsT, kzgOffset uint64) error
	VerifyKZGProofs(scs BlobSidecarsT) error
	VerifySidecars(
		sidecars BlobSidecarsT,
		kzgOffset uint64,
		blkHeader BeaconBlockHeaderT,
	) error
}

type ConsensusSidecars[BlobSidecarsT any, BeaconBlockHeaderT any] interface {
	GetSidecars() BlobSidecarsT
	GetHeader() BeaconBlockHeaderT
}

=======
>>>>>>> b7db9209
type Sidecar[BeaconBlockHeaderT any] interface {
	GetBeaconBlockHeader() BeaconBlockHeaderT
	GetBlob() eip4844.Blob
	GetKzgProof() eip4844.KZGProof
	GetKzgCommitment() eip4844.KZGCommitment
}

type Sidecars[SidecarT any] interface {
	Len() int
	Get(index int) SidecarT
	GetSidecars() []SidecarT
	ValidateBlockRoots() error
	VerifyInclusionProofs(kzgOffset uint64) error
}

// ChainSpec represents a chain spec.
type ChainSpec interface {
	MaxBlobCommitmentsPerBlock() uint64
}

// TelemetrySink is an interface for sending metrics to a telemetry backend.
type TelemetrySink interface {
	// MeasureSince measures the time since the provided start time,
	// identified by the provided keys.
	MeasureSince(key string, start time.Time, args ...string)
}<|MERGE_RESOLUTION|>--- conflicted
+++ resolved
@@ -59,25 +59,11 @@
 	GetSlot() math.Slot
 }
 
-<<<<<<< HEAD
-//nolint:revive // name conflict
-type BlobVerifier[BlobSidecarsT, BeaconBlockHeaderT any] interface {
-	VerifyInclusionProofs(scs BlobSidecarsT, kzgOffset uint64) error
-	VerifyKZGProofs(scs BlobSidecarsT) error
-	VerifySidecars(
-		sidecars BlobSidecarsT,
-		kzgOffset uint64,
-		blkHeader BeaconBlockHeaderT,
-	) error
-}
-
 type ConsensusSidecars[BlobSidecarsT any, BeaconBlockHeaderT any] interface {
 	GetSidecars() BlobSidecarsT
 	GetHeader() BeaconBlockHeaderT
 }
 
-=======
->>>>>>> b7db9209
 type Sidecar[BeaconBlockHeaderT any] interface {
 	GetBeaconBlockHeader() BeaconBlockHeaderT
 	GetBlob() eip4844.Blob
