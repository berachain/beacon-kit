--- conflicted
+++ resolved
@@ -59,17 +59,13 @@
 	GetSlot() math.Slot
 }
 
-<<<<<<< HEAD
 type BlobVerifier[BlobSidecarsT any] interface {
 	VerifyInclusionProofs(scs BlobSidecarsT, kzgOffset uint64) error
 	VerifyKZGProofs(scs BlobSidecarsT) error
 	VerifySidecars(sidecars BlobSidecarsT, kzgOffset uint64) error
 }
 
-type Sidecar[BeaconBlockHeaderT BeaconBlockHeader] interface {
-=======
 type Sidecar[BeaconBlockHeaderT any] interface {
->>>>>>> 103a2633
 	GetBeaconBlockHeader() BeaconBlockHeaderT
 	GetBlob() eip4844.Blob
 	GetKzgProof() eip4844.KZGProof
