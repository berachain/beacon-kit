// SPDX-License-Identifier: BUSL-1.1
//
// Copyright (C) 2024, Berachain Foundation. All rights reserved.
// Use of this software is governed by the Business Source License included
// in the LICENSE file of this repository and at www.mariadb.com/bsl11.
//
// ANY USE OF THE LICENSED WORK IN VIOLATION OF THIS LICENSE WILL AUTOMATICALLY
// TERMINATE YOUR RIGHTS UNDER THIS LICENSE FOR THE CURRENT AND ALL OTHER
// VERSIONS OF THE LICENSED WORK.
//
// THIS LICENSE DOES NOT GRANT YOU ANY RIGHT IN ANY TRADEMARK OR LOGO OF
// LICENSOR OR ITS AFFILIATES (PROVIDED THAT YOU MAY USE A TRADEMARK OR LOGO OF
// LICENSOR AS EXPRESSLY REQUIRED BY THIS LICENSE).
//
// TO THE EXTENT PERMITTED BY APPLICABLE LAW, THE LICENSED WORK IS PROVIDED ON
// AN “AS IS” BASIS. LICENSOR HEREBY DISCLAIMS ALL WARRANTIES AND CONDITIONS,
// EXPRESS OR IMPLIED, INCLUDING (WITHOUT LIMITATION) WARRANTIES OF
// MERCHANTABILITY, FITNESS FOR A PARTICULAR PURPOSE, NON-INFRINGEMENT, AND
// TITLE.

package da

import (
	"context"

<<<<<<< HEAD
	async "github.com/berachain/beacon-kit/mod/async/pkg/types"
=======
	"github.com/berachain/beacon-kit/mod/async/pkg/broker"
	asynctypes "github.com/berachain/beacon-kit/mod/async/pkg/types"
>>>>>>> 221a061d
	"github.com/berachain/beacon-kit/mod/log"
	"github.com/berachain/beacon-kit/mod/primitives/pkg/events"
)

// The Data Availability service is responsible for verifying and processing
// incoming blob sidecars.
//

type Service[
	AvailabilityStoreT any,
	BlobSidecarsT BlobSidecar,
<<<<<<< HEAD

	ExecutionPayloadT any,
] struct {
	avs AvailabilityStoreT
	bp  BlobProcessor[
		AvailabilityStoreT, BeaconBlockBodyT,
		BlobSidecarsT, ExecutionPayloadT,
	]
	dispatcher           async.EventDispatcher
	logger               log.Logger[any]
	subSidecarsReceived  chan async.Event[BlobSidecarsT]
	subFinalBlobSidecars chan async.Event[BlobSidecarsT]
=======
] struct {
	avs            AvailabilityStoreT
	bp             BlobProcessor[AvailabilityStoreT, BlobSidecarsT]
	sidecarsBroker *broker.Broker[*asynctypes.Event[BlobSidecarsT]]
	logger         log.Logger[any]
>>>>>>> 221a061d
}

// NewService returns a new DA service.
func NewService[
	AvailabilityStoreT any,
	BlobSidecarsT BlobSidecar,
<<<<<<< HEAD

	ExecutionPayloadT any,
](
	avs AvailabilityStoreT,
	bp BlobProcessor[
		AvailabilityStoreT, BeaconBlockBodyT,
		BlobSidecarsT, ExecutionPayloadT,
	],
	dispatcher async.EventDispatcher,
	logger log.Logger[any],
) *Service[
	AvailabilityStoreT, BeaconBlockBodyT,
	BlobSidecarsT, ExecutionPayloadT,
] {
	return &Service[
		AvailabilityStoreT, BeaconBlockBodyT,
		BlobSidecarsT, ExecutionPayloadT,
	]{
		avs:                  avs,
		bp:                   bp,
		dispatcher:           dispatcher,
		logger:               logger,
		subSidecarsReceived:  make(chan async.Event[BlobSidecarsT]),
		subFinalBlobSidecars: make(chan async.Event[BlobSidecarsT]),
=======
](
	avs AvailabilityStoreT,
	bp BlobProcessor[AvailabilityStoreT, BlobSidecarsT],
	sidecarsBroker *broker.Broker[*asynctypes.Event[BlobSidecarsT]],
	logger log.Logger[any],
) *Service[AvailabilityStoreT, BlobSidecarsT] {
	return &Service[AvailabilityStoreT, BlobSidecarsT]{
		avs:            avs,
		bp:             bp,
		sidecarsBroker: sidecarsBroker,
		logger:         logger,
>>>>>>> 221a061d
	}
}

// Name returns the name of the service.
<<<<<<< HEAD
func (s *Service[_, _, _, _]) Name() string {
	return "da"
}

// Start registers this service as the recipient of ProcessSidecars and
// VerifySidecars messages, and begins listening for these requests.
func (s *Service[_, _, BlobSidecarsT, _]) Start(ctx context.Context) error {
	var err error

	// subscribe to SidecarsReceived events
	if err = s.dispatcher.Subscribe(
		events.SidecarsReceived, s.subSidecarsReceived,
	); err != nil {
=======
func (s *Service[_, _]) Name() string {
	return "da"
}

// Start starts the service.
func (s *Service[_, _]) Start(ctx context.Context) error {
	subSidecarsCh, err := s.sidecarsBroker.Subscribe()
	if err != nil {
>>>>>>> 221a061d
		return err
	}

	// subscribe to FinalSidecarsReceived events
	if err = s.dispatcher.Subscribe(
		events.FinalSidecarsReceived, s.subFinalBlobSidecars,
	); err != nil {
		return err
	}

	// listen for events and handle accordingly
	go s.eventLoop(ctx)
	return nil
}

<<<<<<< HEAD
func (s *Service[_, _, BlobSidecarsT, _]) eventLoop(ctx context.Context) {
=======
// start starts the service.
func (s *Service[_, BlobSidecarsT]) start(
	ctx context.Context,
	sidecarsCh chan *asynctypes.Event[BlobSidecarsT],
) {
>>>>>>> 221a061d
	for {
		select {
		case <-ctx.Done():
			return
		case event := <-s.subSidecarsReceived:
			s.handleSidecarsVerifyRequest(event)
		case event := <-s.subFinalBlobSidecars:
			s.handleBlobSidecarsProcessRequest(event)
		}
	}
}

/* -------------------------------------------------------------------------- */
/*                               Event Handlers                             */
/* -------------------------------------------------------------------------- */

// handleBlobSidecarsProcessRequest handles the BlobSidecarsProcessRequest
// event.
// It processes the sidecars and publishes a BlobSidecarsProcessed event.
<<<<<<< HEAD
func (s *Service[_, _, BlobSidecarsT, _]) handleBlobSidecarsProcessRequest(
	msg async.Event[BlobSidecarsT],
=======
func (s *Service[_, BlobSidecarsT]) handleBlobSidecarsProcessRequest(
	msg *asynctypes.Event[BlobSidecarsT],
>>>>>>> 221a061d
) {
	if err := s.processSidecars(msg.Context(), msg.Data()); err != nil {
		s.logger.Error(
			"Failed to process blob sidecars",
			"error",
			err,
		)
	}
}

<<<<<<< HEAD
// handleSidecarsVerifyRequest handles the SidecarsVerifyRequest event.
// It verifies the sidecars and publishes a SidecarsVerified event.
func (s *Service[_, _, BlobSidecarsT, _]) handleSidecarsVerifyRequest(
	msg async.Event[BlobSidecarsT],
=======
// handleBlobSidecarsReceived handles the BlobSidecarsReceived event.
// It receives the sidecars and publishes a BlobSidecarsProcessed event.
func (s *Service[_, BlobSidecarsT]) handleBlobSidecarsReceived(
	msg *asynctypes.Event[BlobSidecarsT],
>>>>>>> 221a061d
) {
	var sidecarsErr error
	// verify the sidecars.
	if sidecarsErr = s.verifySidecars(msg.Data()); sidecarsErr != nil {
		s.logger.Error(
			"Failed to receive blob sidecars",
			"error",
			sidecarsErr,
		)
	}

	// emit the sidecars verification event with error from verifySidecars
	if err := s.dispatcher.Publish(
		async.NewEvent(
			msg.Context(), events.SidecarsVerified, msg.Data(), sidecarsErr,
		),
	); err != nil {
		s.logger.Error("failed to publish event", "err", err)
	}
}

/* -------------------------------------------------------------------------- */
/*                                   helpers                                  */
/* -------------------------------------------------------------------------- */

// ProcessSidecars processes the blob sidecars.
<<<<<<< HEAD
func (s *Service[_, _, BlobSidecarsT, _]) processSidecars(
=======
func (s *Service[_, BlobSidecarsT]) processSidecars(
>>>>>>> 221a061d
	_ context.Context,
	sidecars BlobSidecarsT,
) error {
	// startTime := time.Now()
	// defer s.metrics.measureBlobProcessingDuration(startTime)
	return s.bp.ProcessSidecars(
		s.avs,
		sidecars,
	)
}

// VerifyIncomingBlobs receives blobs from the network and processes them.
<<<<<<< HEAD
func (s *Service[_, _, BlobSidecarsT, _]) verifySidecars(
=======
func (s *Service[_, BlobSidecarsT]) receiveSidecars(
>>>>>>> 221a061d
	sidecars BlobSidecarsT,
) error {
	// If there are no blobs to verify, return early.
	if sidecars.IsNil() || sidecars.Len() == 0 {
		return nil
	}

	s.logger.Info(
		"Received incoming blob sidecars",
	)

	// Verify the blobs and ensure they match the local state.
	if err := s.bp.VerifySidecars(sidecars); err != nil {
		s.logger.Error(
			"rejecting incoming blob sidecars",
			"reason", err,
		)
		return err
	}

	s.logger.Info(
		"Blob sidecars verification succeeded - accepting incoming blob sidecars",
		"num_blobs",
		sidecars.Len(),
	)

	return nil
}<|MERGE_RESOLUTION|>--- conflicted
+++ resolved
@@ -23,12 +23,7 @@
 import (
 	"context"
 
-<<<<<<< HEAD
 	async "github.com/berachain/beacon-kit/mod/async/pkg/types"
-=======
-	"github.com/berachain/beacon-kit/mod/async/pkg/broker"
-	asynctypes "github.com/berachain/beacon-kit/mod/async/pkg/types"
->>>>>>> 221a061d
 	"github.com/berachain/beacon-kit/mod/log"
 	"github.com/berachain/beacon-kit/mod/primitives/pkg/events"
 )
@@ -40,50 +35,34 @@
 type Service[
 	AvailabilityStoreT any,
 	BlobSidecarsT BlobSidecar,
-<<<<<<< HEAD
-
-	ExecutionPayloadT any,
 ] struct {
 	avs AvailabilityStoreT
 	bp  BlobProcessor[
-		AvailabilityStoreT, BeaconBlockBodyT,
-		BlobSidecarsT, ExecutionPayloadT,
+		AvailabilityStoreT,
+		BlobSidecarsT,
 	]
 	dispatcher           async.EventDispatcher
 	logger               log.Logger[any]
 	subSidecarsReceived  chan async.Event[BlobSidecarsT]
 	subFinalBlobSidecars chan async.Event[BlobSidecarsT]
-=======
-] struct {
-	avs            AvailabilityStoreT
-	bp             BlobProcessor[AvailabilityStoreT, BlobSidecarsT]
-	sidecarsBroker *broker.Broker[*asynctypes.Event[BlobSidecarsT]]
-	logger         log.Logger[any]
->>>>>>> 221a061d
 }
 
 // NewService returns a new DA service.
 func NewService[
 	AvailabilityStoreT any,
 	BlobSidecarsT BlobSidecar,
-<<<<<<< HEAD
-
-	ExecutionPayloadT any,
 ](
 	avs AvailabilityStoreT,
 	bp BlobProcessor[
-		AvailabilityStoreT, BeaconBlockBodyT,
-		BlobSidecarsT, ExecutionPayloadT,
+		AvailabilityStoreT, BlobSidecarsT,
 	],
 	dispatcher async.EventDispatcher,
 	logger log.Logger[any],
 ) *Service[
-	AvailabilityStoreT, BeaconBlockBodyT,
-	BlobSidecarsT, ExecutionPayloadT,
+	AvailabilityStoreT, BlobSidecarsT,
 ] {
 	return &Service[
-		AvailabilityStoreT, BeaconBlockBodyT,
-		BlobSidecarsT, ExecutionPayloadT,
+		AvailabilityStoreT, BlobSidecarsT,
 	]{
 		avs:                  avs,
 		bp:                   bp,
@@ -91,47 +70,23 @@
 		logger:               logger,
 		subSidecarsReceived:  make(chan async.Event[BlobSidecarsT]),
 		subFinalBlobSidecars: make(chan async.Event[BlobSidecarsT]),
-=======
-](
-	avs AvailabilityStoreT,
-	bp BlobProcessor[AvailabilityStoreT, BlobSidecarsT],
-	sidecarsBroker *broker.Broker[*asynctypes.Event[BlobSidecarsT]],
-	logger log.Logger[any],
-) *Service[AvailabilityStoreT, BlobSidecarsT] {
-	return &Service[AvailabilityStoreT, BlobSidecarsT]{
-		avs:            avs,
-		bp:             bp,
-		sidecarsBroker: sidecarsBroker,
-		logger:         logger,
->>>>>>> 221a061d
 	}
 }
 
 // Name returns the name of the service.
-<<<<<<< HEAD
-func (s *Service[_, _, _, _]) Name() string {
+func (s *Service[_, _]) Name() string {
 	return "da"
 }
 
 // Start registers this service as the recipient of ProcessSidecars and
 // VerifySidecars messages, and begins listening for these requests.
-func (s *Service[_, _, BlobSidecarsT, _]) Start(ctx context.Context) error {
+func (s *Service[_, BlobSidecarsT]) Start(ctx context.Context) error {
 	var err error
 
 	// subscribe to SidecarsReceived events
 	if err = s.dispatcher.Subscribe(
 		events.SidecarsReceived, s.subSidecarsReceived,
 	); err != nil {
-=======
-func (s *Service[_, _]) Name() string {
-	return "da"
-}
-
-// Start starts the service.
-func (s *Service[_, _]) Start(ctx context.Context) error {
-	subSidecarsCh, err := s.sidecarsBroker.Subscribe()
-	if err != nil {
->>>>>>> 221a061d
 		return err
 	}
 
@@ -147,15 +102,7 @@
 	return nil
 }
 
-<<<<<<< HEAD
-func (s *Service[_, _, BlobSidecarsT, _]) eventLoop(ctx context.Context) {
-=======
-// start starts the service.
-func (s *Service[_, BlobSidecarsT]) start(
-	ctx context.Context,
-	sidecarsCh chan *asynctypes.Event[BlobSidecarsT],
-) {
->>>>>>> 221a061d
+func (s *Service[_, BlobSidecarsT]) eventLoop(ctx context.Context) {
 	for {
 		select {
 		case <-ctx.Done():
@@ -175,13 +122,8 @@
 // handleBlobSidecarsProcessRequest handles the BlobSidecarsProcessRequest
 // event.
 // It processes the sidecars and publishes a BlobSidecarsProcessed event.
-<<<<<<< HEAD
-func (s *Service[_, _, BlobSidecarsT, _]) handleBlobSidecarsProcessRequest(
+func (s *Service[_, BlobSidecarsT]) handleBlobSidecarsProcessRequest(
 	msg async.Event[BlobSidecarsT],
-=======
-func (s *Service[_, BlobSidecarsT]) handleBlobSidecarsProcessRequest(
-	msg *asynctypes.Event[BlobSidecarsT],
->>>>>>> 221a061d
 ) {
 	if err := s.processSidecars(msg.Context(), msg.Data()); err != nil {
 		s.logger.Error(
@@ -192,17 +134,10 @@
 	}
 }
 
-<<<<<<< HEAD
 // handleSidecarsVerifyRequest handles the SidecarsVerifyRequest event.
 // It verifies the sidecars and publishes a SidecarsVerified event.
-func (s *Service[_, _, BlobSidecarsT, _]) handleSidecarsVerifyRequest(
+func (s *Service[_, BlobSidecarsT]) handleSidecarsVerifyRequest(
 	msg async.Event[BlobSidecarsT],
-=======
-// handleBlobSidecarsReceived handles the BlobSidecarsReceived event.
-// It receives the sidecars and publishes a BlobSidecarsProcessed event.
-func (s *Service[_, BlobSidecarsT]) handleBlobSidecarsReceived(
-	msg *asynctypes.Event[BlobSidecarsT],
->>>>>>> 221a061d
 ) {
 	var sidecarsErr error
 	// verify the sidecars.
@@ -229,11 +164,7 @@
 /* -------------------------------------------------------------------------- */
 
 // ProcessSidecars processes the blob sidecars.
-<<<<<<< HEAD
-func (s *Service[_, _, BlobSidecarsT, _]) processSidecars(
-=======
 func (s *Service[_, BlobSidecarsT]) processSidecars(
->>>>>>> 221a061d
 	_ context.Context,
 	sidecars BlobSidecarsT,
 ) error {
@@ -246,11 +177,7 @@
 }
 
 // VerifyIncomingBlobs receives blobs from the network and processes them.
-<<<<<<< HEAD
-func (s *Service[_, _, BlobSidecarsT, _]) verifySidecars(
-=======
-func (s *Service[_, BlobSidecarsT]) receiveSidecars(
->>>>>>> 221a061d
+func (s *Service[_, BlobSidecarsT]) verifySidecars(
 	sidecars BlobSidecarsT,
 ) error {
 	// If there are no blobs to verify, return early.
