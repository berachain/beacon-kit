// SPDX-License-Identifier: BUSL-1.1
//
// Copyright (C) 2024, Berachain Foundation. All rights reserved.
// Use of this software is governed by the Business Source License included
// in the LICENSE file of this repository and at www.mariadb.com/bsl11.
//
// ANY USE OF THE LICENSED WORK IN VIOLATION OF THIS LICENSE WILL AUTOMATICALLY
// TERMINATE YOUR RIGHTS UNDER THIS LICENSE FOR THE CURRENT AND ALL OTHER
// VERSIONS OF THE LICENSED WORK.
//
// THIS LICENSE DOES NOT GRANT YOU ANY RIGHT IN ANY TRADEMARK OR LOGO OF
// LICENSOR OR ITS AFFILIATES (PROVIDED THAT YOU MAY USE A TRADEMARK OR LOGO OF
// LICENSOR AS EXPRESSLY REQUIRED BY THIS LICENSE).
//
// TO THE EXTENT PERMITTED BY APPLICABLE LAW, THE LICENSED WORK IS PROVIDED ON
// AN “AS IS” BASIS. LICENSOR HEREBY DISCLAIMS ALL WARRANTIES AND CONDITIONS,
// EXPRESS OR IMPLIED, INCLUDING (WITHOUT LIMITATION) WARRANTIES OF
// MERCHANTABILITY, FITNESS FOR A PARTICULAR PURPOSE, NON-INFRINGEMENT, AND
// TITLE.

package client

import (
	"context"
	"math/big"
	"net/http"
	"strings"
	"time"

	"github.com/berachain/beacon-kit/mod/errors"
	"github.com/berachain/beacon-kit/mod/execution/pkg/client/cache"
	"github.com/berachain/beacon-kit/mod/execution/pkg/client/ethclient"
	"github.com/berachain/beacon-kit/mod/geth-primitives/pkg/rpc"
	"github.com/berachain/beacon-kit/mod/log"
	"github.com/berachain/beacon-kit/mod/primitives/pkg/constraints"
	"github.com/berachain/beacon-kit/mod/primitives/pkg/net/jwt"
)

// EngineClient is a struct that holds a pointer to an Eth1Client.
type EngineClient[
	ExecutionPayloadT constraints.EngineType[ExecutionPayloadT],
	PayloadAttributesT PayloadAttributes,
] struct {
	// Eth1Client is a struct that holds the Ethereum 1 client and
	// its configuration.
	*ethclient.Eth1Client[ExecutionPayloadT]
	// cfg is the supplied configuration for the engine client.
	cfg *Config
	// logger is the logger for the engine client.
	logger log.Logger[any]
	// jwtSecret is the JWT secret for the execution client.
	jwtSecret *jwt.Secret
	// eth1ChainID is the chain ID of the execution client.
	eth1ChainID *big.Int
	// clientMetrics is the metrics for the engine client.
	metrics *clientMetrics
	// capabilities is a map of capabilities that the execution client has.
	capabilities map[string]struct{}
	// engineCache is an all-in-one cache for data
	// that are retrieved by the EngineClient.
	engineCache *cache.EngineCache
}

// New creates a new engine client EngineClient.
// It takes an Eth1Client as an argument and returns a pointer  to an
// EngineClient.
func New[
	ExecutionPayloadT constraints.EngineType[ExecutionPayloadT],
	PayloadAttributesT PayloadAttributes,
](
	cfg *Config,
	logger log.Logger[any],
	jwtSecret *jwt.Secret,
	telemetrySink TelemetrySink,
	eth1ChainID *big.Int,
) *EngineClient[
	ExecutionPayloadT, PayloadAttributesT,
] {
	return &EngineClient[ExecutionPayloadT, PayloadAttributesT]{
		cfg:          cfg,
		logger:       logger,
		jwtSecret:    jwtSecret,
		Eth1Client:   new(ethclient.Eth1Client[ExecutionPayloadT]),
		capabilities: make(map[string]struct{}),
		engineCache:  cache.NewEngineCacheWithDefaultConfig(),
		eth1ChainID:  eth1ChainID,
		metrics:      newClientMetrics(telemetrySink, logger),
	}
}

// Name returns the name of the engine client.
func (s *EngineClient[
	_, _,
]) Name() string {
	return "engine-client"
}

// Start the engine client.
func (s *EngineClient[
	_, _,
]) Start(
	ctx context.Context,
) error {
	if s.cfg.RPCDialURL.IsHTTP() || s.cfg.RPCDialURL.IsHTTPS() {
		// If we are dialing with HTTP(S), start the JWT refresh loop.
		defer func() {
			if s.jwtSecret == nil {
				s.logger.Warn(
					"JWT secret not provided for http(s) connection" +
						" - please verify your configuration settings",
				)
				return
			}
			go s.jwtRefreshLoop(ctx)
		}()
	}

	s.logger.Info(
		"Initializing connection to the execution client...",
		"dial_url", s.cfg.RPCDialURL.String(),
	)

	// If the connection connection succeeds, we can skip the
	// connection initialization loop.
	if err := s.initializeConnection(ctx); err == nil {
		return nil
	}

	// Attempt to initialize the connection to the execution client.
	ticker := time.NewTicker(s.cfg.RPCStartupCheckInterval)
	defer ticker.Stop()
	for {
		select {
		case <-ctx.Done():
			return ctx.Err()
		case <-ticker.C:
			s.logger.Info(
				"Waiting for execution client to start... 🍺🕔",
				"dial_url", s.cfg.RPCDialURL,
			)
			if err := s.initializeConnection(ctx); err != nil {
<<<<<<< HEAD
				s.logger.Error(err.Error())
=======
				if errors.Is(err, ErrMismatchedEth1ChainID) {
					s.logger.Error(err.Error())
				}
>>>>>>> 0d0233f2
				continue
			}
			return nil
		}
	}
}

/* -------------------------------------------------------------------------- */
/*                                   Helpers                                  */
/* -------------------------------------------------------------------------- */

// setupConnection dials the execution client and
// ensures the chain ID is correct.
func (s *EngineClient[
	_, _,
]) initializeConnection(
	ctx context.Context,
) error {
	var (
		err     error
		chainID *big.Int
	)

	defer func() {
		if err != nil {
			s.Client.Close()
		}
	}()

	// Dial the execution client.
	if err = s.dialExecutionRPCClient(ctx); err != nil {
		return err
	}

	// After the initial dial, check to make sure the chain ID is correct.
	chainID, err = s.Client.ChainID(ctx)
	if err != nil {
		if strings.Contains(err.Error(), "401 Unauthorized") {
			// We always log this error as it is a critical error.
			s.logger.Error(UnauthenticatedConnectionErrorStr)
		}
		return err
	}

	if chainID.Uint64() != s.eth1ChainID.Uint64() {
		err = errors.Wrapf(
			ErrMismatchedEth1ChainID,
			"wanted chain ID %d, got %d",
			s.eth1ChainID,
			chainID.Uint64(),
		)
		return err
	}

	// Log the chain ID.
	s.logger.Info(
		"Connected to execution client 🔌",
		"dial_url",
		s.cfg.RPCDialURL.String(),
		"chain_id",
		chainID.Uint64(),
		"required_chain_id",
		s.eth1ChainID,
	)

	// Exchange capabilities with the execution client.
	if _, err = s.ExchangeCapabilities(ctx); err != nil {
		s.logger.Error("failed to exchange capabilities", "err", err)
		return err
	}
	return nil
}

/* -------------------------------------------------------------------------- */
/*                                   Dialing                                  */
/* -------------------------------------------------------------------------- */

// dialExecutionRPCClient dials the execution client's RPC endpoint.
func (s *EngineClient[
	ExecutionPayloadT, _,
]) dialExecutionRPCClient(
	ctx context.Context,
) error {
	var (
		client *rpc.Client
		err    error
	)

	// Dial the execution client based on the URL scheme.
	switch {
	case s.cfg.RPCDialURL.IsHTTP(), s.cfg.RPCDialURL.IsHTTPS():
		// Build an http.Header with the JWT token attached.
		if s.jwtSecret != nil {
			var header http.Header
			if header, err = s.buildJWTHeader(); err != nil {
				return err
			}
			if client, err = rpc.DialOptions(
				ctx, s.cfg.RPCDialURL.String(), rpc.WithHeaders(header),
			); err != nil {
				return err
			}
		} else {
			if client, err = rpc.DialContext(
				ctx, s.cfg.RPCDialURL.String()); err != nil {
				return err
			}
		}
	case s.cfg.RPCDialURL.IsIPC():
		if client, err = rpc.DialIPC(
			ctx, s.cfg.RPCDialURL.Path); err != nil {
			s.logger.Error("failed to dial IPC", "err", err)
			return err
		}
	default:
		return errors.Newf(
			"no known transport for URL scheme %q",
			s.cfg.RPCDialURL.Scheme,
		)
	}

	// Refresh the execution client with the new client.
	s.Eth1Client, err = ethclient.NewFromRPCClient[ExecutionPayloadT](
		client,
	)
	return err
}<|MERGE_RESOLUTION|>--- conflicted
+++ resolved
@@ -139,13 +139,9 @@
 				"dial_url", s.cfg.RPCDialURL,
 			)
 			if err := s.initializeConnection(ctx); err != nil {
-<<<<<<< HEAD
-				s.logger.Error(err.Error())
-=======
 				if errors.Is(err, ErrMismatchedEth1ChainID) {
 					s.logger.Error(err.Error())
 				}
->>>>>>> 0d0233f2
 				continue
 			}
 			return nil
