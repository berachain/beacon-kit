// SPDX-License-Identifier: MIT
//
// Copyright (c) 2024 Berachain Foundation
//
// Permission is hereby granted, free of charge, to any person
// obtaining a copy of this software and associated documentation
// files (the "Software"), to deal in the Software without
// restriction, including without limitation the rights to use,
// copy, modify, merge, publish, distribute, sublicense, and/or sell
// copies of the Software, and to permit persons to whom the
// Software is furnished to do so, subject to the following
// conditions:
//
// The above copyright notice and this permission notice shall be
// included in all copies or substantial portions of the Software.
//
// THE SOFTWARE IS PROVIDED "AS IS", WITHOUT WARRANTY OF ANY KIND,
// EXPRESS OR IMPLIED, INCLUDING BUT NOT LIMITED TO THE WARRANTIES
// OF MERCHANTABILITY, FITNESS FOR A PARTICULAR PURPOSE AND
// NONINFRINGEMENT. IN NO EVENT SHALL THE AUTHORS OR COPYRIGHT
// HOLDERS BE LIABLE FOR ANY CLAIM, DAMAGES OR OTHER LIABILITY,
// WHETHER IN AN ACTION OF CONTRACT, TORT OR OTHERWISE, ARISING
// FROM, OUT OF OR IN CONNECTION WITH THE SOFTWARE OR THE USE OR
// OTHER DEALINGS IN THE SOFTWARE.

package deposit

import (
	"context"

	"github.com/berachain/beacon-kit/mod/log"
	"github.com/berachain/beacon-kit/mod/primitives/pkg/math"
)

// Service represenst the deposit service that processes deposit events.
type Service[
<<<<<<< HEAD
	BeaconBlockBodyT BeaconBlockBody[DepositT],
	BeaconBlockT BeaconBlock[DepositT, BeaconBlockBodyT],
	BlockEventT BlockEvent[DepositT, BeaconBlockBodyT, BeaconBlockT],
=======
	BeaconBlockT BeaconBlock[BeaconBlockBodyT, DepositT, ExecutionPayloadT],
	BeaconBlockBodyT BeaconBlockBody[DepositT, ExecutionPayloadT],
	BlockEventT BlockEvent[
		BeaconBlockT, BeaconBlockBodyT, DepositT, ExecutionPayloadT],
	ExecutionPayloadT interface{ GetNumber() math.U64 },
>>>>>>> 7404b16a
	SubscriptionT interface {
		Unsubscribe()
	},
	DepositT interface{ GetIndex() uint64 },
] struct {
	// logger is used for logging information and errors.
	logger log.Logger[any]
	// eth1FollowDistance is the follow distance for Ethereum 1.0 blocks.
	eth1FollowDistance math.U64
	// ethclient is the Ethereum 1.0 client.
	ethclient EthClient
	// dc is the contract interface for interacting with the deposit contract.
	dc Contract[DepositT]
	// ds is the deposit store that stores deposits.
	ds Store[DepositT]
	// feed is the block feed that provides block events.
<<<<<<< HEAD
	feed BlockFeed[
		DepositT,
		BeaconBlockBodyT,
		BeaconBlockT,
		BlockEventT,
		SubscriptionT,
	]
=======
	feed BlockFeed[BeaconBlockT, BeaconBlockBodyT, BlockEventT,
		DepositT, ExecutionPayloadT, SubscriptionT]
	// newBlock is the channel for new blocks.
	newBlock chan BeaconBlockT
	// failedBlocks
	failedBlocks map[math.U64]struct{}
>>>>>>> 7404b16a
}

// NewService creates a new instance of the Service struct.
func NewService[
<<<<<<< HEAD
	BeaconBlockBodyT BeaconBlockBody[DepositT],
	BeaconBlockT BeaconBlock[DepositT, BeaconBlockBodyT],
	BlockEventT BlockEvent[DepositT, BeaconBlockBodyT, BeaconBlockT],
=======
	BeaconBlockT BeaconBlock[BeaconBlockBodyT, DepositT, ExecutionPayloadT],
	BeaconBlockBodyT BeaconBlockBody[DepositT, ExecutionPayloadT],
	BlockEventT BlockEvent[
		BeaconBlockT, BeaconBlockBodyT, DepositT, ExecutionPayloadT],
>>>>>>> 7404b16a
	DepositStoreT Store[DepositT],
	ExecutionPayloadT interface{ GetNumber() math.U64 },
	SubscriptionT interface {
		Unsubscribe()
	},
	DepositT interface{ GetIndex() uint64 },
](
	logger log.Logger[any],
	eth1FollowDistance math.U64,
	ethclient EthClient,
	ds Store[DepositT],
	dc Contract[DepositT],
	feed BlockFeed[
<<<<<<< HEAD
		DepositT,
		BeaconBlockBodyT,
		BeaconBlockT,
		BlockEventT,
		SubscriptionT,
	],
) *Service[
	BeaconBlockBodyT, BeaconBlockT, BlockEventT, SubscriptionT, DepositT,
] {
	return &Service[
		BeaconBlockBodyT, BeaconBlockT, BlockEventT, SubscriptionT, DepositT,
=======
		BeaconBlockT, BeaconBlockBodyT, BlockEventT,
		DepositT, ExecutionPayloadT, SubscriptionT,
	],
) *Service[
	BeaconBlockT, BeaconBlockBodyT, BlockEventT,
	ExecutionPayloadT, SubscriptionT, DepositT,
] {
	return &Service[
		BeaconBlockT, BeaconBlockBodyT, BlockEventT,
		ExecutionPayloadT, SubscriptionT, DepositT,
>>>>>>> 7404b16a
	]{
		feed:               feed,
		logger:             logger,
		ethclient:          ethclient,
		eth1FollowDistance: eth1FollowDistance,
		dc:                 dc,
		ds:                 ds,
		newBlock:           make(chan BeaconBlockT),
		failedBlocks:       make(map[math.U64]struct{}),
	}
}

// Start starts the service and begins processing block events.
func (s *Service[
<<<<<<< HEAD
	BeaconBlockBodyT, BeaconBlockT, BlockEventT, SubscriptionT, DepositT,
=======
	BeaconBlockT, BeaconBlockBodyT, BlockEventT,
	ExecutionPayloadT, SubscriptionT, DepositT,
>>>>>>> 7404b16a
]) Start(
	ctx context.Context,
) error {
	go s.blockFeedListener(ctx)
	go s.depositFetcher(ctx)
	go s.depositCatchupFetcher(ctx)
	return nil
}

func (s *Service[
	BeaconBlockT, BeaconBlockBodyT, BlockEventT,
	ExecutionPayloadT, SubscriptionT, DepositT,
]) blockFeedListener(ctx context.Context) {
	ch := make(chan BlockEventT)
	sub := s.feed.Subscribe(ch)
	defer sub.Unsubscribe()
	for {
		select {
		case <-ctx.Done():
			return
		case event := <-ch:
			s.newBlock <- event.Block()
		}
	}
}

// Name returns the name of the service.
func (s *Service[
<<<<<<< HEAD
	BeaconBlockBodyT, BeaconBlockT, BlockEventT, SubscriptionT, DepositT,
=======
	BeaconBlockT, BeaconBlockBodyT, BlockEventT,
	ExecutionPayloadT, SubscriptionT, DepositT,
>>>>>>> 7404b16a
]) Name() string {
	return "deposit-handler"
}

// Status returns the current status of the service.
func (s *Service[
<<<<<<< HEAD
	BeaconBlockBodyT, BeaconBlockT, BlockEventT, SubscriptionT, DepositT,
=======
	BeaconBlockT, BeaconBlockBodyT, BlockEventT,
	ExecutionPayloadT, SubscriptionT, DepositT,
>>>>>>> 7404b16a
]) Status() error {
	return nil
}

// WaitForHealthy waits for the service to become healthy.
func (s *Service[
<<<<<<< HEAD
	BeaconBlockBodyT, BeaconBlockT, BlockEventT, SubscriptionT, DepositT,
]) WaitForHealthy(
	_ context.Context,
) {
}

// handleDepositEvent processes a deposit event.
func (s *Service[
	BeaconBlockBodyT, BeaconBlockT, BlockEventT, SubscriptionT, DepositT,
]) handleDepositEvent(
	e BlockEventT,
) error {
	// slot is the block slot number adjusted by the follow distance.
	slot := e.Block().GetSlot() - s.eth1FollowDistance
	s.logger.Info("processing deposit logs 💵", "slot", slot)
	// deposits are retrieved from the deposit contract.
	deposits, err := s.dc.ReadDeposits(e.Context(), slot.Unwrap())
	if err != nil {
		return err
	}

	// Enqueue the deposits into the deposit store.
	if err = s.ds.EnqueueDeposits(deposits); err != nil {
		return err
	}
	return nil
=======
	BeaconBlockT, BeaconBlockBodyT, BlockEventT,
	ExecutionPayloadT, SubscriptionT, DepositT,
]) WaitForHealthy(
	_ context.Context,
) {
>>>>>>> 7404b16a
}<|MERGE_RESOLUTION|>--- conflicted
+++ resolved
@@ -34,17 +34,11 @@
 
 // Service represenst the deposit service that processes deposit events.
 type Service[
-<<<<<<< HEAD
-	BeaconBlockBodyT BeaconBlockBody[DepositT],
-	BeaconBlockT BeaconBlock[DepositT, BeaconBlockBodyT],
-	BlockEventT BlockEvent[DepositT, BeaconBlockBodyT, BeaconBlockT],
-=======
 	BeaconBlockT BeaconBlock[BeaconBlockBodyT, DepositT, ExecutionPayloadT],
 	BeaconBlockBodyT BeaconBlockBody[DepositT, ExecutionPayloadT],
 	BlockEventT BlockEvent[
 		BeaconBlockT, BeaconBlockBodyT, DepositT, ExecutionPayloadT],
 	ExecutionPayloadT interface{ GetNumber() math.U64 },
->>>>>>> 7404b16a
 	SubscriptionT interface {
 		Unsubscribe()
 	},
@@ -61,36 +55,27 @@
 	// ds is the deposit store that stores deposits.
 	ds Store[DepositT]
 	// feed is the block feed that provides block events.
-<<<<<<< HEAD
 	feed BlockFeed[
 		DepositT,
 		BeaconBlockBodyT,
-		BeaconBlockT,
+		BeaconBlockT, BeaconBlockBodyT,
 		BlockEventT,
+		DepositT, ExecutionPayloadT,
 		SubscriptionT,
 	]
-=======
-	feed BlockFeed[BeaconBlockT, BeaconBlockBodyT, BlockEventT,
-		DepositT, ExecutionPayloadT, SubscriptionT]
 	// newBlock is the channel for new blocks.
 	newBlock chan BeaconBlockT
 	// failedBlocks
 	failedBlocks map[math.U64]struct{}
->>>>>>> 7404b16a
 }
 
 // NewService creates a new instance of the Service struct.
 func NewService[
-<<<<<<< HEAD
 	BeaconBlockBodyT BeaconBlockBody[DepositT],
-	BeaconBlockT BeaconBlock[DepositT, BeaconBlockBodyT],
-	BlockEventT BlockEvent[DepositT, BeaconBlockBodyT, BeaconBlockT],
-=======
-	BeaconBlockT BeaconBlock[BeaconBlockBodyT, DepositT, ExecutionPayloadT],
+	BeaconBlockT BeaconBlock[DepositT, BeaconBlockBodyT][BeaconBlockBodyT, DepositT, ExecutionPayloadT],
 	BeaconBlockBodyT BeaconBlockBody[DepositT, ExecutionPayloadT],
-	BlockEventT BlockEvent[
+	BlockEventT BlockEvent[DepositT, BeaconBlockBodyT, 
 		BeaconBlockT, BeaconBlockBodyT, DepositT, ExecutionPayloadT],
->>>>>>> 7404b16a
 	DepositStoreT Store[DepositT],
 	ExecutionPayloadT interface{ GetNumber() math.U64 },
 	SubscriptionT interface {
@@ -104,19 +89,6 @@
 	ds Store[DepositT],
 	dc Contract[DepositT],
 	feed BlockFeed[
-<<<<<<< HEAD
-		DepositT,
-		BeaconBlockBodyT,
-		BeaconBlockT,
-		BlockEventT,
-		SubscriptionT,
-	],
-) *Service[
-	BeaconBlockBodyT, BeaconBlockT, BlockEventT, SubscriptionT, DepositT,
-] {
-	return &Service[
-		BeaconBlockBodyT, BeaconBlockT, BlockEventT, SubscriptionT, DepositT,
-=======
 		BeaconBlockT, BeaconBlockBodyT, BlockEventT,
 		DepositT, ExecutionPayloadT, SubscriptionT,
 	],
@@ -127,7 +99,6 @@
 	return &Service[
 		BeaconBlockT, BeaconBlockBodyT, BlockEventT,
 		ExecutionPayloadT, SubscriptionT, DepositT,
->>>>>>> 7404b16a
 	]{
 		feed:               feed,
 		logger:             logger,
@@ -142,12 +113,8 @@
 
 // Start starts the service and begins processing block events.
 func (s *Service[
-<<<<<<< HEAD
-	BeaconBlockBodyT, BeaconBlockT, BlockEventT, SubscriptionT, DepositT,
-=======
 	BeaconBlockT, BeaconBlockBodyT, BlockEventT,
 	ExecutionPayloadT, SubscriptionT, DepositT,
->>>>>>> 7404b16a
 ]) Start(
 	ctx context.Context,
 ) error {
@@ -176,62 +143,25 @@
 
 // Name returns the name of the service.
 func (s *Service[
-<<<<<<< HEAD
-	BeaconBlockBodyT, BeaconBlockT, BlockEventT, SubscriptionT, DepositT,
-=======
 	BeaconBlockT, BeaconBlockBodyT, BlockEventT,
 	ExecutionPayloadT, SubscriptionT, DepositT,
->>>>>>> 7404b16a
 ]) Name() string {
 	return "deposit-handler"
 }
 
 // Status returns the current status of the service.
 func (s *Service[
-<<<<<<< HEAD
-	BeaconBlockBodyT, BeaconBlockT, BlockEventT, SubscriptionT, DepositT,
-=======
 	BeaconBlockT, BeaconBlockBodyT, BlockEventT,
 	ExecutionPayloadT, SubscriptionT, DepositT,
->>>>>>> 7404b16a
 ]) Status() error {
 	return nil
 }
 
 // WaitForHealthy waits for the service to become healthy.
 func (s *Service[
-<<<<<<< HEAD
-	BeaconBlockBodyT, BeaconBlockT, BlockEventT, SubscriptionT, DepositT,
-]) WaitForHealthy(
-	_ context.Context,
-) {
-}
-
-// handleDepositEvent processes a deposit event.
-func (s *Service[
-	BeaconBlockBodyT, BeaconBlockT, BlockEventT, SubscriptionT, DepositT,
-]) handleDepositEvent(
-	e BlockEventT,
-) error {
-	// slot is the block slot number adjusted by the follow distance.
-	slot := e.Block().GetSlot() - s.eth1FollowDistance
-	s.logger.Info("processing deposit logs 💵", "slot", slot)
-	// deposits are retrieved from the deposit contract.
-	deposits, err := s.dc.ReadDeposits(e.Context(), slot.Unwrap())
-	if err != nil {
-		return err
-	}
-
-	// Enqueue the deposits into the deposit store.
-	if err = s.ds.EnqueueDeposits(deposits); err != nil {
-		return err
-	}
-	return nil
-=======
 	BeaconBlockT, BeaconBlockBodyT, BlockEventT,
 	ExecutionPayloadT, SubscriptionT, DepositT,
 ]) WaitForHealthy(
 	_ context.Context,
 ) {
->>>>>>> 7404b16a
 }