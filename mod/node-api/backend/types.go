// SPDX-License-Identifier: BUSL-1.1
//
// Copyright (C) 2024, Berachain Foundation. All rights reserved.
// Use of this software is governed by the Business Source License included
// in the LICENSE file of this repository and at www.mariadb.com/bsl11.
//
// ANY USE OF THE LICENSED WORK IN VIOLATION OF THIS LICENSE WILL AUTOMATICALLY
// TERMINATE YOUR RIGHTS UNDER THIS LICENSE FOR THE CURRENT AND ALL OTHER
// VERSIONS OF THE LICENSED WORK.
//
// THIS LICENSE DOES NOT GRANT YOU ANY RIGHT IN ANY TRADEMARK OR LOGO OF
// LICENSOR OR ITS AFFILIATES (PROVIDED THAT YOU MAY USE A TRADEMARK OR LOGO OF
// LICENSOR AS EXPRESSLY REQUIRED BY THIS LICENSE).
//
// TO THE EXTENT PERMITTED BY APPLICABLE LAW, THE LICENSED WORK IS PROVIDED ON
// AN “AS IS” BASIS. LICENSOR HEREBY DISCLAIMS ALL WARRANTIES AND CONDITIONS,
// EXPRESS OR IMPLIED, INCLUDING (WITHOUT LIMITATION) WARRANTIES OF
// MERCHANTABILITY, FITNESS FOR A PARTICULAR PURPOSE, NON-INFRINGEMENT, AND
// TITLE.

package backend

import (
	"context"

	gethprimitives "github.com/berachain/beacon-kit/mod/geth-primitives"
	"github.com/berachain/beacon-kit/mod/primitives/pkg/common"
	"github.com/berachain/beacon-kit/mod/primitives/pkg/constraints"
	"github.com/berachain/beacon-kit/mod/primitives/pkg/math"
	"github.com/berachain/beacon-kit/mod/primitives/pkg/transition"
	"github.com/berachain/beacon-kit/mod/state-transition/pkg/core"
)

// The AvailabilityStore interface is responsible for validating and storing
// sidecars for specific blocks, as well as verifying sidecars that have already
// been stored.
type AvailabilityStore[BeaconBlockBodyT, BlobSidecarsT any] interface {
	// IsDataAvailable ensures that all blobs referenced in the block are
	// securely stored before it returns without an error.
	IsDataAvailable(
		context.Context, math.Slot, BeaconBlockBodyT,
	) bool
	// Persist makes sure that the sidecar remains accessible for data
	// availability checks throughout the beacon node's operation.
	Persist(math.Slot, BlobSidecarsT) error
}

// BeaconBlockHeader is the interface for a beacon block header.
type BeaconBlockHeader[BeaconBlockHeaderT any] interface {
	constraints.SSZMarshallableRootable
	New(
		slot math.Slot,
		proposerIndex math.ValidatorIndex,
		parentBlockRoot common.Root,
		stateRoot common.Root,
		bodyRoot common.Root,
	) BeaconBlockHeaderT
	GetSlot() math.Slot
	GetProposerIndex() math.ValidatorIndex
	GetParentBlockRoot() common.Root
	GetStateRoot() common.Root
	SetStateRoot(common.Root)
	GetBodyRoot() common.Root
}

// BeaconState is the interface for the beacon state.
type BeaconState[
<<<<<<< HEAD
	BeaconBlockHeaderT BeaconBlockHeader[BeaconBlockHeaderT], Eth1DataT,
	ExecutionPayloadHeaderT, ForkT, ValidatorT, WithdrawalT any,
=======
	BeaconBlockHeaderT BeaconBlockHeader[BeaconBlockHeaderT],
	Eth1DataT, ExecutionPayloadHeaderT, ForkT,
	ValidatorT, ValidatorsT, WithdrawalT any,
>>>>>>> cd7ade05
] interface {
	constraints.SSZRootable

	// SetSlot sets the slot on the beacon state.
	SetSlot(math.Slot) error

	core.ReadOnlyBeaconState[
		BeaconBlockHeaderT, Eth1DataT, ExecutionPayloadHeaderT,
		ForkT, ValidatorT, ValidatorsT, WithdrawalT,
	]
}

// BlockStore is the interface for block storage.
type BlockStore[BeaconBlockT any] interface {
	// Get retrieves the block at the given slot.
	Get(slot uint64) (BeaconBlockT, error)
	// GetSlotByRoot retrieves the slot by a given root from the store.
	GetSlotByRoot(root [32]byte) (uint64, error)
	// Set sets the block at the given slot.
	Set(slot uint64, block BeaconBlockT) error
	// Prune prunes the block store of [start, end).
	Prune(start, end uint64) error
}

// DepositStore defines the interface for deposit storage.
type DepositStore[DepositT any] interface {
	// GetDepositsByIndex returns `numView` expected deposits.
	GetDepositsByIndex(
		startIndex uint64,
		numView uint64,
	) ([]DepositT, error)
	// Prune prunes the deposit store of [start, end)
	Prune(start, end uint64) error
	// EnqueueDeposits adds a list of deposits to the deposit store.
	EnqueueDeposits(deposits []DepositT) error
}

// Node is the interface for a node.
type Node[ContextT any] interface {
	// CreateQueryContext creates a query context for a given height and proof
	// flag.
	CreateQueryContext(height int64, prove bool) (ContextT, error)
}

type StateProcessor[
	BeaconStateT any,
] interface {
	ProcessSlots(
		BeaconStateT, math.Slot,
	) (transition.ValidatorUpdates, error)
}

// StorageBackend is the interface for the storage backend.
type StorageBackend[
	AvailabilityStoreT, BeaconStateT, BlockStoreT, DepositStoreT any,
] interface {
	AvailabilityStore() AvailabilityStoreT
	BlockStore() BlockStoreT
	DepositStore() DepositStoreT
	StateFromContext(context.Context) BeaconStateT
}

// Validator represents an interface for a validator with generic withdrawal
// credentials. WithdrawalCredentialsT is a type parameter that must implement
// the WithdrawalCredentials interface.
type Validator[WithdrawalCredentialsT WithdrawalCredentials] interface {
	// GetWithdrawalCredentials returns the withdrawal credentials of the
	// validator.
	GetWithdrawalCredentials() WithdrawalCredentialsT
	// IsFullyWithdrawable checks if the validator is fully withdrawable given a
	// certain Gwei amount and epoch.
	IsFullyWithdrawable(amount math.Gwei, epoch math.Epoch) bool
	// IsPartiallyWithdrawable checks if the validator is partially withdrawable
	// given two Gwei amounts.
	IsPartiallyWithdrawable(amount1 math.Gwei, amount2 math.Gwei) bool
}

// Withdrawal represents an interface for a withdrawal.
type Withdrawal[T any] interface {
	New(
		index math.U64,
		validator math.ValidatorIndex,
		address gethprimitives.ExecutionAddress,
		amount math.Gwei,
	) T
}

// WithdrawalCredentials represents an interface for withdrawal credentials.
type WithdrawalCredentials interface {
	// ToExecutionAddress converts the withdrawal credentials to an execution
	// address.
	ToExecutionAddress() (gethprimitives.ExecutionAddress, error)
}<|MERGE_RESOLUTION|>--- conflicted
+++ resolved
@@ -65,14 +65,9 @@
 
 // BeaconState is the interface for the beacon state.
 type BeaconState[
-<<<<<<< HEAD
-	BeaconBlockHeaderT BeaconBlockHeader[BeaconBlockHeaderT], Eth1DataT,
-	ExecutionPayloadHeaderT, ForkT, ValidatorT, WithdrawalT any,
-=======
 	BeaconBlockHeaderT BeaconBlockHeader[BeaconBlockHeaderT],
 	Eth1DataT, ExecutionPayloadHeaderT, ForkT,
 	ValidatorT, ValidatorsT, WithdrawalT any,
->>>>>>> cd7ade05
 ] interface {
 	constraints.SSZRootable
 
