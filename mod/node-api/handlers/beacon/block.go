// SPDX-License-Identifier: BUSL-1.1
//
// Copyright (C) 2024, Berachain Foundation. All rights reserved.
// Use of this software is governed by the Business Source License included
// in the LICENSE file of this repository and at www.mariadb.com/bsl11.
//
// ANY USE OF THE LICENSED WORK IN VIOLATION OF THIS LICENSE WILL AUTOMATICALLY
// TERMINATE YOUR RIGHTS UNDER THIS LICENSE FOR THE CURRENT AND ALL OTHER
// VERSIONS OF THE LICENSED WORK.
//
// THIS LICENSE DOES NOT GRANT YOU ANY RIGHT IN ANY TRADEMARK OR LOGO OF
// LICENSOR OR ITS AFFILIATES (PROVIDED THAT YOU MAY USE A TRADEMARK OR LOGO OF
// LICENSOR AS EXPRESSLY REQUIRED BY THIS LICENSE).
//
// TO THE EXTENT PERMITTED BY APPLICABLE LAW, THE LICENSED WORK IS PROVIDED ON
// AN “AS IS” BASIS. LICENSOR HEREBY DISCLAIMS ALL WARRANTIES AND CONDITIONS,
// EXPRESS OR IMPLIED, INCLUDING (WITHOUT LIMITATION) WARRANTIES OF
// MERCHANTABILITY, FITNESS FOR A PARTICULAR PURPOSE, NON-INFRINGEMENT, AND
// TITLE.

package beacon

import (
	beacontypes "github.com/berachain/beacon-kit/mod/node-api/handlers/beacon/types"
	"github.com/berachain/beacon-kit/mod/node-api/handlers/utils"
)

<<<<<<< HEAD
func (h *Handler[ContextT, _, _]) GetBlockRewards(c ContextT) (any, error) {
	params, err := utils.BindAndValidate[types.BlockIDRequest](c, h.Logger())
=======
func (h *Handler[_, ContextT, _, _]) GetBlockRewards(c ContextT) (any, error) {
	req, err := utils.BindAndValidate[beacontypes.GetBlockRewardsRequest](c)
>>>>>>> 11d7e6a8
	if err != nil {
		return nil, err
	}
	slot, err := utils.SlotFromBlockID(req.BlockID)
	if err != nil {
		return nil, err
	}
	rewards, err := h.backend.BlockRewardsAtSlot(slot)
	if err != nil {
		return nil, err
	}
	response := beacontypes.ValidatorResponse{
		ExecutionOptimistic: false, // stubbed
		Finalized:           false, // stubbed
		Data:                rewards,
	}
	return response, nil
}<|MERGE_RESOLUTION|>--- conflicted
+++ resolved
@@ -25,13 +25,8 @@
 	"github.com/berachain/beacon-kit/mod/node-api/handlers/utils"
 )
 
-<<<<<<< HEAD
-func (h *Handler[ContextT, _, _]) GetBlockRewards(c ContextT) (any, error) {
-	params, err := utils.BindAndValidate[types.BlockIDRequest](c, h.Logger())
-=======
 func (h *Handler[_, ContextT, _, _]) GetBlockRewards(c ContextT) (any, error) {
-	req, err := utils.BindAndValidate[beacontypes.GetBlockRewardsRequest](c)
->>>>>>> 11d7e6a8
+	req, err := utils.BindAndValidate[beacontypes.GetBlockRewardsRequest](c, h.Logger())
 	if err != nil {
 		return nil, err
 	}
