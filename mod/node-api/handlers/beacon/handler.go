// SPDX-License-Identifier: BUSL-1.1
//
// Copyright (C) 2024, Berachain Foundation. All rights reserved.
// Use of this software is governed by the Business Source License included
// in the LICENSE file of this repository and at www.mariadb.com/bsl11.
//
// ANY USE OF THE LICENSED WORK IN VIOLATION OF THIS LICENSE WILL AUTOMATICALLY
// TERMINATE YOUR RIGHTS UNDER THIS LICENSE FOR THE CURRENT AND ALL OTHER
// VERSIONS OF THE LICENSED WORK.
//
// THIS LICENSE DOES NOT GRANT YOU ANY RIGHT IN ANY TRADEMARK OR LOGO OF
// LICENSOR OR ITS AFFILIATES (PROVIDED THAT YOU MAY USE A TRADEMARK OR LOGO OF
// LICENSOR AS EXPRESSLY REQUIRED BY THIS LICENSE).
//
// TO THE EXTENT PERMITTED BY APPLICABLE LAW, THE LICENSED WORK IS PROVIDED ON
// AN “AS IS” BASIS. LICENSOR HEREBY DISCLAIMS ALL WARRANTIES AND CONDITIONS,
// EXPRESS OR IMPLIED, INCLUDING (WITHOUT LIMITATION) WARRANTIES OF
// MERCHANTABILITY, FITNESS FOR A PARTICULAR PURPOSE, NON-INFRINGEMENT, AND
// TITLE.

package beacon

import (
	"errors"

	"github.com/berachain/beacon-kit/mod/node-api/handlers"
	"github.com/berachain/beacon-kit/mod/node-api/server/context"
)

// Handler is the handler for the beacon API.
type Handler[
	BeaconBlockHeaderT BlockHeader,
	ContextT context.Context,
	ForkT any,
	ValidatorT any,
] struct {
<<<<<<< HEAD
	backend Backend[ForkT, ValidatorT]
	routes  *handlers.RouteSet[ContextT]
=======
	*handlers.BaseHandler[ContextT]
	backend Backend[BeaconBlockHeaderT, ForkT, ValidatorT]
>>>>>>> f74219fa
}

// NewHandler creates a new handler for the beacon API.
func NewHandler[
	BeaconBlockHeaderT BlockHeader,
	ContextT context.Context,
	ForkT any,
	ValidatorT any,
](
	backend Backend[BeaconBlockHeaderT, ForkT, ValidatorT],
) *Handler[BeaconBlockHeaderT, ContextT, ForkT, ValidatorT] {
	h := &Handler[BeaconBlockHeaderT, ContextT, ForkT, ValidatorT]{
		BaseHandler: handlers.NewBaseHandler[ContextT](
			handlers.NewRouteSet[ContextT](""),
		),
		backend: backend,
	}
	return h
}

<<<<<<< HEAD
func (h *Handler[ContextT, _, _]) RouteSet() *handlers.RouteSet[ContextT] {
	return h.routes
}

=======
>>>>>>> f74219fa
// NotImplemented is a placeholder for the beacon API.
func (h *Handler[_, ContextT, _, _]) NotImplemented(_ ContextT) (any, error) {
	return nil, errors.New("not implemented")
}<|MERGE_RESOLUTION|>--- conflicted
+++ resolved
@@ -34,13 +34,8 @@
 	ForkT any,
 	ValidatorT any,
 ] struct {
-<<<<<<< HEAD
-	backend Backend[ForkT, ValidatorT]
-	routes  *handlers.RouteSet[ContextT]
-=======
 	*handlers.BaseHandler[ContextT]
 	backend Backend[BeaconBlockHeaderT, ForkT, ValidatorT]
->>>>>>> f74219fa
 }
 
 // NewHandler creates a new handler for the beacon API.
@@ -61,13 +56,6 @@
 	return h
 }
 
-<<<<<<< HEAD
-func (h *Handler[ContextT, _, _]) RouteSet() *handlers.RouteSet[ContextT] {
-	return h.routes
-}
-
-=======
->>>>>>> f74219fa
 // NotImplemented is a placeholder for the beacon API.
 func (h *Handler[_, ContextT, _, _]) NotImplemented(_ ContextT) (any, error) {
 	return nil, errors.New("not implemented")
