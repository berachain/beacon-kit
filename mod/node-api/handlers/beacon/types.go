--- conflicted
+++ resolved
@@ -27,17 +27,6 @@
 )
 
 // Backend is the interface for backend of the beacon API.
-<<<<<<< HEAD
-type Backend[ForkT, ValidatorT any] interface {
-	BlockBackend
-	GenesisBackend
-	StateBackend[ForkT]
-	ValidatorBackend[ValidatorT]
-}
-
-type BlockBackend interface {
-	BlockRootAtSlot(
-=======
 type Backend[
 	BlockHeaderT BlockHeader,
 	ForkT any,
@@ -46,6 +35,7 @@
 	GenesisBackend
 	BlockBackend[BlockHeaderT]
 	RandaoBackend
+	StateBackend[ForkT]
 	ValidatorBackend[ValidatorT]
 	HistoricalBackend[ForkT]
 	GetSlotByRoot(root [32]byte) (uint64, error)
@@ -68,12 +58,11 @@
 
 type HistoricalBackend[ForkT any] interface {
 	StateRootAtSlot(
->>>>>>> f74219fa
 		slot uint64,
 	) (common.Root, error)
-	BlockRewardsAtSlot(
+	StateForkAtSlot(
 		slot uint64,
-	) (*types.BlockRewardsData, error)
+	) (ForkT, error)
 }
 
 type RandaoBackend interface {
@@ -82,25 +71,25 @@
 	) (common.Bytes32, error)
 }
 
-<<<<<<< HEAD
+type BlockBackend[BeaconBlockHeaderT any] interface {
+	BlockRootAtSlot(
+		slot uint64,
+	) (common.Root, error)
+	BlockRewardsAtSlot(
+		slot uint64,
+	) (*beacontypes.BlockRewardsData, error)
+	BlockHeaderAtSlot(
+		slot uint64,
+	) (BeaconBlockHeaderT, error)
+}
+
 type StateBackend[ForkT any] interface {
 	StateRootAtSlot(
-=======
-type BlockBackend[BeaconBlockHeaderT any] interface {
-	BlockRootAtSlot(
->>>>>>> f74219fa
 		slot uint64,
 	) (common.Root, error)
 	StateForkAtSlot(
 		slot uint64,
-<<<<<<< HEAD
 	) (ForkT, error)
-=======
-	) (*beacontypes.BlockRewardsData, error)
-	BlockHeaderAtSlot(
-		slot uint64,
-	) (BeaconBlockHeaderT, error)
->>>>>>> f74219fa
 }
 
 type ValidatorBackend[ValidatorT any] interface {
