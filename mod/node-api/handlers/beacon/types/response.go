// SPDX-License-Identifier: BUSL-1.1
//
// Copyright (C) 2024, Berachain Foundation. All rights reserved.
// Use of this software is governed by the Business Source License included
// in the LICENSE file of this repository and at www.mariadb.com/bsl11.
//
// ANY USE OF THE LICENSED WORK IN VIOLATION OF THIS LICENSE WILL AUTOMATICALLY
// TERMINATE YOUR RIGHTS UNDER THIS LICENSE FOR THE CURRENT AND ALL OTHER
// VERSIONS OF THE LICENSED WORK.
//
// THIS LICENSE DOES NOT GRANT YOU ANY RIGHT IN ANY TRADEMARK OR LOGO OF
// LICENSOR OR ITS AFFILIATES (PROVIDED THAT YOU MAY USE A TRADEMARK OR LOGO OF
// LICENSOR AS EXPRESSLY REQUIRED BY THIS LICENSE).
//
// TO THE EXTENT PERMITTED BY APPLICABLE LAW, THE LICENSED WORK IS PROVIDED ON
// AN “AS IS” BASIS. LICENSOR HEREBY DISCLAIMS ALL WARRANTIES AND CONDITIONS,
// EXPRESS OR IMPLIED, INCLUDING (WITHOUT LIMITATION) WARRANTIES OF
// MERCHANTABILITY, FITNESS FOR A PARTICULAR PURPOSE, NON-INFRINGEMENT, AND
// TITLE.

package types

import (
	"encoding/hex"
	"encoding/json"
	"strconv"

	"github.com/berachain/beacon-kit/mod/primitives/pkg/common"
	"github.com/berachain/beacon-kit/mod/primitives/pkg/crypto"
)

<<<<<<< HEAD
// BlockHeader contains the block header details
// that resides in BlockHeaderResponse.
type BlockHeader[BlockHeaderT BeaconBlockHeader] struct {
	Message   BlockHeaderT        `json:"message"`
	Signature crypto.BLSSignature `json:"signature"`
}

// BlockHeaderResponse contains the block header response for the Beacon API.
type BlockHeaderResponse[BlockHeaderT BeaconBlockHeader] struct {
=======
type ValidatorResponse struct {
	ExecutionOptimistic bool `json:"execution_optimistic"`
	Finalized           bool `json:"finalized"`
	Data                any  `json:"data"`
}

type BlockHeaderResponse[BlockHeaderT any] struct {
>>>>>>> a1d38340
	Root      common.Root                `json:"root"`
	Canonical bool                       `json:"canonical"`
	Header    *BlockHeader[BlockHeaderT] `json:"header"`
}

type messageJSON struct {
	Slot          string      `json:"slot"`
	ProposerIndex string      `json:"proposer_index"`
	ParentRoot    common.Root `json:"parent_root"`
	StateRoot     common.Root `json:"state_root"`
	BodyRoot      common.Root `json:"body_root"`
}

type blockHeaderResponseJSON struct {
	Message   messageJSON         `json:"message"`
	Signature crypto.BLSSignature `json:"signature"`
}

// MarshalJSON implements custom JSON marshaling for BlockHeader.
func (bh *BlockHeader[BlockHeaderT]) MarshalJSON() ([]byte, error) {
	return json.Marshal(&blockHeaderResponseJSON{
		Message: messageJSON{
			Slot: strconv.FormatUint(
				bh.Message.GetSlot().Unwrap(), 10,
			),
			ProposerIndex: strconv.FormatUint(
				bh.Message.GetProposerIndex().Unwrap(), 10,
			),
			ParentRoot: bh.Message.GetParentBlockRoot(),
			StateRoot:  bh.Message.GetStateRoot(),
			BodyRoot:   bh.Message.GetBodyRoot(),
		},
		Signature: bh.Signature,
	})
}

type GenesisData struct {
	GenesisTime           string      `json:"genesis_time"`
	GenesisValidatorsRoot common.Root `json:"genesis_validators_root"`
	GenesisForkVersion    string      `json:"genesis_fork_version"`
}

type RootData struct {
	Root common.Root `json:"root"`
}

type ValidatorBalanceData struct {
	Index   uint64 `json:"index"`
	Balance uint64 `json:"balance"`
}

func (vbd ValidatorBalanceData) MarshalJSON() ([]byte, error) {
	return json.Marshal(struct {
		Index   string `json:"index"`
		Balance string `json:"balance"`
	}{
		Index:   strconv.FormatUint(vbd.Index, 10),
		Balance: strconv.FormatUint(vbd.Balance, 10),
	})
}

type ValidatorData[
	ValidatorT Validator[WithdrawalCredentialsT],
	WithdrawalCredentialsT WithdrawalCredentials,
] struct {
	ValidatorBalanceData
	Status    string     `json:"status"`
	Validator ValidatorT `json:"validator"`
}

type validatorJSON struct {
	PublicKey                  string `json:"pubkey"`
	WithdrawalCredentials      string `json:"withdrawal_credentials"`
	EffectiveBalance           string `json:"effective_balance"`
	Slashed                    bool   `json:"slashed"`
	ActivationEligibilityEpoch string `json:"activation_eligibility_epoch"`
	ActivationEpoch            string `json:"activation_epoch"`
	ExitEpoch                  string `json:"exit_epoch"`
	WithdrawableEpoch          string `json:"withdrawable_epoch"`
}

type responseJSON struct {
	Index     string        `json:"index"`
	Balance   string        `json:"balance"`
	Status    string        `json:"status"`
	Validator validatorJSON `json:"validator"`
}

func (vd ValidatorData[
	ValidatorT, WithdrawalCredentialsT,
]) MarshalJSON() ([]byte, error) {
	withdrawalCredentials := vd.Validator.GetWithdrawalCredentials()
	withdrawalCredentialsBytes := withdrawalCredentials.Bytes()

	return json.Marshal(responseJSON{
		Index:   strconv.FormatUint(vd.Index, 10),
		Balance: strconv.FormatUint(vd.Balance, 10),
		Status:  vd.Status,
		Validator: validatorJSON{
			PublicKey: vd.Validator.GetPubkey().String(),
			WithdrawalCredentials: "0x" + hex.EncodeToString(
				withdrawalCredentialsBytes,
			),
			EffectiveBalance: strconv.FormatUint(
				vd.Validator.GetEffectiveBalance().Unwrap(), 10,
			),
			Slashed: vd.Validator.IsSlashed(),
			ActivationEligibilityEpoch: strconv.FormatUint(
				vd.Validator.GetActivationEligibilityEpoch().Unwrap(), 10,
			),
			ActivationEpoch: strconv.FormatUint(
				vd.Validator.GetActivationEpoch().Unwrap(), 10,
			),
			ExitEpoch: strconv.FormatUint(
				vd.Validator.GetExitEpoch().Unwrap(), 10,
			),
			WithdrawableEpoch: strconv.FormatUint(
				vd.Validator.GetWithdrawableEpoch().Unwrap(), 10,
			),
		},
	})
}

type BlockRewardsData struct {
	ProposerIndex     uint64 `json:"proposer_index,string"`
	Total             uint64 `json:"total,string"`
	Attestations      uint64 `json:"attestations,string"`
	SyncAggregate     uint64 `json:"sync_aggregate,string"`
	ProposerSlashings uint64 `json:"proposer_slashings,string"`
	AttesterSlashings uint64 `json:"attester_slashings,string"`
}

type RandaoData struct {
	Randao common.Bytes32 `json:"randao"`
}

type ForkData struct {
	Fork
}

type forkJSON struct {
	PreviousVersion string `json:"previous_version"`
	CurrentVersion  string `json:"current_version"`
	Epoch           string `json:"epoch"`
}

func (fr ForkData) MarshalJSON() ([]byte, error) {
	return json.Marshal(forkJSON{
		PreviousVersion: fr.GetPreviousVersion().String(),
		CurrentVersion:  fr.GetCurrentVersion().String(),
		Epoch:           strconv.FormatUint(fr.GetEpoch().Unwrap(), 10),
	})
}<|MERGE_RESOLUTION|>--- conflicted
+++ resolved
@@ -29,7 +29,12 @@
 	"github.com/berachain/beacon-kit/mod/primitives/pkg/crypto"
 )
 
-<<<<<<< HEAD
+type ValidatorResponse struct {
+	ExecutionOptimistic bool `json:"execution_optimistic"`
+	Finalized           bool `json:"finalized"`
+	Data                any  `json:"data"`
+}
+
 // BlockHeader contains the block header details
 // that resides in BlockHeaderResponse.
 type BlockHeader[BlockHeaderT BeaconBlockHeader] struct {
@@ -39,15 +44,6 @@
 
 // BlockHeaderResponse contains the block header response for the Beacon API.
 type BlockHeaderResponse[BlockHeaderT BeaconBlockHeader] struct {
-=======
-type ValidatorResponse struct {
-	ExecutionOptimistic bool `json:"execution_optimistic"`
-	Finalized           bool `json:"finalized"`
-	Data                any  `json:"data"`
-}
-
-type BlockHeaderResponse[BlockHeaderT any] struct {
->>>>>>> a1d38340
 	Root      common.Root                `json:"root"`
 	Canonical bool                       `json:"canonical"`
 	Header    *BlockHeader[BlockHeaderT] `json:"header"`
