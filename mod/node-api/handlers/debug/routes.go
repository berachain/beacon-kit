--- conflicted
+++ resolved
@@ -27,16 +27,11 @@
 	"github.com/berachain/beacon-kit/mod/node-api/handlers"
 )
 
-<<<<<<< HEAD
-func (h *Handler[ContextT]) RegisterRoutes() {
-	h.routes.Routes = []*handlers.Route[ContextT]{
-=======
 func (h *Handler[ContextT]) RegisterRoutes(
 	logger log.Logger[any],
 ) {
 	h.SetLogger(logger)
-	h.BaseHandler.AddRoutes([]handlers.Route[ContextT]{
->>>>>>> f74219fa
+	h.BaseHandler.AddRoutes([]*handlers.Route[ContextT]{
 		{
 			Method:  http.MethodGet,
 			Path:    "/eth/v2/debug/beacon/states/:state_id",
