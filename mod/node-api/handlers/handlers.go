--- conflicted
+++ resolved
@@ -30,26 +30,22 @@
 
 // Handlers is an interface that all handlers must implement.
 type Handlers[ContextT context.Context] interface {
-<<<<<<< HEAD
-	RegisterRoutes()
-	RouteSet() *RouteSet[ContextT]
-=======
 	// RegisterRoutes is a method that registers the routes for the handler.
 	RegisterRoutes(logger log.Logger[any])
-	RouteSet() RouteSet[ContextT]
+	RouteSet() *RouteSet[ContextT]
 }
 
 // BaseHandler is a base handler for all handlers. It abstracts the route set
 // and logger from the handler.
 type BaseHandler[ContextT context.Context] struct {
-	routes RouteSet[ContextT]
+	routes *RouteSet[ContextT]
 	logger log.Logger[any]
 }
 
 // NewBaseHandler initializes a new base handler with the given routes and
 // logger.
 func NewBaseHandler[ContextT context.Context](
-	routes RouteSet[ContextT],
+	routes *RouteSet[ContextT],
 ) *BaseHandler[ContextT] {
 	return &BaseHandler[ContextT]{
 		routes: routes,
@@ -57,7 +53,7 @@
 }
 
 // RouteSet returns the route set for the base handler.
-func (b *BaseHandler[ContextT]) RouteSet() RouteSet[ContextT] {
+func (b *BaseHandler[ContextT]) RouteSet() *RouteSet[ContextT] {
 	return b.routes
 }
 
@@ -72,8 +68,7 @@
 
 // AddRoutes adds the given slice of routes to the base handler.
 func (b *BaseHandler[ContextT]) AddRoutes(
-	routes []Route[ContextT],
+	routes []*Route[ContextT],
 ) {
 	b.routes.Routes = append(b.routes.Routes, routes...)
->>>>>>> f74219fa
 }