--- conflicted
+++ resolved
@@ -27,11 +27,7 @@
 )
 
 type Handler[ContextT context.Context] struct {
-<<<<<<< HEAD
-	routes *handlers.RouteSet[ContextT]
-=======
 	*handlers.BaseHandler[ContextT]
->>>>>>> f74219fa
 }
 
 func NewHandler[ContextT context.Context]() *Handler[ContextT] {
@@ -43,13 +39,6 @@
 	return h
 }
 
-<<<<<<< HEAD
-func (h *Handler[ContextT]) RouteSet() *handlers.RouteSet[ContextT] {
-	return h.routes
-}
-
-=======
->>>>>>> f74219fa
 func (h *Handler[ContextT]) NotImplemented(_ ContextT) (any, error) {
 	return nil, types.ErrNotImplemented
 }