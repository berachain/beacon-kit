--- conflicted
+++ resolved
@@ -33,12 +33,8 @@
 	if err := c.Bind(&req); err != nil {
 		return req, types.ErrInvalidRequest
 	}
-<<<<<<< HEAD
 	if err := c.Validate(&req); err != nil {
-		return nil, types.ErrInvalidRequest
+		return req, types.ErrInvalidRequest
 	}
-	return &req, nil
-=======
 	return req, nil
->>>>>>> f4e605eb
 }