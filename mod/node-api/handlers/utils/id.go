// SPDX-License-Identifier: BUSL-1.1
//
// Copyright (C) 2024, Berachain Foundation. All rights reserved.
// Use of this software is governed by the Business Source License included
// in the LICENSE file of this repository and at www.mariadb.com/bsl11.
//
// ANY USE OF THE LICENSED WORK IN VIOLATION OF THIS LICENSE WILL AUTOMATICALLY
// TERMINATE YOUR RIGHTS UNDER THIS LICENSE FOR THE CURRENT AND ALL OTHER
// VERSIONS OF THE LICENSED WORK.
//
// THIS LICENSE DOES NOT GRANT YOU ANY RIGHT IN ANY TRADEMARK OR LOGO OF
// LICENSOR OR ITS AFFILIATES (PROVIDED THAT YOU MAY USE A TRADEMARK OR LOGO OF
// LICENSOR AS EXPRESSLY REQUIRED BY THIS LICENSE).
//
// TO THE EXTENT PERMITTED BY APPLICABLE LAW, THE LICENSED WORK IS PROVIDED ON
// AN “AS IS” BASIS. LICENSOR HEREBY DISCLAIMS ALL WARRANTIES AND CONDITIONS,
// EXPRESS OR IMPLIED, INCLUDING (WITHOUT LIMITATION) WARRANTIES OF
// MERCHANTABILITY, FITNESS FOR A PARTICULAR PURPOSE, NON-INFRINGEMENT, AND
// TITLE.

package utils

import (
	"strings"

	"github.com/berachain/beacon-kit/mod/primitives/pkg/bytes"
	"github.com/berachain/beacon-kit/mod/primitives/pkg/common"
	"github.com/berachain/beacon-kit/mod/primitives/pkg/encoding/hex"
	"github.com/berachain/beacon-kit/mod/primitives/pkg/math"
)

<<<<<<< HEAD
// TODO: define unique types for each of the query-able IDs (state & block from
// spec, execution unique to beacon-kit). For each type define validation
// functions and resolvers to slot number.

const (
	StateIDGenesis   = "genesis"
	StateIDFinalized = "finalized"
	StateIDJustified = "justified"
	StateIDHead      = "head"
)

const (
	Head math.Slot = iota
	Genesis
)

// U64FromString returns a math.U64 from the given string.
func U64FromString(id string) (math.U64, error) {
	var u64 math.U64
	return u64, u64.UnmarshalText([]byte(id))
}

=======
>>>>>>> d69eba78
// SlotFromStateID returns a slot from the state ID.
//
// NOTE: Right now, `stateID` only supports querying by "head" (all of "head",
// "finalized", "justified" are the same), "genesis", and <slot>. We do NOT
// support querying by <stateRoot>.
func SlotFromStateID(stateID string) (math.Slot, error) {
	switch stateID {
	case StateIDFinalized, StateIDJustified, StateIDHead:
		return Head, nil
	case StateIDGenesis:
		return Genesis, nil
	default:
		return U64FromString(stateID)
	}
}

// SlotFromBlockID returns a slot from the block ID.
//
// NOTE: `blockID` shares the same semantics as `stateID`, with the modification
// of being able to query by beacon <blockRoot> instead of <stateRoot>.
func SlotFromBlockID[StorageBackendT interface {
	GetSlotByRoot(root common.Root) (math.Slot, error)
}](blockID string, storage StorageBackendT) (math.Slot, error) {
	if slot, err := SlotFromStateID(blockID); err == nil {
		return slot, nil
	}

	// We assume that the block ID is a block hash.
	root, err := hex.String(blockID).ToBytes()
	if err != nil {
		return 0, err
	}
	return storage.GetSlotByRoot(bytes.ToBytes32(root))
}

// SlotFromExecutionID returns a slot from the execution number ID.
//
// NOTE: `executionID` shares the same semantics as `stateID`, with the
// modification of being able to query by beacon block <executionNumber>
// instead of <stateRoot>.
//
// The <executionNumber> must be prefixed by the 'n', followed by the execution
// number in hexadecimal notation. For example 'n0x66aab3ef' corresponds to
// the slot with execution number 1722463215. Providing just the string
// '0x66aab3ef' (without the prefix 'n') will query for the beacon block with
// slot 1722463215.
func SlotFromExecutionID[StorageBackendT interface {
	GetSlotByExecutionNumber(executionNumber math.U64) (math.Slot, error)
}](executionID string, storage StorageBackendT) (math.Slot, error) {
	if !IsExecutionNumberPrefix(executionID) {
		return SlotFromStateID(executionID)
	}

	// Parse the execution number from the executionID.
	executionNumber, err := U64FromString(executionID[1:])
	if err != nil {
		return 0, err
	}
	return storage.GetSlotByExecutionNumber(executionNumber)
}

// IsExecutionNumberPrefix checks if the given executionID is prefixed
// with the execution number prefix.
func IsExecutionNumberPrefix(executionID string) bool {
	return strings.HasPrefix(executionID, ExecutionIDPrefix)
}

// U64FromString returns a math.U64 from the given string. Errors if the given
// string is not in proper hexadecimal notation.
func U64FromString(id string) (math.U64, error) {
	var u64 math.U64
	return u64, u64.UnmarshalText([]byte(id))
}<|MERGE_RESOLUTION|>--- conflicted
+++ resolved
@@ -29,31 +29,10 @@
 	"github.com/berachain/beacon-kit/mod/primitives/pkg/math"
 )
 
-<<<<<<< HEAD
 // TODO: define unique types for each of the query-able IDs (state & block from
 // spec, execution unique to beacon-kit). For each type define validation
 // functions and resolvers to slot number.
 
-const (
-	StateIDGenesis   = "genesis"
-	StateIDFinalized = "finalized"
-	StateIDJustified = "justified"
-	StateIDHead      = "head"
-)
-
-const (
-	Head math.Slot = iota
-	Genesis
-)
-
-// U64FromString returns a math.U64 from the given string.
-func U64FromString(id string) (math.U64, error) {
-	var u64 math.U64
-	return u64, u64.UnmarshalText([]byte(id))
-}
-
-=======
->>>>>>> d69eba78
 // SlotFromStateID returns a slot from the state ID.
 //
 // NOTE: Right now, `stateID` only supports querying by "head" (all of "head",
