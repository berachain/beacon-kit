// SPDX-License-Identifier: BUSL-1.1
//
// Copyright (C) 2024, Berachain Foundation. All rights reserved.
// Use of this software is governed by the Business Source License included
// in the LICENSE file of this repository and at www.mariadb.com/bsl11.
//
// ANY USE OF THE LICENSED WORK IN VIOLATION OF THIS LICENSE WILL AUTOMATICALLY
// TERMINATE YOUR RIGHTS UNDER THIS LICENSE FOR THE CURRENT AND ALL OTHER
// VERSIONS OF THE LICENSED WORK.
//
// THIS LICENSE DOES NOT GRANT YOU ANY RIGHT IN ANY TRADEMARK OR LOGO OF
// LICENSOR OR ITS AFFILIATES (PROVIDED THAT YOU MAY USE A TRADEMARK OR LOGO OF
// LICENSOR AS EXPRESSLY REQUIRED BY THIS LICENSE).
//
// TO THE EXTENT PERMITTED BY APPLICABLE LAW, THE LICENSED WORK IS PROVIDED ON
// AN “AS IS” BASIS. LICENSOR HEREBY DISCLAIMS ALL WARRANTIES AND CONDITIONS,
// EXPRESS OR IMPLIED, INCLUDING (WITHOUT LIMITATION) WARRANTIES OF
// MERCHANTABILITY, FITNESS FOR A PARTICULAR PURPOSE, NON-INFRINGEMENT, AND
// TITLE.

package server

import (
	"github.com/berachain/beacon-kit/mod/log"
	"github.com/berachain/beacon-kit/mod/node-api/handlers"
	"github.com/berachain/beacon-kit/mod/node-api/server/context"
)

type Engine[ContextT context.Context, T any] interface {
	Run(addr string) error
<<<<<<< HEAD
	RegisterRoutes(handlers.RouteSet[ContextT], log.Logger[any])
}

type Backend[ForkT, ValidatorT any] interface {
	BeaconBackend[ForkT, ValidatorT]
}

type BeaconBackend[ForkT, ValidatorT any] interface {
	beacon.Backend[ForkT, ValidatorT]
=======
	RegisterRoutes(handlers.RouteSet[ContextT])
>>>>>>> 11d7e6a8
}<|MERGE_RESOLUTION|>--- conflicted
+++ resolved
@@ -28,17 +28,5 @@
 
 type Engine[ContextT context.Context, T any] interface {
 	Run(addr string) error
-<<<<<<< HEAD
 	RegisterRoutes(handlers.RouteSet[ContextT], log.Logger[any])
-}
-
-type Backend[ForkT, ValidatorT any] interface {
-	BeaconBackend[ForkT, ValidatorT]
-}
-
-type BeaconBackend[ForkT, ValidatorT any] interface {
-	beacon.Backend[ForkT, ValidatorT]
-=======
-	RegisterRoutes(handlers.RouteSet[ContextT])
->>>>>>> 11d7e6a8
 }