// SPDX-License-Identifier: MIT
//
// Copyright (c) 2024 Berachain Foundation
//
// Permission is hereby granted, free of charge, to any person
// obtaining a copy of this software and associated documentation
// files (the "Software"), to deal in the Software without
// restriction, including without limitation the rights to use,
// copy, modify, merge, publish, distribute, sublicense, and/or sell
// copies of the Software, and to permit persons to whom the
// Software is furnished to do so, subject to the following
// conditions:
//
// The above copyright notice and this permission notice shall be
// included in all copies or substantial portions of the Software.
//
// THE SOFTWARE IS PROVIDED "AS IS", WITHOUT WARRANTY OF ANY KIND,
// EXPRESS OR IMPLIED, INCLUDING BUT NOT LIMITED TO THE WARRANTIES
// OF MERCHANTABILITY, FITNESS FOR A PARTICULAR PURPOSE AND
// NONINFRINGEMENT. IN NO EVENT SHALL THE AUTHORS OR COPYRIGHT
// HOLDERS BE LIABLE FOR ANY CLAIM, DAMAGES OR OTHER LIABILITY,
// WHETHER IN AN ACTION OF CONTRACT, TORT OR OTHERWISE, ARISING
// FROM, OUT OF OR IN CONNECTION WITH THE SOFTWARE OR THE USE OR
// OTHER DEALINGS IN THE SOFTWARE.

package deposit

import (
	"encoding/hex"
	"math/big"

	"github.com/berachain/beacon-kit/mod/node-builder/config/spec"
	"github.com/berachain/beacon-kit/mod/primitives"
	"github.com/berachain/beacon-kit/mod/primitives/constants"
	"github.com/berachain/beacon-kit/mod/primitives/math"
	"github.com/cosmos/cosmos-sdk/client"
	"github.com/itsdevbear/comet-bls12-381/bls/blst"
	"github.com/spf13/cobra"
)

// Commands creates a new command for deposit related actions.
func Commands() *cobra.Command {
	cmd := &cobra.Command{
		Use:                        "deposit",
		Short:                      "deposit subcommands",
		DisableFlagParsing:         false,
		SuggestionsMinimumDistance: 2, //nolint:mnd // from sdk.
		RunE:                       client.ValidateCmd,
	}

	cmd.AddCommand(
		NewValidateDeposit(),
		NewCreateValidator(client.Context{}),
	)

	return cmd
}

// NewValidateDeposit creates a new command for validating a deposit message.
//
//nolint:mnd // lots of magic numbers
func NewValidateDeposit() *cobra.Command {
	cmd := &cobra.Command{
		Use:   "validate",
		Short: "Validates a deposit message for creating a new validator",
		Long: `Validates a deposit message for creating a new validator. The
		deposit message includes the public key, withdrawal credentials,
		and deposit amount. The args taken are in the order of the public key,
		withdrawal credentials, deposit amount, signature, current version,
		and genesis validator root.`,
		Args: cobra.ExactArgs(6),
		RunE: validateDepositMessage,
	}

	return cmd
}

// validateDepositMessage validates a deposit message for creating a new
// validator.
func validateDepositMessage(_ *cobra.Command, args []string) error {
	pubkey, err := convertPubkey(args[0])
	if err != nil {
		return err
	}

	credentials, err := convertWithdrawalCredentials(args[1])
	if err != nil {
		return err
	}

	amount, err := convertAmount(args[2])
	if err != nil {
		return err
	}

	signature, err := convertSignature(args[3])
	if err != nil {
		return err
	}

	currentVersion, err := convertVersion(args[4])
	if err != nil {
		return err
	}

	genesisValidatorRoot, err := convertGenesisValidatorRoot(args[5])
	if err != nil {
		return err
	}

	depositMessage := primitives.DepositMessage{
		Pubkey:      pubkey,
		Credentials: credentials,
		Amount:      amount,
	}

	return depositMessage.VerifyCreateValidator(
		primitives.NewForkData(currentVersion, genesisValidatorRoot),
		signature,
		blst.VerifySignaturePubkeyBytes,
		// TODO: needs to be configurable.
		spec.LocalnetChainSpec().DomainTypeDeposit(),
	)
}

// convertPubkey converts a string to a public key.
func convertPubkey(pubkey string) (primitives.BLSPubkey, error) {
	// convert the public key to a BLSPubkey.
	pubkeyBytes, err := hex.DecodeString(pubkey)
	if err != nil {
		return primitives.BLSPubkey{}, err
	}
	if len(pubkeyBytes) != constants.BLSPubkeyLength {
		return primitives.BLSPubkey{}, ErrInvalidPubKeyLength
	}

	return primitives.BLSPubkey(pubkeyBytes), nil
}

// convertWithdrawalCredentials converts a string to a withdrawal credentials.
func convertWithdrawalCredentials(credentials string) (
	primitives.WithdrawalCredentials,
	error,
) {
	// convert the credentials to a WithdrawalCredentials.
	credentialsBytes, err := hex.DecodeString(credentials)
	if err != nil {
		return primitives.WithdrawalCredentials{}, err
	}
	if len(credentialsBytes) != constants.RootLength {
		return primitives.WithdrawalCredentials{},
			ErrInvalidWithdrawalCredentialsLength
	}
	return primitives.WithdrawalCredentials(credentialsBytes), nil
}

// convertAmount converts a string to a deposit amount.
//
<<<<<<< HEAD
//nolint:gomnd // lots of magic numbers
func convertAmount(amount string) (primitives.Gwei, error) {
	// convert the amount to a Gwei.
=======
//nolint:mnd // lots of magic numbers
func ConvertAmount(amount string) (math.Gwei, error) {
	// Convert the amount to a Gwei.
>>>>>>> 74f5601f
	amountBigInt, ok := new(big.Int).SetString(amount, 10)
	if !ok {
		return 0, ErrInvalidAmount
	}
	return math.Gwei(amountBigInt.Uint64()), nil
}

// convertSignature converts a string to a signature.
func convertSignature(signature string) (primitives.BLSSignature, error) {
	// convert the signature to a BLSSignature.
	signatureBytes, err := hex.DecodeString(signature)
	if err != nil {
		return primitives.BLSSignature{}, err
	}
	if len(signatureBytes) != constants.BLSSignatureLength {
		return primitives.BLSSignature{}, ErrInvalidSignatureLength
	}
	return primitives.BLSSignature(signatureBytes), nil
}

// convertVersion converts a string to a version.
//

func convertVersion(version string) (primitives.Version, error) {
	versionBytes, err := hex.DecodeString(version)
	if err != nil {
		return primitives.Version{}, err
	}
	if len(versionBytes) != constants.DomainTypeLength {
		return primitives.Version{}, ErrInvalidVersionLength
	}
	return primitives.Version(versionBytes), nil
}

// convertGenesisValidatorRoot converts a string to a genesis validator root.
//

func convertGenesisValidatorRoot(root string) (primitives.Root, error) {
	rootBytes, err := hex.DecodeString(root)
	if err != nil {
		return primitives.Root{}, err
	}
	if len(rootBytes) != constants.RootLength {
		return primitives.Root{}, ErrInvalidRootLength
	}
	return primitives.Root(rootBytes), nil
}<|MERGE_RESOLUTION|>--- conflicted
+++ resolved
@@ -156,15 +156,9 @@
 
 // convertAmount converts a string to a deposit amount.
 //
-<<<<<<< HEAD
-//nolint:gomnd // lots of magic numbers
-func convertAmount(amount string) (primitives.Gwei, error) {
-	// convert the amount to a Gwei.
-=======
 //nolint:mnd // lots of magic numbers
 func ConvertAmount(amount string) (math.Gwei, error) {
 	// Convert the amount to a Gwei.
->>>>>>> 74f5601f
 	amountBigInt, ok := new(big.Int).SetString(amount, 10)
 	if !ok {
 		return 0, ErrInvalidAmount
