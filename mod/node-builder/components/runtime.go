--- conflicted
+++ resolved
@@ -140,18 +140,11 @@
 	)
 
 	// Build the builder service.
-<<<<<<< HEAD
-	blobFactory := da.NewSidecarFactory[consensus.BeaconBlockBody](
-		chainSpec,
-		consensus.KZGPositionDeneb,
-	)
-=======
->>>>>>> 7824366d
 	validatorService := validator.NewService(
 		validator.WithBlobFactory(
-			dablob.NewSidecarFactory[primitives.BeaconBlockBody](
+			dablob.NewSidecarFactory[consensus.BeaconBlockBody](
 				chainSpec,
-				primitives.KZGPositionDeneb,
+				consensus.KZGPositionDeneb,
 			)),
 		validator.WithChainSpec(chainSpec),
 		validator.WithConfig(&cfg.Validator),
