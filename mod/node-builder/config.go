// SPDX-License-Identifier: MIT
//
// Copyright (c) 2024 Berachain Foundation
//
// Permission is hereby granted, free of charge, to any person
// obtaining a copy of this software and associated documentation
// files (the "Software"), to deal in the Software without
// restriction, including without limitation the rights to use,
// copy, modify, merge, publish, distribute, sublicense, and/or sell
// copies of the Software, and to permit persons to whom the
// Software is furnished to do so, subject to the following
// conditions:
//
// The above copyright notice and this permission notice shall be
// included in all copies or substantial portions of the Software.
//
// THE SOFTWARE IS PROVIDED "AS IS", WITHOUT WARRANTY OF ANY KIND,
// EXPRESS OR IMPLIED, INCLUDING BUT NOT LIMITED TO THE WARRANTIES
// OF MERCHANTABILITY, FITNESS FOR A PARTICULAR PURPOSE AND
// NONINFRINGEMENT. IN NO EVENT SHALL THE AUTHORS OR COPYRIGHT
// HOLDERS BE LIABLE FOR ANY CLAIM, DAMAGES OR OTHER LIABILITY,
// WHETHER IN AN ACTION OF CONTRACT, TORT OR OTHERWISE, ARISING
// FROM, OUT OF OR IN CONNECTION WITH THE SOFTWARE OR THE USE OR
// OTHER DEALINGS IN THE SOFTWARE.

package nodebuilder

import (
	"time"

	"github.com/berachain/beacon-kit/mod/node-builder/pkg/config"
	cmtcfg "github.com/cometbft/cometbft/config"
	serverconfig "github.com/cosmos/cosmos-sdk/server/config"
)

// DefaultAppConfig returns the default configuration for the application.
func (nb *NodeBuilder[T]) DefaultAppConfig() any {
	// Define a struct for the custom app configuration.
	type CustomAppConfig struct {
		serverconfig.Config
		BeaconKit *config.Config `mapstructure:"beacon-kit"`
	}

	// Start with the default server configuration.
	cfg := serverconfig.DefaultConfig()
	cfg.MinGasPrices = "0stake"
	cfg.Telemetry.Enabled = true

	// BeaconKit forces PebbleDB as the database backend.
	cfg.AppDBBackend = "pebbledb"

	// Create the custom app configuration.
	customAppConfig := CustomAppConfig{
		Config:    *cfg,
		BeaconKit: config.DefaultConfig(),
	}

	return customAppConfig
}

// DefaultAppConfigTemplate returns the default configuration template for the
// application.
func (nb *NodeBuilder[T]) DefaultAppConfigTemplate() string {
	return serverconfig.DefaultConfigTemplate +
		"\n" + config.Template
}

// DefaultCometConfig returns the default configuration for the CometBFT
// consensus engine.
//
//nolint:mnd // magic numbers are fine here.
func (nb *NodeBuilder[T]) DefaultCometConfig() *cmtcfg.Config {
	cfg := cmtcfg.DefaultConfig()
	consensus := cfg.Consensus
	consensus.TimeoutPropose = 3000 * time.Millisecond
<<<<<<< HEAD
	consensus.TimeoutVote = 4000 * time.Millisecond
	consensus.TimeoutCommit = 1500 * time.Millisecond
=======
	consensus.TimeoutVote = 3000 * time.Millisecond
	consensus.TimeoutCommit = 1000 * time.Millisecond
>>>>>>> b1ce74fc

	// BeaconKit forces PebbleDB as the database backend.
	cfg.DBBackend = "pebbledb"

	// These settings are set by default for performance reasons.
	cfg.TxIndex.Indexer = "null"
	cfg.Mempool.Type = "nop"
	cfg.Storage.DiscardABCIResponses = true
	return cfg
}<|MERGE_RESOLUTION|>--- conflicted
+++ resolved
@@ -73,13 +73,8 @@
 	cfg := cmtcfg.DefaultConfig()
 	consensus := cfg.Consensus
 	consensus.TimeoutPropose = 3000 * time.Millisecond
-<<<<<<< HEAD
-	consensus.TimeoutVote = 4000 * time.Millisecond
-	consensus.TimeoutCommit = 1500 * time.Millisecond
-=======
 	consensus.TimeoutVote = 3000 * time.Millisecond
 	consensus.TimeoutCommit = 1000 * time.Millisecond
->>>>>>> b1ce74fc
 
 	// BeaconKit forces PebbleDB as the database backend.
 	cfg.DBBackend = "pebbledb"
