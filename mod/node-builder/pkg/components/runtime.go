// SPDX-License-Identifier: MIT
//
// Copyright (c) 2024 Berachain Foundation
//
// Permission is hereby granted, free of charge, to any person
// obtaining a copy of this software and associated documentation
// files (the "Software"), to deal in the Software without
// restriction, including without limitation the rights to use,
// copy, modify, merge, publish, distribute, sublicense, and/or sell
// copies of the Software, and to permit persons to whom the
// Software is furnished to do so, subject to the following
// conditions:
//
// The above copyright notice and this permission notice shall be
// included in all copies or substantial portions of the Software.
//
// THE SOFTWARE IS PROVIDED "AS IS", WITHOUT WARRANTY OF ANY KIND,
// EXPRESS OR IMPLIED, INCLUDING BUT NOT LIMITED TO THE WARRANTIES
// OF MERCHANTABILITY, FITNESS FOR A PARTICULAR PURPOSE AND
// NONINFRINGEMENT. IN NO EVENT SHALL THE AUTHORS OR COPYRIGHT
// HOLDERS BE LIABLE FOR ANY CLAIM, DAMAGES OR OTHER LIABILITY,
// WHETHER IN AN ACTION OF CONTRACT, TORT OR OTHERWISE, ARISING
// FROM, OUT OF OR IN CONNECTION WITH THE SOFTWARE OR THE USE OR
// OTHER DEALINGS IN THE SOFTWARE.

package components

import (
	"cosmossdk.io/core/log"
	"github.com/berachain/beacon-kit/mod/beacon/blockchain"
	"github.com/berachain/beacon-kit/mod/beacon/validator"
	"github.com/berachain/beacon-kit/mod/consensus-types/pkg/events"
	"github.com/berachain/beacon-kit/mod/consensus-types/pkg/types"
	dablob "github.com/berachain/beacon-kit/mod/da/pkg/blob"
	"github.com/berachain/beacon-kit/mod/da/pkg/kzg"
	dastore "github.com/berachain/beacon-kit/mod/da/pkg/store"
	datypes "github.com/berachain/beacon-kit/mod/da/pkg/types"
	engineprimitives "github.com/berachain/beacon-kit/mod/engine-primitives/pkg/engine-primitives"
	engineclient "github.com/berachain/beacon-kit/mod/execution/pkg/client"
	"github.com/berachain/beacon-kit/mod/execution/pkg/deposit"
	execution "github.com/berachain/beacon-kit/mod/execution/pkg/engine"
	"github.com/berachain/beacon-kit/mod/node-builder/pkg/components/metrics"
	"github.com/berachain/beacon-kit/mod/node-builder/pkg/config"
	"github.com/berachain/beacon-kit/mod/node-builder/pkg/services/version"
	payloadbuilder "github.com/berachain/beacon-kit/mod/payload/pkg/builder"
	"github.com/berachain/beacon-kit/mod/payload/pkg/cache"
	"github.com/berachain/beacon-kit/mod/primitives"
	"github.com/berachain/beacon-kit/mod/primitives/pkg/crypto"
	"github.com/berachain/beacon-kit/mod/primitives/pkg/math"
	"github.com/berachain/beacon-kit/mod/primitives/pkg/transition"
	"github.com/berachain/beacon-kit/mod/runtime/pkg/runtime"
	"github.com/berachain/beacon-kit/mod/runtime/pkg/service"
	"github.com/berachain/beacon-kit/mod/state-transition/pkg/core"
	"github.com/berachain/beacon-kit/mod/state-transition/pkg/randao"
	depositdb "github.com/berachain/beacon-kit/mod/storage/pkg/deposit"
	sdkversion "github.com/cosmos/cosmos-sdk/version"
	gokzg4844 "github.com/crate-crypto/go-kzg-4844"
	"github.com/ethereum/go-ethereum/event"
)

type BeaconState = core.BeaconState[
	*types.BeaconBlockHeader, *types.Validator, *engineprimitives.Withdrawal,
]

// BeaconKitRuntime is a type alias for the BeaconKitRuntime.
type BeaconKitRuntime = runtime.BeaconKitRuntime[
	*dastore.Store[types.BeaconBlockBody],
	*types.BeaconBlock,
	types.BeaconBlockBody,
<<<<<<< HEAD
	BeaconState,
=======
	core.BeaconState[*types.Validator, *engineprimitives.Withdrawal],
>>>>>>> 9a7dca1f
	*datypes.BlobSidecars,
	*depositdb.KVStore[*types.Deposit],
	blockchain.StorageBackend[
		*dastore.Store[types.BeaconBlockBody],
<<<<<<< HEAD
		BeaconState,
=======
		core.BeaconState[*types.Validator, *engineprimitives.Withdrawal],
>>>>>>> 9a7dca1f
		*datypes.BlobSidecars,
		*depositdb.KVStore[*types.Deposit],
	],
]

// NewDefaultBeaconKitRuntime creates a new BeaconKitRuntime with the default
// services.
//
//nolint:funlen // bullish.
func ProvideRuntime(
	cfg *config.Config,
	chainSpec primitives.ChainSpec,
	signer crypto.BLSSigner,
	engineClient *engineclient.EngineClient[*types.ExecutionPayload],
	kzgTrustedSetup *gokzg4844.JSONTrustedSetup,
	storageBackend blockchain.StorageBackend[
		*dastore.Store[types.BeaconBlockBody],
<<<<<<< HEAD
		core.BeaconState[
			*types.BeaconBlockHeader, *types.Validator, *engineprimitives.Withdrawal],
=======
		core.BeaconState[*types.Validator, *engineprimitives.Withdrawal],
>>>>>>> 9a7dca1f
		*datypes.BlobSidecars,
		*depositdb.KVStore[*types.Deposit],
	],
	ts *metrics.TelemetrySink,
	logger log.Logger,
) (*BeaconKitRuntime, error) {
	// Build the execution engine.
	executionEngine := execution.New[*types.ExecutionPayload](
		engineClient,
		logger.With("service", "execution-engine"),
		ts,
	)

	// Build the deposit contract.
	beaconDepositContract, err := deposit.
		NewWrappedBeaconDepositContract[
		*types.Deposit, types.WithdrawalCredentials,
	](
		chainSpec.DepositContractAddress(),
		engineClient,
	)
	if err != nil {
		return nil, err
	}

	// Build the local builder service.
	localBuilder := payloadbuilder.New[core.BeaconState[
<<<<<<< HEAD
		*types.BeaconBlockHeader, *types.Validator, *engineprimitives.Withdrawal]](
=======
		*types.Validator, *engineprimitives.Withdrawal]](
>>>>>>> 9a7dca1f
		&cfg.PayloadBuilder,
		chainSpec,
		logger.With("service", "payload-builder"),
		executionEngine,
		cache.NewPayloadIDCache[engineprimitives.PayloadID, [32]byte, math.Slot](),
	)

	// Build the Blobs Verifier
	//#nosec:G703 // todo fix depinject stuff.
	blobProofVerifier, _ := kzg.NewBlobProofVerifier(
		cfg.KZG.Implementation, kzgTrustedSetup,
	)

	// // TODO: we need to handle this in the depinject case when the trusted
	// setup
	// // is not ready yet nicer.
	// if err != nil {
	// 	logger.Warn("failed to load blob verifier", "err", err)
	// }

	// logger.Info(
	// 	"successfully loaded blob verifier",
	// 	"impl",
	// 	cfg.KZG.Implementation,
	// )

	// Build the Randao Processor.
	randaoProcessor := randao.NewProcessor[
		types.BeaconBlockBody,
		*types.BeaconBlock,
<<<<<<< HEAD
		core.BeaconState[
			*types.BeaconBlockHeader,
			*types.Validator, *engineprimitives.Withdrawal,
		],
=======
		core.BeaconState[*types.Validator, *engineprimitives.Withdrawal],
>>>>>>> 9a7dca1f
	](
		chainSpec,
		signer,
	)

	stateProcessor := core.NewStateProcessor[
		*types.BeaconBlock,
		types.BeaconBlockBody,
<<<<<<< HEAD
		*types.BeaconBlockHeader,
		core.BeaconState[
			*types.BeaconBlockHeader,
			*types.Validator,
			*engineprimitives.Withdrawal,
		],
=======
		core.BeaconState[*types.Validator, *engineprimitives.Withdrawal],
>>>>>>> 9a7dca1f
		*datypes.BlobSidecars,
		*transition.Context,
		*types.Deposit,
		*types.ExecutionPayload,
		*types.ForkData,
		*types.Validator,
		*engineprimitives.Withdrawal,
		types.WithdrawalCredentials,
	](
		chainSpec,
		randaoProcessor,
		executionEngine,
		signer,
	)

	// Build the event feed.
	blockFeed := event.FeedOf[events.Block[*types.BeaconBlock]]{}

	// Build the builder service.
	validatorService := validator.NewService[
		*types.BeaconBlock,
		types.BeaconBlockBody,
<<<<<<< HEAD
		BeaconState,
		*datypes.BlobSidecars,
=======
		core.BeaconState[
			*types.Validator, *engineprimitives.Withdrawal,
		], *datypes.BlobSidecars,
>>>>>>> 9a7dca1f
	](
		&cfg.Validator,
		logger.With("service", "validator"),
		chainSpec,
		storageBackend,
		stateProcessor,
		signer,
		dablob.NewSidecarFactory[
			*types.BeaconBlock,
			types.BeaconBlockBody,
		](
			chainSpec,
			types.KZGPositionDeneb,
			ts,
		),
		randaoProcessor,
		storageBackend.DepositStore(nil),
		localBuilder,
<<<<<<< HEAD
		[]validator.PayloadBuilder[BeaconState]{
=======
		[]validator.PayloadBuilder[core.BeaconState[
			*types.Validator, *engineprimitives.Withdrawal,
		]]{
>>>>>>> 9a7dca1f
			localBuilder,
		},
		ts,
	)

	// Build the blockchain service.
	chainService := blockchain.NewService[
		*dastore.Store[types.BeaconBlockBody],
		*types.BeaconBlock,
<<<<<<< HEAD
		BeaconState,
=======
		core.BeaconState[*types.Validator, *engineprimitives.Withdrawal],
>>>>>>> 9a7dca1f
		*datypes.BlobSidecars,
	](
		storageBackend,
		logger.With("service", "blockchain"),
		chainSpec,
		executionEngine,
		localBuilder,
		dablob.NewProcessor[
			*dastore.Store[types.BeaconBlockBody],
			types.BeaconBlockBody,
		](
			logger.With("service", "blob-processor"),
			chainSpec,
			dablob.NewVerifier(blobProofVerifier, ts),
			types.BlockBodyKZGOffset,
			ts,
		),
		stateProcessor,
		ts,
		&blockFeed,
	)

	// Build the deposit service.
	depositService := deposit.NewService[
		*types.BeaconBlock,
		events.Block[*types.BeaconBlock],
		*depositdb.KVStore[*types.Deposit],
		event.Subscription,
	](
		logger.With("service", "deposit"),
		math.U64(chainSpec.Eth1FollowDistance()),
		storageBackend.DepositStore(nil),
		beaconDepositContract,
		&blockFeed,
	)

	// Build the service registry.
	svcRegistry := service.NewRegistry(
		service.WithLogger(logger.With("service", "service-registry")),
		service.WithService(validatorService),
		service.WithService(chainService),
		service.WithService(depositService),
		service.WithService(engineClient),
		service.WithService(version.NewReportingService(
			logger,
			ts,
			sdkversion.Version,
		)),
	)

	// Pass all the services and options into the BeaconKitRuntime.
	return runtime.NewBeaconKitRuntime[
		*dastore.Store[types.BeaconBlockBody],
		*types.BeaconBlock,
		types.BeaconBlockBody,
<<<<<<< HEAD
		BeaconState,
=======
		core.BeaconState[*types.Validator, *engineprimitives.Withdrawal],
>>>>>>> 9a7dca1f
		*datypes.BlobSidecars,
		*depositdb.KVStore[*types.Deposit],
		blockchain.StorageBackend[
			*dastore.Store[types.BeaconBlockBody],
<<<<<<< HEAD
			BeaconState,
=======
			core.BeaconState[*types.Validator, *engineprimitives.Withdrawal],
>>>>>>> 9a7dca1f
			*datypes.BlobSidecars,
			*depositdb.KVStore[*types.Deposit],
		],
	](
		chainSpec,
		logger,
		svcRegistry,
		storageBackend,
		ts,
	)
}<|MERGE_RESOLUTION|>--- conflicted
+++ resolved
@@ -67,20 +67,12 @@
 	*dastore.Store[types.BeaconBlockBody],
 	*types.BeaconBlock,
 	types.BeaconBlockBody,
-<<<<<<< HEAD
 	BeaconState,
-=======
-	core.BeaconState[*types.Validator, *engineprimitives.Withdrawal],
->>>>>>> 9a7dca1f
 	*datypes.BlobSidecars,
 	*depositdb.KVStore[*types.Deposit],
 	blockchain.StorageBackend[
 		*dastore.Store[types.BeaconBlockBody],
-<<<<<<< HEAD
-		BeaconState,
-=======
-		core.BeaconState[*types.Validator, *engineprimitives.Withdrawal],
->>>>>>> 9a7dca1f
+		BeaconState,
 		*datypes.BlobSidecars,
 		*depositdb.KVStore[*types.Deposit],
 	],
@@ -98,12 +90,7 @@
 	kzgTrustedSetup *gokzg4844.JSONTrustedSetup,
 	storageBackend blockchain.StorageBackend[
 		*dastore.Store[types.BeaconBlockBody],
-<<<<<<< HEAD
-		core.BeaconState[
-			*types.BeaconBlockHeader, *types.Validator, *engineprimitives.Withdrawal],
-=======
-		core.BeaconState[*types.Validator, *engineprimitives.Withdrawal],
->>>>>>> 9a7dca1f
+		BeaconState,
 		*datypes.BlobSidecars,
 		*depositdb.KVStore[*types.Deposit],
 	],
@@ -131,11 +118,7 @@
 
 	// Build the local builder service.
 	localBuilder := payloadbuilder.New[core.BeaconState[
-<<<<<<< HEAD
 		*types.BeaconBlockHeader, *types.Validator, *engineprimitives.Withdrawal]](
-=======
-		*types.Validator, *engineprimitives.Withdrawal]](
->>>>>>> 9a7dca1f
 		&cfg.PayloadBuilder,
 		chainSpec,
 		logger.With("service", "payload-builder"),
@@ -166,14 +149,7 @@
 	randaoProcessor := randao.NewProcessor[
 		types.BeaconBlockBody,
 		*types.BeaconBlock,
-<<<<<<< HEAD
-		core.BeaconState[
-			*types.BeaconBlockHeader,
-			*types.Validator, *engineprimitives.Withdrawal,
-		],
-=======
-		core.BeaconState[*types.Validator, *engineprimitives.Withdrawal],
->>>>>>> 9a7dca1f
+		BeaconState,
 	](
 		chainSpec,
 		signer,
@@ -182,16 +158,8 @@
 	stateProcessor := core.NewStateProcessor[
 		*types.BeaconBlock,
 		types.BeaconBlockBody,
-<<<<<<< HEAD
 		*types.BeaconBlockHeader,
-		core.BeaconState[
-			*types.BeaconBlockHeader,
-			*types.Validator,
-			*engineprimitives.Withdrawal,
-		],
-=======
-		core.BeaconState[*types.Validator, *engineprimitives.Withdrawal],
->>>>>>> 9a7dca1f
+		BeaconState,
 		*datypes.BlobSidecars,
 		*transition.Context,
 		*types.Deposit,
@@ -214,14 +182,8 @@
 	validatorService := validator.NewService[
 		*types.BeaconBlock,
 		types.BeaconBlockBody,
-<<<<<<< HEAD
-		BeaconState,
-		*datypes.BlobSidecars,
-=======
-		core.BeaconState[
-			*types.Validator, *engineprimitives.Withdrawal,
-		], *datypes.BlobSidecars,
->>>>>>> 9a7dca1f
+		BeaconState,
+		*datypes.BlobSidecars,
 	](
 		&cfg.Validator,
 		logger.With("service", "validator"),
@@ -240,13 +202,7 @@
 		randaoProcessor,
 		storageBackend.DepositStore(nil),
 		localBuilder,
-<<<<<<< HEAD
 		[]validator.PayloadBuilder[BeaconState]{
-=======
-		[]validator.PayloadBuilder[core.BeaconState[
-			*types.Validator, *engineprimitives.Withdrawal,
-		]]{
->>>>>>> 9a7dca1f
 			localBuilder,
 		},
 		ts,
@@ -256,11 +212,7 @@
 	chainService := blockchain.NewService[
 		*dastore.Store[types.BeaconBlockBody],
 		*types.BeaconBlock,
-<<<<<<< HEAD
-		BeaconState,
-=======
-		core.BeaconState[*types.Validator, *engineprimitives.Withdrawal],
->>>>>>> 9a7dca1f
+		BeaconState,
 		*datypes.BlobSidecars,
 	](
 		storageBackend,
@@ -316,20 +268,12 @@
 		*dastore.Store[types.BeaconBlockBody],
 		*types.BeaconBlock,
 		types.BeaconBlockBody,
-<<<<<<< HEAD
-		BeaconState,
-=======
-		core.BeaconState[*types.Validator, *engineprimitives.Withdrawal],
->>>>>>> 9a7dca1f
+		BeaconState,
 		*datypes.BlobSidecars,
 		*depositdb.KVStore[*types.Deposit],
 		blockchain.StorageBackend[
 			*dastore.Store[types.BeaconBlockBody],
-<<<<<<< HEAD
 			BeaconState,
-=======
-			core.BeaconState[*types.Validator, *engineprimitives.Withdrawal],
->>>>>>> 9a7dca1f
 			*datypes.BlobSidecars,
 			*depositdb.KVStore[*types.Deposit],
 		],
