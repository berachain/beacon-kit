--- conflicted
+++ resolved
@@ -83,11 +83,8 @@
 		appBuilder      *runtime.AppBuilder
 		abciMiddleware  *components.ABCIMiddleware
 		serviceRegistry *service.Registry
-<<<<<<< HEAD
+		consensusEngine *components.ConsensusEngine
 		apiBackend      *components.NodeAPIBackend
-=======
-		consensusEngine *components.ConsensusEngine
->>>>>>> 565f208d
 	)
 
 	// build all node components using depinject
@@ -109,11 +106,8 @@
 		&chainSpec,
 		&abciMiddleware,
 		&serviceRegistry,
-<<<<<<< HEAD
+		&consensusEngine,
 		&apiBackend,
-=======
-		&consensusEngine,
->>>>>>> 565f208d
 	); err != nil {
 		panic(err)
 	}
