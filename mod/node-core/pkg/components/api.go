// SPDX-License-Identifier: BUSL-1.1
//
// Copyright (C) 2024, Berachain Foundation. All rights reserved.
// Use of this software is governed by the Business Source License included
// in the LICENSE file of this repository and at www.mariadb.com/bsl11.
//
// ANY USE OF THE LICENSED WORK IN VIOLATION OF THIS LICENSE WILL AUTOMATICALLY
// TERMINATE YOUR RIGHTS UNDER THIS LICENSE FOR THE CURRENT AND ALL OTHER
// VERSIONS OF THE LICENSED WORK.
//
// THIS LICENSE DOES NOT GRANT YOU ANY RIGHT IN ANY TRADEMARK OR LOGO OF
// LICENSOR OR ITS AFFILIATES (PROVIDED THAT YOU MAY USE A TRADEMARK OR LOGO OF
// LICENSOR AS EXPRESSLY REQUIRED BY THIS LICENSE).
//
// TO THE EXTENT PERMITTED BY APPLICABLE LAW, THE LICENSED WORK IS PROVIDED ON
// AN “AS IS” BASIS. LICENSOR HEREBY DISCLAIMS ALL WARRANTIES AND CONDITIONS,
// EXPRESS OR IMPLIED, INCLUDING (WITHOUT LIMITATION) WARRANTIES OF
// MERCHANTABILITY, FITNESS FOR A PARTICULAR PURPOSE, NON-INFRINGEMENT, AND
// TITLE.

package components

import (
	"cosmossdk.io/depinject"
	sdklog "cosmossdk.io/log"
	"github.com/berachain/beacon-kit/mod/config"
	"github.com/berachain/beacon-kit/mod/log"
	"github.com/berachain/beacon-kit/mod/node-api/backend"
	"github.com/berachain/beacon-kit/mod/node-api/engines/echo"
	"github.com/berachain/beacon-kit/mod/node-api/handlers"
	"github.com/berachain/beacon-kit/mod/node-api/server"
	nodetypes "github.com/berachain/beacon-kit/mod/node-core/pkg/types"
	"github.com/berachain/beacon-kit/mod/primitives/pkg/common"
	sdk "github.com/cosmos/cosmos-sdk/types"
)

// TODO: we could make engine type configurable
func ProvideNodeAPIEngine() *NodeAPIEngine {
	return echo.NewDefaultEngine()
}

type NodeAPIBackendInput struct {
	depinject.In

	StorageBackend *StorageBackend
	ChainSpec      common.ChainSpec
}

func ProvideNodeAPIBackend(in NodeAPIBackendInput) *NodeAPIBackend {
	return backend.New[
		*AvailabilityStore,
		*BeaconBlock,
		*BeaconBlockBody,
		*BeaconBlockHeader,
		*BeaconState,
		*BeaconStateMarshallable,
		*BlobSidecars,
		*BlockStore,
		sdk.Context,
		*Deposit,
		*DepositStore,
		*Eth1Data,
		*ExecutionPayloadHeader,
		*Fork,
		nodetypes.Node,
		*KVStore,
		*StorageBackend,
		*Validator,
		*Withdrawal,
		WithdrawalCredentials,
	](
		in.StorageBackend,
		in.ChainSpec,
	)
}

<<<<<<< HEAD
type NodeAPIHandlersInput struct {
	depinject.In

	Backend *NodeAPIBackend
}

func ProvideNodeAPIHandlers(
	in NodeAPIHandlersInput,
) []handlers.Handlers[NodeAPIContext] {
	return server.DefaultHandlers[
		NodeAPIContext,
		*BeaconBlockHeader,
		*BeaconState,
		*Eth1Data,
		*ExecutionPayloadHeader,
		*Fork,
		*Validator,
	](in.Backend)
}

=======
>>>>>>> f74219fa
type NodeAPIServerInput struct {
	depinject.In

	Engine   *NodeAPIEngine
	Config   *config.Config
	Logger   log.AdvancedLogger[any, sdklog.Logger]
	Handlers []handlers.Handlers[NodeAPIContext]
}

func ProvideNodeAPIServer(in NodeAPIServerInput) *NodeAPIServer {
	in.Logger.AddKeyValColor("service", "node-api-server",
		log.BrightBackgroundBlue)
	return server.New[
		NodeAPIContext,
		*NodeAPIEngine,
	](
		in.Config.NodeAPI,
		in.Engine,
		in.Logger.With("service", "node-api-server"),
		in.Handlers...,
	)
}<|MERGE_RESOLUTION|>--- conflicted
+++ resolved
@@ -74,29 +74,6 @@
 	)
 }
 
-<<<<<<< HEAD
-type NodeAPIHandlersInput struct {
-	depinject.In
-
-	Backend *NodeAPIBackend
-}
-
-func ProvideNodeAPIHandlers(
-	in NodeAPIHandlersInput,
-) []handlers.Handlers[NodeAPIContext] {
-	return server.DefaultHandlers[
-		NodeAPIContext,
-		*BeaconBlockHeader,
-		*BeaconState,
-		*Eth1Data,
-		*ExecutionPayloadHeader,
-		*Fork,
-		*Validator,
-	](in.Backend)
-}
-
-=======
->>>>>>> f74219fa
 type NodeAPIServerInput struct {
 	depinject.In
 
