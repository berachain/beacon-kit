--- conflicted
+++ resolved
@@ -81,8 +81,6 @@
 
 func ProvideNodeAPIHandler() *NodeAPIHandler {
 	return nodeapi.NewHandler[NodeAPIContext]()
-<<<<<<< HEAD
-=======
 }
 
 func ProvideNodeAPIProofHandler(b *NodeAPIBackend) *ProofAPIHandler {
@@ -100,5 +98,4 @@
 		ProvideNodeAPINodeHandler,
 		ProvideNodeAPIProofHandler,
 	}
->>>>>>> d1478c74
 }