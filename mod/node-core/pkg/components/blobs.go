--- conflicted
+++ resolved
@@ -22,8 +22,6 @@
 
 import (
 	"cosmossdk.io/depinject"
-	"github.com/berachain/beacon-kit/mod/async/pkg/broker"
-	asynctypes "github.com/berachain/beacon-kit/mod/async/pkg/types"
 	"github.com/berachain/beacon-kit/mod/cli/pkg/flags"
 	"github.com/berachain/beacon-kit/mod/consensus-types/pkg/types"
 	dablob "github.com/berachain/beacon-kit/mod/da/pkg/blob"
@@ -131,19 +129,12 @@
 ] struct {
 	depinject.In
 
-<<<<<<< HEAD
 	AvailabilityStore AvailabilityStoreT
-	SidecarsBroker    *broker.Broker[*asynctypes.Event[BlobSidecarsT]]
 	BlobProcessor     BlobProcessor[
 		AvailabilityStoreT, BeaconBlockBodyT, BlobSidecarsT,
 	]
-	Logger LoggerT
-=======
-	AvailabilityStore *AvailabilityStore
-	BlobProcessor     *BlobProcessor
-	Dispatcher        *Dispatcher
-	Logger            LoggerT
->>>>>>> 410b352e
+	Dispatcher *Dispatcher
+	Logger     LoggerT
 }
 
 // ProvideDAService is a function that provides the BlobService to the
