--- conflicted
+++ resolved
@@ -148,18 +148,12 @@
 	BlobSidecarsT BlobSidecars[BlobSidecarsT, BlobSidecarT],
 	LoggerT log.AdvancedLogger[any, LoggerT],
 ](
-<<<<<<< HEAD
-	in DAServiceIn[AvailabilityStoreT, BeaconBlockBodyT, BlobSidecarsT, LoggerT],
-) *da.Service[AvailabilityStoreT, BlobSidecarsT] {
-	return da.NewService[AvailabilityStoreT, BlobSidecarsT](
-=======
 	in DAServiceIn[LoggerT],
 ) *DAService {
 	return da.NewService[
 		*AvailabilityStore,
 		*BlobSidecars,
 	](
->>>>>>> 221a061d
 		in.AvailabilityStore,
 		in.BlobProcessor,
 		in.SidecarsBroker,
