// SPDX-License-Identifier: BUSL-1.1
//
// Copyright (C) 2024, Berachain Foundation. All rights reserved.
// Use of this software is governed by the Business Source License included
// in the LICENSE file of this repository and at www.mariadb.com/bsl11.
//
// ANY USE OF THE LICENSED WORK IN VIOLATION OF THIS LICENSE WILL AUTOMATICALLY
// TERMINATE YOUR RIGHTS UNDER THIS LICENSE FOR THE CURRENT AND ALL OTHER
// VERSIONS OF THE LICENSED WORK.
//
// THIS LICENSE DOES NOT GRANT YOU ANY RIGHT IN ANY TRADEMARK OR LOGO OF
// LICENSOR OR ITS AFFILIATES (PROVIDED THAT YOU MAY USE A TRADEMARK OR LOGO OF
// LICENSOR AS EXPRESSLY REQUIRED BY THIS LICENSE).
//
// TO THE EXTENT PERMITTED BY APPLICABLE LAW, THE LICENSED WORK IS PROVIDED ON
// AN “AS IS” BASIS. LICENSOR HEREBY DISCLAIMS ALL WARRANTIES AND CONDITIONS,
// EXPRESS OR IMPLIED, INCLUDING (WITHOUT LIMITATION) WARRANTIES OF
// MERCHANTABILITY, FITNESS FOR A PARTICULAR PURPOSE, NON-INFRINGEMENT, AND
// TITLE.

package components

import (
	"cosmossdk.io/depinject"
	storev2 "cosmossdk.io/store/v2/db"
	"github.com/berachain/beacon-kit/mod/async/pkg/broker"
	asynctypes "github.com/berachain/beacon-kit/mod/async/pkg/types"
	blockservice "github.com/berachain/beacon-kit/mod/beacon/block_store"
	"github.com/berachain/beacon-kit/mod/config"
	"github.com/berachain/beacon-kit/mod/log"
	"github.com/berachain/beacon-kit/mod/node-core/pkg/components/storage"
	"github.com/berachain/beacon-kit/mod/primitives/pkg/common"
	"github.com/berachain/beacon-kit/mod/storage/pkg/block"
	"github.com/berachain/beacon-kit/mod/storage/pkg/manager"
	"github.com/berachain/beacon-kit/mod/storage/pkg/pruner"
	"github.com/cosmos/cosmos-sdk/client/flags"
	servertypes "github.com/cosmos/cosmos-sdk/server/types"
	"github.com/spf13/cast"
)

// BlockStoreInput is the input for the dep inject framework.
type BlockStoreInput[
	BeaconBlockT BeaconBlock[
		BeaconBlockT, BeaconBlockBodyT, BeaconBlockHeaderT,
	],
	BeaconBlockBodyT any,
	BeaconBlockHeaderT any,
	LoggerT log.AdvancedLogger[any, LoggerT],
] struct {
	depinject.In

	AppOpts   servertypes.AppOptions
	ChainSpec common.ChainSpec
	Logger    LoggerT
}

// ProvideBlockStore is a function that provides the module to the
// application.
func ProvideBlockStore[
	BeaconBlockT BeaconBlock[
		BeaconBlockT, BeaconBlockBodyT, BeaconBlockHeaderT,
	],
	BeaconBlockBodyT any,
	BeaconBlockHeaderT any,
	LoggerT log.AdvancedLogger[any, LoggerT],
](
	in BlockStoreInput[
		BeaconBlockT, BeaconBlockBodyT, BeaconBlockHeaderT, LoggerT,
	],
) (*block.KVStore[BeaconBlockT], error) {
	dir := cast.ToString(in.AppOpts.Get(flags.FlagHome)) + "/data"
	kvp, err := storev2.NewDB(storev2.DBTypePebbleDB, block.StoreName, dir, nil)
	if err != nil {
		return nil, err
	}

	return block.NewStore[BeaconBlockT](
		storage.NewKVStoreProvider(kvp),
		in.ChainSpec,
		in.Logger.With("service", manager.BlockStoreName),
	), nil
}

// BlockPrunerInput is the input for the block pruner.
type BlockPrunerInput[
	BeaconBlockT BeaconBlock[
		BeaconBlockT, BeaconBlockBodyT, BeaconBlockHeaderT,
	],
	BeaconBlockBodyT any,
	BeaconBlockHeaderT any,
	BeaconBlockStoreT BlockStore[BeaconBlockT],
	LoggerT log.AdvancedLogger[any, LoggerT],
] struct {
	depinject.In

	BlockBroker *broker.Broker[*asynctypes.Event[BeaconBlockT]]
	BlockStore  BeaconBlockStoreT
	Config      *config.Config
	Logger      LoggerT
}

// ProvideBlockPruner provides a block pruner for the depinject framework.
func ProvideBlockPruner[
	BeaconBlockT BeaconBlock[
		BeaconBlockT, BeaconBlockBodyT, BeaconBlockHeaderT,
	],
	BeaconBlockBodyT any,
	BeaconBlockHeaderT any,
	BeaconBlockStoreT BlockStore[BeaconBlockT],
	LoggerT log.AdvancedLogger[any, LoggerT],
](
	in BlockPrunerInput[
		BeaconBlockT, BeaconBlockBodyT, BeaconBlockHeaderT,
		BeaconBlockStoreT, LoggerT,
	],
) (pruner.Pruner[BeaconBlockStoreT], error) {
	subCh, err := in.BlockBroker.Subscribe()
	if err != nil {
		in.Logger.Error("failed to subscribe to block feed", "err", err)
		return nil, err
	}

<<<<<<< HEAD
	return pruner.NewPruner[
		BeaconBlockT,
		*asynctypes.Event[BeaconBlockT],
		BeaconBlockStoreT,
	](
=======
	return pruner.NewPruner[*BeaconBlock, *BlockStore](
>>>>>>> 221a061d
		in.Logger.With("service", manager.BlockPrunerName),
		in.BlockStore,
		manager.BlockPrunerName,
		subCh,
<<<<<<< HEAD
		blockservice.BuildPruneRangeFn[
			BeaconBlockT,
			*asynctypes.Event[BeaconBlockT],
		](in.Config.BlockStoreService),
=======
		blockservice.BuildPruneRangeFn[*BeaconBlock](
			in.Config.BlockStoreService,
		),
>>>>>>> 221a061d
	), nil
}<|MERGE_RESOLUTION|>--- conflicted
+++ resolved
@@ -120,28 +120,13 @@
 		return nil, err
 	}
 
-<<<<<<< HEAD
-	return pruner.NewPruner[
-		BeaconBlockT,
-		*asynctypes.Event[BeaconBlockT],
-		BeaconBlockStoreT,
-	](
-=======
-	return pruner.NewPruner[*BeaconBlock, *BlockStore](
->>>>>>> 221a061d
+	return pruner.NewPruner[BeaconBlockT, BeaconBlockStoreT](
 		in.Logger.With("service", manager.BlockPrunerName),
 		in.BlockStore,
 		manager.BlockPrunerName,
 		subCh,
-<<<<<<< HEAD
-		blockservice.BuildPruneRangeFn[
-			BeaconBlockT,
-			*asynctypes.Event[BeaconBlockT],
-		](in.Config.BlockStoreService),
-=======
-		blockservice.BuildPruneRangeFn[*BeaconBlock](
+		blockservice.BuildPruneRangeFn[BeaconBlockT](
 			in.Config.BlockStoreService,
 		),
->>>>>>> 221a061d
 	), nil
 }