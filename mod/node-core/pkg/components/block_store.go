// SPDX-License-Identifier: BUSL-1.1
//
// Copyright (C) 2024, Berachain Foundation. All rights reserved.
// Use of this software is governed by the Business Source License included
// in the LICENSE file of this repository and at www.mariadb.com/bsl11.
//
// ANY USE OF THE LICENSED WORK IN VIOLATION OF THIS LICENSE WILL AUTOMATICALLY
// TERMINATE YOUR RIGHTS UNDER THIS LICENSE FOR THE CURRENT AND ALL OTHER
// VERSIONS OF THE LICENSED WORK.
//
// THIS LICENSE DOES NOT GRANT YOU ANY RIGHT IN ANY TRADEMARK OR LOGO OF
// LICENSOR OR ITS AFFILIATES (PROVIDED THAT YOU MAY USE A TRADEMARK OR LOGO OF
// LICENSOR AS EXPRESSLY REQUIRED BY THIS LICENSE).
//
// TO THE EXTENT PERMITTED BY APPLICABLE LAW, THE LICENSED WORK IS PROVIDED ON
// AN “AS IS” BASIS. LICENSOR HEREBY DISCLAIMS ALL WARRANTIES AND CONDITIONS,
// EXPRESS OR IMPLIED, INCLUDING (WITHOUT LIMITATION) WARRANTIES OF
// MERCHANTABILITY, FITNESS FOR A PARTICULAR PURPOSE, NON-INFRINGEMENT, AND
// TITLE.

package components

import (
	"cosmossdk.io/depinject"
	storev2 "cosmossdk.io/store/v2/db"
<<<<<<< HEAD
=======
	blockservice "github.com/berachain/beacon-kit/mod/beacon/block_store"
>>>>>>> 81f31b0a
	"github.com/berachain/beacon-kit/mod/config"
	servertypes "github.com/berachain/beacon-kit/mod/consensus/pkg/cometbft/service/server/types"
	"github.com/berachain/beacon-kit/mod/log"
	"github.com/berachain/beacon-kit/mod/node-core/pkg/components/storage"
	"github.com/berachain/beacon-kit/mod/storage/pkg/block"
	"github.com/berachain/beacon-kit/mod/storage/pkg/manager"
<<<<<<< HEAD
	servertypes "github.com/cosmos/cosmos-sdk/server/types"
=======
	"github.com/berachain/beacon-kit/mod/storage/pkg/pruner"
	"github.com/cosmos/cosmos-sdk/client/flags"
	"github.com/spf13/cast"
>>>>>>> 81f31b0a
)

// BlockStoreInput is the input for the dep inject framework.
type BlockStoreInput[
	BeaconBlockT BeaconBlock[
		BeaconBlockT, BeaconBlockBodyT, BeaconBlockHeaderT,
	],
	BeaconBlockBodyT any,
	BeaconBlockHeaderT any,
	LoggerT log.AdvancedLogger[any, LoggerT],
] struct {
	depinject.In

	AppOpts servertypes.AppOptions
	Config  *config.Config
	Logger  LoggerT
}

// ProvideBlockStore is a function that provides the module to the
// application.
func ProvideBlockStore[
	BeaconBlockT BeaconBlock[
		BeaconBlockT, BeaconBlockBodyT, BeaconBlockHeaderT,
	],
	BeaconBlockBodyT any,
	BeaconBlockHeaderT any,
	LoggerT log.AdvancedLogger[any, LoggerT],
](
	in BlockStoreInput[
		BeaconBlockT, BeaconBlockBodyT, BeaconBlockHeaderT, LoggerT,
	],
) (*block.KVStore[BeaconBlockT], error) {
	return block.NewStore[BeaconBlockT](
		storage.NewKVStoreProvider(storev2.NewMemDB()),
		in.Logger.With("service", manager.BlockStoreName),
<<<<<<< HEAD
		in.Config.BlockStoreService.AvailabilityWindow,
=======
	), nil
}

// BlockPrunerInput is the input for the block pruner.
type BlockPrunerInput[
	BeaconBlockT BeaconBlock[
		BeaconBlockT, BeaconBlockBodyT, BeaconBlockHeaderT,
	],
	BeaconBlockBodyT any,
	BeaconBlockHeaderT any,
	BeaconBlockStoreT BlockStore[BeaconBlockT],
	LoggerT log.AdvancedLogger[any, LoggerT],
] struct {
	depinject.In

	BlockStore BeaconBlockStoreT
	Config     *config.Config
	Dispatcher Dispatcher
	Logger     LoggerT
}

// ProvideBlockStorePruner provides a block pruner for the depinject framework.
func ProvideBlockStorePruner[
	BeaconBlockT BeaconBlock[
		BeaconBlockT, BeaconBlockBodyT, BeaconBlockHeaderT,
	],
	BeaconBlockBodyT any,
	BeaconBlockHeaderT any,
	BeaconBlockStoreT BlockStore[BeaconBlockT],
	LoggerT log.AdvancedLogger[any, LoggerT],
](
	in BlockPrunerInput[
		BeaconBlockT, BeaconBlockBodyT, BeaconBlockHeaderT,
		BeaconBlockStoreT, LoggerT,
	],
) (pruner.Pruner[BeaconBlockStoreT], error) {
	// TODO: provider should not execute any business logic.
	// create new subscription for finalized blocks.
	subFinalizedBlocks := make(chan async.Event[BeaconBlockT])
	if err := in.Dispatcher.Subscribe(
		async.BeaconBlockFinalized, subFinalizedBlocks,
	); err != nil {
		in.Logger.Error("failed to subscribe to event", "event",
			async.BeaconBlockFinalized, "err", err)
		return nil, err
	}

	return pruner.NewPruner[BeaconBlockT, BeaconBlockStoreT](
		in.Logger.With("service", manager.BlockPrunerName),
		in.BlockStore,
		manager.BlockPrunerName,
		subFinalizedBlocks,
		blockservice.BuildPruneRangeFn[BeaconBlockT](
			in.Config.BlockStoreService,
		),
>>>>>>> 81f31b0a
	), nil
}<|MERGE_RESOLUTION|>--- conflicted
+++ resolved
@@ -22,24 +22,12 @@
 
 import (
 	"cosmossdk.io/depinject"
-	storev2 "cosmossdk.io/store/v2/db"
-<<<<<<< HEAD
-=======
-	blockservice "github.com/berachain/beacon-kit/mod/beacon/block_store"
->>>>>>> 81f31b0a
 	"github.com/berachain/beacon-kit/mod/config"
 	servertypes "github.com/berachain/beacon-kit/mod/consensus/pkg/cometbft/service/server/types"
 	"github.com/berachain/beacon-kit/mod/log"
-	"github.com/berachain/beacon-kit/mod/node-core/pkg/components/storage"
 	"github.com/berachain/beacon-kit/mod/storage/pkg/block"
 	"github.com/berachain/beacon-kit/mod/storage/pkg/manager"
-<<<<<<< HEAD
 	servertypes "github.com/cosmos/cosmos-sdk/server/types"
-=======
-	"github.com/berachain/beacon-kit/mod/storage/pkg/pruner"
-	"github.com/cosmos/cosmos-sdk/client/flags"
-	"github.com/spf13/cast"
->>>>>>> 81f31b0a
 )
 
 // BlockStoreInput is the input for the dep inject framework.
@@ -73,66 +61,7 @@
 	],
 ) (*block.KVStore[BeaconBlockT], error) {
 	return block.NewStore[BeaconBlockT](
-		storage.NewKVStoreProvider(storev2.NewMemDB()),
 		in.Logger.With("service", manager.BlockStoreName),
-<<<<<<< HEAD
 		in.Config.BlockStoreService.AvailabilityWindow,
-=======
-	), nil
-}
-
-// BlockPrunerInput is the input for the block pruner.
-type BlockPrunerInput[
-	BeaconBlockT BeaconBlock[
-		BeaconBlockT, BeaconBlockBodyT, BeaconBlockHeaderT,
-	],
-	BeaconBlockBodyT any,
-	BeaconBlockHeaderT any,
-	BeaconBlockStoreT BlockStore[BeaconBlockT],
-	LoggerT log.AdvancedLogger[any, LoggerT],
-] struct {
-	depinject.In
-
-	BlockStore BeaconBlockStoreT
-	Config     *config.Config
-	Dispatcher Dispatcher
-	Logger     LoggerT
-}
-
-// ProvideBlockStorePruner provides a block pruner for the depinject framework.
-func ProvideBlockStorePruner[
-	BeaconBlockT BeaconBlock[
-		BeaconBlockT, BeaconBlockBodyT, BeaconBlockHeaderT,
-	],
-	BeaconBlockBodyT any,
-	BeaconBlockHeaderT any,
-	BeaconBlockStoreT BlockStore[BeaconBlockT],
-	LoggerT log.AdvancedLogger[any, LoggerT],
-](
-	in BlockPrunerInput[
-		BeaconBlockT, BeaconBlockBodyT, BeaconBlockHeaderT,
-		BeaconBlockStoreT, LoggerT,
-	],
-) (pruner.Pruner[BeaconBlockStoreT], error) {
-	// TODO: provider should not execute any business logic.
-	// create new subscription for finalized blocks.
-	subFinalizedBlocks := make(chan async.Event[BeaconBlockT])
-	if err := in.Dispatcher.Subscribe(
-		async.BeaconBlockFinalized, subFinalizedBlocks,
-	); err != nil {
-		in.Logger.Error("failed to subscribe to event", "event",
-			async.BeaconBlockFinalized, "err", err)
-		return nil, err
-	}
-
-	return pruner.NewPruner[BeaconBlockT, BeaconBlockStoreT](
-		in.Logger.With("service", manager.BlockPrunerName),
-		in.BlockStore,
-		manager.BlockPrunerName,
-		subFinalizedBlocks,
-		blockservice.BuildPruneRangeFn[BeaconBlockT](
-			in.Config.BlockStoreService,
-		),
->>>>>>> 81f31b0a
 	), nil
 }