--- conflicted
+++ resolved
@@ -22,8 +22,6 @@
 
 import (
 	"cosmossdk.io/depinject"
-	"github.com/berachain/beacon-kit/mod/async/pkg/broker"
-	asynctypes "github.com/berachain/beacon-kit/mod/async/pkg/types"
 	"github.com/berachain/beacon-kit/mod/beacon/blockchain"
 	"github.com/berachain/beacon-kit/mod/config"
 	"github.com/berachain/beacon-kit/mod/log"
@@ -41,13 +39,11 @@
 ] struct {
 	depinject.In
 
-<<<<<<< HEAD
-	BlockBroker     *broker.Broker[*asynctypes.Event[BeaconBlockT]]
 	ChainSpec       common.ChainSpec
 	Cfg             *config.Config
 	EngineClient    *EngineClient
 	ExecutionEngine *ExecutionEngine
-	GenesisBrocker  *GenesisBroker
+	Dispatcher      *Dispatcher
 	LocalBuilder    LocalBuilder[BeaconStateT, *ExecutionPayload]
 	Logger          LoggerT
 	Signer          crypto.BLSSigner
@@ -55,23 +51,8 @@
 		BeaconBlockT, BeaconStateT, *Context,
 		*Deposit, *ExecutionPayloadHeader,
 	]
-	StorageBackend        StorageBackendT
-	TelemetrySink         *metrics.TelemetrySink
-	ValidatorUpdateBroker *ValidatorUpdateBroker
-=======
-	ChainSpec       common.ChainSpec
-	Cfg             *config.Config
-	DepositService  *DepositService
-	Dispatcher      *Dispatcher
-	EngineClient    *EngineClient
-	ExecutionEngine *ExecutionEngine
-	LocalBuilder    *LocalBuilder
-	Logger          LoggerT
-	Signer          crypto.BLSSigner
-	StateProcessor  *StateProcessor
-	StorageBackend  *StorageBackend
-	TelemetrySink   *metrics.TelemetrySink
->>>>>>> 410b352e
+	StorageBackend StorageBackendT
+	TelemetrySink  *metrics.TelemetrySink
 }
 
 // ProvideChainService is a depinject provider for the blockchain service.
