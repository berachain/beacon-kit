// SPDX-License-Identifier: BUSL-1.1
//
// Copyright (C) 2024, Berachain Foundation. All rights reserved.
// Use of this software is governed by the Business Source License included
// in the LICENSE file of this repository and at www.mariadb.com/bsl11.
//
// ANY USE OF THE LICENSED WORK IN VIOLATION OF THIS LICENSE WILL AUTOMATICALLY
// TERMINATE YOUR RIGHTS UNDER THIS LICENSE FOR THE CURRENT AND ALL OTHER
// VERSIONS OF THE LICENSED WORK.
//
// THIS LICENSE DOES NOT GRANT YOU ANY RIGHT IN ANY TRADEMARK OR LOGO OF
// LICENSOR OR ITS AFFILIATES (PROVIDED THAT YOU MAY USE A TRADEMARK OR LOGO OF
// LICENSOR AS EXPRESSLY REQUIRED BY THIS LICENSE).
//
// TO THE EXTENT PERMITTED BY APPLICABLE LAW, THE LICENSED WORK IS PROVIDED ON
// AN “AS IS” BASIS. LICENSOR HEREBY DISCLAIMS ALL WARRANTIES AND CONDITIONS,
// EXPRESS OR IMPLIED, INCLUDING (WITHOUT LIMITATION) WARRANTIES OF
// MERCHANTABILITY, FITNESS FOR A PARTICULAR PURPOSE, NON-INFRINGEMENT, AND
// TITLE.

package components

import (
	"cosmossdk.io/core/log"
	"cosmossdk.io/depinject"
	"github.com/berachain/beacon-kit/mod/beacon/blockchain"
	"github.com/berachain/beacon-kit/mod/config"
	"github.com/berachain/beacon-kit/mod/node-core/pkg/components/metrics"
	"github.com/berachain/beacon-kit/mod/primitives"
	"github.com/berachain/beacon-kit/mod/primitives/pkg/crypto"
)

// ChainServiceInput is the input for the chain service provider.
type ChainServiceInput struct {
	depinject.In
<<<<<<< HEAD
	BlobProcessor *dablob.Processor[
		*dastore.Store[*types.BeaconBlockBody],
		*types.BeaconBlockBody,
	]
	BlockFeed      *event.FeedOf[*feed.Event[*types.BeaconBlock]]
	ChainSpec      primitives.ChainSpec
	Cfg            *config.Config
	CLSyncFeed     *event.FeedOf[*feed.Event[bool]]
	DepositService *deposit.Service[
		*types.BeaconBlock,
		*types.BeaconBlockBody,
		*feed.Event[*types.BeaconBlock],
		*types.Deposit,
		*types.ExecutionPayload,
		event.Subscription,
		types.WithdrawalCredentials,
	]
	EngineClient    *engineclient.EngineClient[*types.ExecutionPayload]
	ExecutionEngine *execution.Engine[*types.ExecutionPayload]
	LocalBuilder    *payloadbuilder.PayloadBuilder[
		BeaconState, *types.ExecutionPayload, *types.ExecutionPayloadHeader,
	]
	Logger         log.Logger
	Signer         crypto.BLSSigner
	StateProcessor StateProcessor
	StorageBackend StorageBackend
	TelemetrySink  *metrics.TelemetrySink
=======
	BlobProcessor   *BlobProcessor
	BlockFeed       *BlockFeed
	ChainSpec       primitives.ChainSpec
	Cfg             *config.Config
	DepositService  *DepositService
	EngineClient    *EngineClient
	ExecutionEngine *ExecutionEngine
	LocalBuilder    *LocalBuilder
	Logger          log.Logger
	Signer          crypto.BLSSigner
	StateProcessor  StateProcessor
	StorageBackend  StorageBackend
	TelemetrySink   *metrics.TelemetrySink
>>>>>>> a5defa61
}

// ProvideChainService is a depinject provider for the blockchain service.
func ProvideChainService(
	in ChainServiceInput,
) *ChainService {
	return blockchain.NewService[
		*AvailabilityStore,
		*BeaconBlock,
		*BeaconBlockBody,
		BeaconState,
		*BlobSidecars,
		*DepositStore,
	](
		in.StorageBackend,
		in.Logger.With("service", "blockchain"),
		in.ChainSpec,
		in.ExecutionEngine,
		in.LocalBuilder,
		in.BlobProcessor,
		in.StateProcessor,
		in.TelemetrySink,
		in.BlockFeed,
		in.CLSyncFeed,
		// If optimistic is enabled, we want to skip post finalization FCUs.
		in.Cfg.Validator.EnableOptimisticPayloadBuilds,
	)
}<|MERGE_RESOLUTION|>--- conflicted
+++ resolved
@@ -33,35 +33,6 @@
 // ChainServiceInput is the input for the chain service provider.
 type ChainServiceInput struct {
 	depinject.In
-<<<<<<< HEAD
-	BlobProcessor *dablob.Processor[
-		*dastore.Store[*types.BeaconBlockBody],
-		*types.BeaconBlockBody,
-	]
-	BlockFeed      *event.FeedOf[*feed.Event[*types.BeaconBlock]]
-	ChainSpec      primitives.ChainSpec
-	Cfg            *config.Config
-	CLSyncFeed     *event.FeedOf[*feed.Event[bool]]
-	DepositService *deposit.Service[
-		*types.BeaconBlock,
-		*types.BeaconBlockBody,
-		*feed.Event[*types.BeaconBlock],
-		*types.Deposit,
-		*types.ExecutionPayload,
-		event.Subscription,
-		types.WithdrawalCredentials,
-	]
-	EngineClient    *engineclient.EngineClient[*types.ExecutionPayload]
-	ExecutionEngine *execution.Engine[*types.ExecutionPayload]
-	LocalBuilder    *payloadbuilder.PayloadBuilder[
-		BeaconState, *types.ExecutionPayload, *types.ExecutionPayloadHeader,
-	]
-	Logger         log.Logger
-	Signer         crypto.BLSSigner
-	StateProcessor StateProcessor
-	StorageBackend StorageBackend
-	TelemetrySink  *metrics.TelemetrySink
-=======
 	BlobProcessor   *BlobProcessor
 	BlockFeed       *BlockFeed
 	ChainSpec       primitives.ChainSpec
@@ -75,7 +46,6 @@
 	StateProcessor  StateProcessor
 	StorageBackend  StorageBackend
 	TelemetrySink   *metrics.TelemetrySink
->>>>>>> a5defa61
 }
 
 // ProvideChainService is a depinject provider for the blockchain service.
