// SPDX-License-Identifier: BUSL-1.1
//
// Copyright (C) 2024, Berachain Foundation. All rights reserved.
// Use of this software is governed by the Business Source License included
// in the LICENSE file of this repository and at www.mariadb.com/bsl11.
//
// ANY USE OF THE LICENSED WORK IN VIOLATION OF THIS LICENSE WILL AUTOMATICALLY
// TERMINATE YOUR RIGHTS UNDER THIS LICENSE FOR THE CURRENT AND ALL OTHER
// VERSIONS OF THE LICENSED WORK.
//
// THIS LICENSE DOES NOT GRANT YOU ANY RIGHT IN ANY TRADEMARK OR LOGO OF
// LICENSOR OR ITS AFFILIATES (PROVIDED THAT YOU MAY USE A TRADEMARK OR LOGO OF
// LICENSOR AS EXPRESSLY REQUIRED BY THIS LICENSE).
//
// TO THE EXTENT PERMITTED BY APPLICABLE LAW, THE LICENSED WORK IS PROVIDED ON
// AN “AS IS” BASIS. LICENSOR HEREBY DISCLAIMS ALL WARRANTIES AND CONDITIONS,
// EXPRESS OR IMPLIED, INCLUDING (WITHOUT LIMITATION) WARRANTIES OF
// MERCHANTABILITY, FITNESS FOR A PARTICULAR PURPOSE, NON-INFRINGEMENT, AND
// TITLE.

package components

import (
	"cosmossdk.io/core/log"
	"cosmossdk.io/depinject"
	"github.com/berachain/beacon-kit/mod/beacon/blockchain"
	"github.com/berachain/beacon-kit/mod/config"
	"github.com/berachain/beacon-kit/mod/node-core/pkg/components/metrics"
	"github.com/berachain/beacon-kit/mod/primitives"
	"github.com/berachain/beacon-kit/mod/primitives/pkg/crypto"
)

// ChainServiceInput is the input for the chain service provider.
type ChainServiceInput struct {
	depinject.In
	BlobProcessor   *BlobProcessor
	BlockFeed       *BlockFeed
	ChainSpec       primitives.ChainSpec
	Cfg             *config.Config
	DepositService  *DepositService
	EngineClient    *EngineClient
	ExecutionEngine *ExecutionEngine
	LocalBuilder    *LocalBuilder
	Logger          log.Logger
	Signer          crypto.BLSSigner
	StateProcessor  StateProcessor
	StorageBackend  StorageBackend
	TelemetrySink   *metrics.TelemetrySink
}

// ProvideChainService is a depinject provider for the blockchain service.
func ProvideChainService(
	in ChainServiceInput,
) *ChainService {
	return blockchain.NewService[
		*AvailabilityStore,
		*BeaconBlock,
		*BeaconBlockBody,
		*BeaconBlockHeader,
		BeaconState,
		*BlobSidecars,
		*Deposit,
		*DepositStore,
<<<<<<< HEAD
		*ExecutionPayloadHeader,
		*Genesis,
=======
		*ExecutionPayload,
		*ExecutionPayloadHeader,
		*Genesis,
		*Withdrawal,
>>>>>>> a26dc7f0
	](
		in.StorageBackend,
		in.Logger.With("service", "blockchain"),
		in.ChainSpec,
		in.ExecutionEngine,
		in.LocalBuilder,
		in.BlobProcessor,
		in.StateProcessor,
		in.TelemetrySink,
		in.BlockFeed,
		// If optimistic is enabled, we want to skip post finalization FCUs.
		in.Cfg.Validator.EnableOptimisticPayloadBuilds,
	)
}<|MERGE_RESOLUTION|>--- conflicted
+++ resolved
@@ -61,15 +61,10 @@
 		*BlobSidecars,
 		*Deposit,
 		*DepositStore,
-<<<<<<< HEAD
-		*ExecutionPayloadHeader,
-		*Genesis,
-=======
 		*ExecutionPayload,
 		*ExecutionPayloadHeader,
 		*Genesis,
 		*Withdrawal,
->>>>>>> a26dc7f0
 	](
 		in.StorageBackend,
 		in.Logger.With("service", "blockchain"),
