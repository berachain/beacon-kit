--- conflicted
+++ resolved
@@ -26,7 +26,6 @@
 	"github.com/berachain/beacon-kit/mod/log"
 	"github.com/berachain/beacon-kit/mod/node-core/pkg/components/metrics"
 	"github.com/berachain/beacon-kit/mod/primitives/pkg/common"
-	"github.com/berachain/beacon-kit/mod/primitives/pkg/events"
 	"github.com/berachain/beacon-kit/mod/primitives/pkg/math"
 )
 
@@ -54,13 +53,8 @@
 	// Build the deposit service.
 	return deposit.NewService[
 		*BeaconBlock,
-<<<<<<< HEAD
-		FinalizedBlockEvent,
-		*DepositStore,
-=======
 		*BeaconBlockBody,
 		*Deposit,
->>>>>>> 848bbbdf
 		*ExecutionPayload,
 	](
 		in.Logger.With("service", "deposit"),
@@ -68,7 +62,6 @@
 		in.TelemetrySink,
 		in.DepositStore,
 		in.BeaconDepositContract,
-		events.BeaconBlockFinalizedEvent,
 		in.Dispatcher,
 	), nil
 }