// SPDX-License-Identifier: BUSL-1.1
//
// Copyright (C) 2024, Berachain Foundation. All rights reserved.
// Use of this software is governed by the Business Source License included
// in the LICENSE file of this repository and at www.mariadb.com/bsl11.
//
// ANY USE OF THE LICENSED WORK IN VIOLATION OF THIS LICENSE WILL AUTOMATICALLY
// TERMINATE YOUR RIGHTS UNDER THIS LICENSE FOR THE CURRENT AND ALL OTHER
// VERSIONS OF THE LICENSED WORK.
//
// THIS LICENSE DOES NOT GRANT YOU ANY RIGHT IN ANY TRADEMARK OR LOGO OF
// LICENSOR OR ITS AFFILIATES (PROVIDED THAT YOU MAY USE A TRADEMARK OR LOGO OF
// LICENSOR AS EXPRESSLY REQUIRED BY THIS LICENSE).
//
// TO THE EXTENT PERMITTED BY APPLICABLE LAW, THE LICENSED WORK IS PROVIDED ON
// AN “AS IS” BASIS. LICENSOR HEREBY DISCLAIMS ALL WARRANTIES AND CONDITIONS,
// EXPRESS OR IMPLIED, INCLUDING (WITHOUT LIMITATION) WARRANTIES OF
// MERCHANTABILITY, FITNESS FOR A PARTICULAR PURPOSE, NON-INFRINGEMENT, AND
// TITLE.

package components

import (
	"cosmossdk.io/depinject"
	storev2 "cosmossdk.io/store/v2/db"
	"github.com/berachain/beacon-kit/mod/config"
	"github.com/berachain/beacon-kit/mod/execution/pkg/deposit"
	"github.com/berachain/beacon-kit/mod/log"
	"github.com/berachain/beacon-kit/mod/node-core/pkg/components/storage"
	"github.com/berachain/beacon-kit/mod/primitives/pkg/async"
	"github.com/berachain/beacon-kit/mod/primitives/pkg/common"
	depositstore "github.com/berachain/beacon-kit/mod/storage/pkg/deposit"
	"github.com/berachain/beacon-kit/mod/storage/pkg/manager"
	"github.com/berachain/beacon-kit/mod/storage/pkg/pruner"
	"github.com/cosmos/cosmos-sdk/client/flags"
	"github.com/spf13/cast"
)

// DepositStoreInput is the input for the dep inject framework.
type DepositStoreInput struct {
	depinject.In
	AppOpts config.AppOptions
}

// ProvideDepositStore is a function that provides the module to the
// application.
func ProvideDepositStore[
	DepositT Deposit[
		DepositT, *ForkData, WithdrawalCredentials,
	],
](
	in DepositStoreInput,
) (*depositstore.KVStore[DepositT], error) {
	name := "deposits"
	dir := cast.ToString(in.AppOpts.Get(flags.FlagHome)) + "/data"
	kvp, err := storev2.NewDB(storev2.DBTypePebbleDB, name, dir, nil)
	if err != nil {
		return nil, err
	}

	return depositstore.NewStore[DepositT](storage.NewKVStoreProvider(kvp)), nil
}

// DepositPrunerInput is the input for the deposit pruner.
type DepositPrunerInput[
	BeaconBlockT any,
	DepositStoreT any,
	LoggerT any,
] struct {
	depinject.In
	ChainSpec    common.ChainSpec
	DepositStore DepositStoreT
	Dispatcher   Dispatcher
	Logger       LoggerT
}

// ProvideDepositPruner provides a deposit pruner for the depinject framework.
func ProvideDepositPruner[
	BeaconBlockT BeaconBlock[
		BeaconBlockT, BeaconBlockBodyT, BeaconBlockHeaderT,
	],
	BeaconBlockBodyT interface {
		GetDeposits() []DepositT
	},
	BeaconBlockHeaderT any,
	DepositT Deposit[
		DepositT, *ForkData, WithdrawalCredentials,
	],
	DepositStoreT DepositStore[DepositT],
	LoggerT log.AdvancedLogger[LoggerT],
](
	in DepositPrunerInput[BeaconBlockT, DepositStoreT, LoggerT],
) (pruner.Pruner[DepositStoreT], error) {
	// initialize a subscription for finalized blocks.
	subFinalizedBlocks := make(chan async.Event[BeaconBlockT])
	if err := in.Dispatcher.Subscribe(
		async.BeaconBlockFinalized, subFinalizedBlocks,
	); err != nil {
		in.Logger.Error("failed to subscribe to event", "event",
			async.BeaconBlockFinalized, "err", err)
		return nil, err
	}

	return pruner.NewPruner[BeaconBlockT, DepositStoreT](
		in.Logger.With("service", manager.DepositPrunerName),
		in.DepositStore,
		manager.DepositPrunerName,
		subFinalizedBlocks,
		deposit.BuildPruneRangeFn[
<<<<<<< HEAD
			*BeaconBlockBody,
			*BeaconBlock,
			*BlockEvent,
			*Deposit,
			*ExecutionPayload,
			Log,
=======
			BeaconBlockT,
			BeaconBlockBodyT,
			DepositT,
>>>>>>> 320256c6
			WithdrawalCredentials,
		](in.ChainSpec),
	), nil
}<|MERGE_RESOLUTION|>--- conflicted
+++ resolved
@@ -107,18 +107,9 @@
 		manager.DepositPrunerName,
 		subFinalizedBlocks,
 		deposit.BuildPruneRangeFn[
-<<<<<<< HEAD
-			*BeaconBlockBody,
-			*BeaconBlock,
-			*BlockEvent,
-			*Deposit,
-			*ExecutionPayload,
-			Log,
-=======
 			BeaconBlockT,
 			BeaconBlockBodyT,
 			DepositT,
->>>>>>> 320256c6
 			WithdrawalCredentials,
 		](in.ChainSpec),
 	), nil
