--- conflicted
+++ resolved
@@ -96,11 +96,7 @@
 		subFinalizedBlocks,
 		deposit.BuildPruneRangeFn[
 			*BeaconBlock,
-<<<<<<< HEAD
-			FinalizedBlockEvent,
-=======
 			*BeaconBlockBody,
->>>>>>> 848bbbdf
 			*Deposit,
 			*ExecutionPayload,
 			WithdrawalCredentials,
