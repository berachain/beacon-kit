// SPDX-License-Identifier: BUSL-1.1
//
// Copyright (C) 2024, Berachain Foundation. All rights reserved.
// Use of this software is governed by the Business Source License included
// in the LICENSE file of this repository and at www.mariadb.com/bsl11.
//
// ANY USE OF THE LICENSED WORK IN VIOLATION OF THIS LICENSE WILL AUTOMATICALLY
// TERMINATE YOUR RIGHTS UNDER THIS LICENSE FOR THE CURRENT AND ALL OTHER
// VERSIONS OF THE LICENSED WORK.
//
// THIS LICENSE DOES NOT GRANT YOU ANY RIGHT IN ANY TRADEMARK OR LOGO OF
// LICENSOR OR ITS AFFILIATES (PROVIDED THAT YOU MAY USE A TRADEMARK OR LOGO OF
// LICENSOR AS EXPRESSLY REQUIRED BY THIS LICENSE).
//
// TO THE EXTENT PERMITTED BY APPLICABLE LAW, THE LICENSED WORK IS PROVIDED ON
// AN “AS IS” BASIS. LICENSOR HEREBY DISCLAIMS ALL WARRANTIES AND CONDITIONS,
// EXPRESS OR IMPLIED, INCLUDING (WITHOUT LIMITATION) WARRANTIES OF
// MERCHANTABILITY, FITNESS FOR A PARTICULAR PURPOSE, NON-INFRINGEMENT, AND
// TITLE.

package components

import (
	stdbytes "bytes"
	"context"
	"encoding/json"

	engineprimitives "github.com/berachain/beacon-kit/mod/engine-primitives/pkg/engine-primitives"
	"github.com/berachain/beacon-kit/mod/log"
	"github.com/berachain/beacon-kit/mod/node-api/handlers"
	"github.com/berachain/beacon-kit/mod/node-api/handlers/beacon/types"
	"github.com/berachain/beacon-kit/mod/primitives/pkg/bytes"
	"github.com/berachain/beacon-kit/mod/primitives/pkg/common"
	"github.com/berachain/beacon-kit/mod/primitives/pkg/constraints"
	"github.com/berachain/beacon-kit/mod/primitives/pkg/crypto"
	"github.com/berachain/beacon-kit/mod/primitives/pkg/eip4844"
	"github.com/berachain/beacon-kit/mod/primitives/pkg/math"
	"github.com/berachain/beacon-kit/mod/primitives/pkg/transition"
	v1 "github.com/cometbft/cometbft/api/cometbft/abci/v1"
	sdk "github.com/cosmos/cosmos-sdk/types"
	fastssz "github.com/ferranbt/fastssz"
)

type (
	// 	// AttestationData is an interface for accessing the attestation data.
	// 	AttestationData[AttestationDataT any] interface {
	// 		constraints.SSZMarshallableRootable
	// 		// New creates a new attestation data instance.
	// 		New(math.U64, math.U64, common.Root) AttestationDataT
	// 		// GetSlot returns the slot of the attestation data.
	// 		GetSlot() math.U64
	// 		// GetIndex returns the index of the attestation data.
	// 		GetIndex() math.U64
	// 		// GetBeaconBlockRoot returns the beacon block root of the attestation
	// 		// data.
	// 		GetBeaconBlockRoot() common.Root
	// 	}

	// AttributesFactory is the interface for the attributes factory.
	AttributesFactory[
		BeaconStateT any,
		PayloadAttributesT any,
	] interface {
		BuildPayloadAttributes(
			st BeaconStateT,
			slot math.Slot,
			timestamp uint64,
			prevHeadRoot [32]byte,
		) (PayloadAttributesT, error)
	}

	// AvailabilityStore is the interface for the availability store.
	AvailabilityStore[BeaconBlockBodyT any, BlobSidecarsT any] interface {
		IndexDB
		// IsDataAvailable ensures that all blobs referenced in the block are
		// securely stored before it returns without an error.
		IsDataAvailable(context.Context, math.Slot, BeaconBlockBodyT) bool
		// Persist makes sure that the sidecar remains accessible for data
		// availability checks throughout the beacon node's operation.
		Persist(math.Slot, BlobSidecarsT) error
	}

	ConsensusBlock[BeaconBlockT any] interface {
		GetBeaconBlock() BeaconBlockT

<<<<<<< HEAD
		GetProposerAddress() []byte

=======
>>>>>>> 6e119fae
		// GetNextPayloadTimestamp returns the timestamp proposed by
		// consensus for the next payload to be proposed. It is also
		// used to bound current payload upon validation
		GetNextPayloadTimestamp() math.U64
	}

	// BeaconBlock represents a generic interface for a beacon block.
	BeaconBlock[
		T any,
		BeaconBlockBodyT any,
		BeaconBlockHeaderT any,
	] interface {
		constraints.Nillable
		constraints.Empty[T]
		constraints.Versionable
		constraints.SSZMarshallableRootable

		NewFromSSZ([]byte, uint32) (T, error)
		// NewWithVersion creates a new beacon block with the given parameters.
		NewWithVersion(
			slot math.Slot,
			proposerIndex math.ValidatorIndex,
			parentBlockRoot common.Root,
			forkVersion uint32,
		) (T, error)
		// SetStateRoot sets the state root of the beacon block.
		SetStateRoot(common.Root)
		// GetProposerIndex returns the index of the proposer.
		GetProposerIndex() math.ValidatorIndex
		// GetSlot returns the slot number of the block.
		GetSlot() math.Slot
		// GetBody returns the body of the block.
		GetBody() BeaconBlockBodyT
		// GetHeader returns the header of the block.
		GetHeader() BeaconBlockHeaderT
		// GetParentBlockRoot returns the root of the parent block.
		GetParentBlockRoot() common.Root
		// GetStateRoot returns the state root of the block.
		GetStateRoot() common.Root
		// GetTimestamp returns the timestamp of the block from the execution
		// payload.
		GetTimestamp() math.U64
	}

	// BeaconBlockBody represents a generic interface for the body of a beacon
	// block.
	BeaconBlockBody[
		T any,
		AttestationDataT any,
		DepositT any,
		Eth1DataT any,
		ExecutionPayloadT any,
		SlashingInfoT any,
	] interface {
		constraints.Nillable
		constraints.EmptyWithVersion[T]
		constraints.SSZMarshallableRootable
		Length() uint64
		GetTopLevelRoots() []common.Root
		// GetRandaoReveal returns the RANDAO reveal signature.
		GetRandaoReveal() crypto.BLSSignature
		// GetExecutionPayload returns the execution payload.
		GetExecutionPayload() ExecutionPayloadT
		// GetDeposits returns the list of deposits.
		GetDeposits() []DepositT
		// GetBlobKzgCommitments returns the KZG commitments for the blobs.
		GetBlobKzgCommitments() eip4844.KZGCommitments[common.ExecutionHash]
		// SetRandaoReveal sets the Randao reveal of the beacon block body.
		SetRandaoReveal(crypto.BLSSignature)
		// SetEth1Data sets the Eth1 data of the beacon block body.
		SetEth1Data(Eth1DataT)
		// SetDeposits sets the deposits of the beacon block body.
		SetDeposits([]DepositT)
		// SetExecutionPayload sets the execution data of the beacon block body.
		SetExecutionPayload(ExecutionPayloadT)
		// SetGraffiti sets the graffiti of the beacon block body.
		SetGraffiti(common.Bytes32)
		// SetAttestations sets the attestations of the beacon block body.
		SetAttestations([]AttestationDataT)
		// SetSlashingInfo sets the slashing info of the beacon block body.
		SetSlashingInfo([]SlashingInfoT)
		// SetBlobKzgCommitments sets the blob KZG commitments of the beacon
		// block body.
		SetBlobKzgCommitments(eip4844.KZGCommitments[common.ExecutionHash])
	}

	// BeaconBlockHeader is the interface for a beacon block header.
	BeaconBlockHeader[T any] interface {
		constraints.Empty[T]
		constraints.SSZMarshallableRootable
		New(
			slot math.Slot,
			proposerIndex math.ValidatorIndex,
			parentBlockRoot common.Root,
			stateRoot common.Root,
			bodyRoot common.Root,
		) T
		GetSlot() math.Slot
		GetProposerIndex() math.ValidatorIndex
		GetParentBlockRoot() common.Root
		GetStateRoot() common.Root
		SetStateRoot(common.Root)
		GetBodyRoot() common.Root
		GetTree() (*fastssz.Node, error)
	}

	// BeaconStateMarshallable represents an interface for a beacon state
	// with generic types.
	BeaconStateMarshallable[
		T any,
		BeaconBlockHeaderT,
		Eth1DataT,
		ExecutionPayloadHeaderT,
		ForkT,
		ValidatorT any,
	] interface {
		constraints.SSZMarshallableRootable
		GetTree() (*fastssz.Node, error)
		// New returns a new instance of the BeaconStateMarshallable.
		New(
			forkVersion uint32,
			genesisValidatorsRoot common.Root,
			slot math.U64,
			fork ForkT,
			latestBlockHeader BeaconBlockHeaderT,
			blockRoots []common.Root,
			stateRoots []common.Root,
			eth1Data Eth1DataT,
			eth1DepositIndex uint64,
			latestExecutionPayloadHeader ExecutionPayloadHeaderT,
			validators []ValidatorT,
			balances []uint64,
			randaoMixes []common.Bytes32,
			nextWithdrawalIndex uint64,
			nextWithdrawalValidatorIndex math.U64,
			slashings []math.U64, totalSlashing math.U64,
		) (T, error)
	}

	// BlobProcessor is the interface for the blobs processor.
	BlobProcessor[
		AvailabilityStoreT any,
		BeaconBlockBodyT any,
		BlobSidecarsT any,
	] interface {
		// ProcessSidecars processes the blobs and ensures they match the local
		// state.
		ProcessSidecars(
			avs AvailabilityStoreT,
			sidecars BlobSidecarsT,
		) error
		// VerifySidecars verifies the blobs and ensures they match the local
		// state.
		VerifySidecars(
			sidecars BlobSidecarsT,
		) error
	}

	BlobSidecar[BeaconBlockHeaderT any] interface {
		GetBeaconBlockHeader() BeaconBlockHeaderT
		GetBlob() eip4844.Blob
		GetKzgProof() eip4844.KZGProof
		GetKzgCommitment() eip4844.KZGCommitment
	}

	// BlobSidecars is the interface for blobs sidecars.
	BlobSidecars[T, BlobSidecarT any] interface {
		constraints.Nillable
		constraints.SSZMarshallable
		constraints.Empty[T]
		Len() int
		Get(index int) BlobSidecarT
		GetSidecars() []BlobSidecarT
		ValidateBlockRoots() error
		VerifyInclusionProofs(kzgOffset uint64) error
	}

	BlobVerifier[BlobSidecarsT any] interface {
		VerifyInclusionProofs(scs BlobSidecarsT, kzgOffset uint64) error
		VerifyKZGProofs(scs BlobSidecarsT) error
		VerifySidecars(sidecars BlobSidecarsT, kzgOffset uint64) error
	}

	// 	// BlockchainService defines the interface for interacting with the
	// 	// blockchain
	// 	// state and processing blocks.
	// 	BlockchainService[
	// 		BeaconBlockT any,
	// 		DepositT any,
	// 		GenesisT any,
	// 	] interface {
	// 		service.Basic
	// 		// ProcessGenesisData processes the genesis data and initializes the
	// 		// beacon
	// 		// state.
	// 		ProcessGenesisData(
	// 			context.Context,
	// 			GenesisT,
	// 		) (transition.ValidatorUpdates, error)
	// 		// ProcessBeaconBlock processes the given beacon block and associated
	// 		// blobs sidecars.
	// 		ProcessBeaconBlock(
	// 			context.Context,
	// 			BeaconBlockT,
	// 		) (transition.ValidatorUpdates, error)
	// 		// ReceiveBlock receives a beacon block and
	// 		// associated blobs sidecars for processing.
	// 		ReceiveBlock(
	// 			ctx context.Context,
	// 			blk BeaconBlockT,
	// 		) error
	// 		VerifyIncomingBlock(ctx context.Context, blk BeaconBlockT) error
	// 	}

	// BlockStore is the interface for block storage.
	BlockStore[BeaconBlockT any] interface {
		Set(blk BeaconBlockT) error
		// GetSlotByBlockRoot retrieves the slot by a given root from the store.
		GetSlotByBlockRoot(root common.Root) (math.Slot, error)
		// GetSlotByStateRoot retrieves the slot by a given root from the store.
		GetSlotByStateRoot(root common.Root) (math.Slot, error)
		// GetParentSlotByTimestamp retrieves the parent slot by a given
		// timestamp from the store.
		GetParentSlotByTimestamp(timestamp math.U64) (math.Slot, error)
	}

	ConsensusEngine interface {
		PrepareProposal(
			ctx sdk.Context, req *v1.PrepareProposalRequest,
		) (*v1.PrepareProposalResponse, error)
		ProcessProposal(
			ctx sdk.Context, req *v1.ProcessProposalRequest,
		) (*v1.ProcessProposalResponse, error)
	}

	// 	// Context defines an interface for managing state transition context.
	// 	Context[T any] interface {
	// 		context.Context
	// 		// Wrap returns a new context with the given context.
	// 		Wrap(context.Context) T
	// 		// OptimisticEngine sets the optimistic engine flag to true.
	// 		OptimisticEngine() T
	// 		// SkipPayloadVerification sets the skip payload verification flag to
	// 		// true.
	// 		SkipPayloadVerification() T
	// 		// SkipValidateRandao sets the skip validate randao flag to true.
	// 		SkipValidateRandao() T
	// 		// SkipValidateResult sets the skip validate result flag to true.
	// 		SkipValidateResult() T
	// 		// GetOptimisticEngine returns whether to optimistically assume the
	// 		// execution client has the correct state when certain errors are
	// 		// returned
	// 		// by the execution engine.
	// 		GetOptimisticEngine() bool
	// 		// GetSkipPayloadVerification returns whether to skip verifying the
	// 		// payload
	// 		// if
	// 		// it already exists on the execution client.
	// 		GetSkipPayloadVerification() bool
	// 		// GetSkipValidateRandao returns whether to skip validating the RANDAO
	// 		// reveal.
	// 		GetSkipValidateRandao() bool
	// 		// GetSkipValidateResult returns whether to validate the result of the
	// 		// state
	// 		// transition.
	// 		GetSkipValidateResult() bool
	// 	}

	// Deposit is the interface for a deposit.
	Deposit[
		T any,
		ForkDataT any,
		WithdrawalCredentialsT any,
	] interface {
		constraints.Empty[T]
		constraints.SSZMarshallableRootable
		// New creates a new deposit.
		New(
			crypto.BLSPubkey,
			WithdrawalCredentialsT,
			math.U64,
			crypto.BLSSignature,
			uint64,
		) T
		// GetIndex returns the index of the deposit.
		GetIndex() math.U64
		// GetAmount returns the amount of the deposit.
		GetAmount() math.Gwei
		// GetPubkey returns the public key of the validator.
		GetPubkey() crypto.BLSPubkey
		// GetWithdrawalCredentials returns the withdrawal credentials.
		GetWithdrawalCredentials() WithdrawalCredentialsT
		// VerifySignature verifies the deposit and creates a validator.
		VerifySignature(
			forkData ForkDataT,
			domainType common.DomainType,
			signatureVerificationFn func(
				pubkey crypto.BLSPubkey,
				message []byte, signature crypto.BLSSignature,
			) error,
		) error
	}

	DepositStore[DepositT any] interface {
		// GetDepositsByIndex returns `numView` expected deposits.
		GetDepositsByIndex(
			startIndex uint64,
			numView uint64,
		) ([]DepositT, error)
		// Prune prunes the deposit store of [start, end)
		Prune(start, end uint64) error
		// EnqueueDeposits adds a list of deposits to the deposit store.
		EnqueueDeposits(deposits []DepositT) error
	}

	// 	Eth1Data[T any] interface {
	// 		constraints.Empty[T]
	// 		constraints.SSZMarshallableRootable
	// 		// New creates a new eth1 data with the given parameters.
	// 		New(
	// 			depositRoot common.Root,
	// 			depositCount math.U64,
	// 			blockHash common.ExecutionHash,
	// 		) T
	// 		GetDepositCount() math.U64
	// 	}

	// 	EngineClient[
	// 		ExecutionPayloadT any,
	// 		PayloadAttributesT any,
	// 		PayloadIDT any,
	// 	] interface {
	// 		service.Basic
	// 		bind.ContractFilterer
	// 		GetPayload(
	// 			ctx context.Context,
	// 			payloadID engineprimitives.PayloadID,
	// 			forkVersion uint32,
	// 		) (engineprimitives.BuiltExecutionPayloadEnv[ExecutionPayloadT], error)
	// 		NewPayload(
	// 			ctx context.Context,
	// 			payload ExecutionPayloadT,
	// 			versionedHashes []common.ExecutionHash,
	// 			parentBeaconBlockRoot *common.Root,
	// 		) (*common.ExecutionHash, error)
	// 		ForkchoiceUpdated(
	// 			ctx context.Context,
	// 			state *engineprimitives.ForkchoiceStateV1,
	// 			attrs PayloadAttributesT,
	// 			forkVersion uint32,
	// 		) (*PayloadIDT, *common.ExecutionHash, error)
	// 	}

	// 	Event[DataT any] interface {
	// 		Type() asynctypes.EventID
	// 		Is(eventType asynctypes.EventID) bool
	// 		Context() context.Context
	// 		Data() DataT
	// 		Error() error
	// 	}

	// 	// ExecutionEngine is the interface for the execution engine.
	// 	ExecutionEngine[
	// 		ExecutionPayloadT ExecutionPayload[
	// 			ExecutionPayloadT, ExecutionPayloadHeaderT, WithdrawalsT,
	// 		],
	// 		ExecutionPayloadHeaderT
	// ExecutionPayloadHeader[ExecutionPayloadHeaderT],
	// 		PayloadAttributesT any,
	// 		PayloadIDT ~[8]byte,
	// 		WithdrawalT any,
	// 		WithdrawalsT Withdrawals[WithdrawalT],
	// 	] interface {
	// 		// GetPayload returns the payload and blobs bundle for the given slot.
	// 		GetPayload(
	// 			ctx context.Context,
	// 			req *engineprimitives.GetPayloadRequest[PayloadIDT],
	// 		) (engineprimitives.BuiltExecutionPayloadEnv[ExecutionPayloadT], error)
	// 		// NotifyForkchoiceUpdate notifies the execution client of a forkchoice
	// 		// update.
	// 		NotifyForkchoiceUpdate(
	// 			ctx context.Context,
	// 			req *engineprimitives.ForkchoiceUpdateRequest[PayloadAttributesT],
	// 		) (*PayloadIDT, *common.ExecutionHash, error)
	// 		// VerifyAndNotifyNewPayload verifies the new payload and notifies the
	// 		// execution client.
	// 		VerifyAndNotifyNewPayload(
	// 			ctx context.Context,
	// 			req *engineprimitives.NewPayloadRequest[ExecutionPayloadT,
	// WithdrawalsT],
	// 		) error
	// 	}

	ExecutionPayload[
		ExecutionPayloadT, ExecutionPayloadHeaderT, WithdrawalsT any,
	] interface {
		constraints.EngineType[ExecutionPayloadT]
		GetTransactions() engineprimitives.Transactions
		GetParentHash() common.ExecutionHash
		GetBlockHash() common.ExecutionHash
		GetPrevRandao() common.Bytes32
		GetWithdrawals() WithdrawalsT
		GetFeeRecipient() common.ExecutionAddress
		GetStateRoot() common.Bytes32
		GetReceiptsRoot() common.Bytes32
		GetLogsBloom() bytes.B256
		GetNumber() math.U64
		GetGasLimit() math.U64
		GetTimestamp() math.U64
		GetGasUsed() math.U64
		GetExtraData() []byte
		GetBaseFeePerGas() *math.U256
		GetBlobGasUsed() math.U64
		GetExcessBlobGas() math.U64
		ToHeader(
			maxWithdrawalsPerPayload uint64,
			eth1ChainID uint64,
		) (ExecutionPayloadHeaderT, error)
	}

	// ExecutionPayloadHeader is the interface for the execution payload
	// header.
	ExecutionPayloadHeader[T any] interface {
		constraints.SSZMarshallable
		constraints.Versionable
		NewFromSSZ([]byte, uint32) (T, error)
		// GetNumber returns the block number of the ExecutionPayloadHeader.
		GetNumber() math.U64
		// GetFeeRecipient returns the fee recipient address of the
		// ExecutionPayloadHeader.
		GetFeeRecipient() common.ExecutionAddress
		// GetTimestamp returns the timestamp.
		GetTimestamp() math.U64
		// GetBlockHash returns the block hash.
		GetBlockHash() common.ExecutionHash
		// GetParentHash returns the parent hash.
		GetParentHash() common.ExecutionHash
	}

	// 	Fork[T any] interface {
	// 		constraints.Empty[T]
	// 		constraints.SSZMarshallable
	// 		New(common.Version, common.Version, math.Epoch) T
	// 	}

	// 	// ForkData is the interface for the fork data.
	// 	ForkData[T any] interface {
	// 		// New creates a new fork data object.
	// 		New(common.Version, common.Root) T
	// 		// ComputeRandaoSigningRoot returns the signing root for the fork data.
	// 		ComputeRandaoSigningRoot(
	// 			domainType common.DomainType,
	// 			epoch math.Epoch,
	// 		) common.Root
	// 	}

	// Genesis is the interface for the genesis.
	Genesis[DepositT any, ExecutionPayloadHeaderT any] interface {
		json.Unmarshaler
		// GetForkVersion returns the fork version.
		GetForkVersion() common.Version
		// GetDeposits returns the deposits.
		GetDeposits() []DepositT
		// GetExecutionPayloadHeader returns the execution payload header.
		GetExecutionPayloadHeader() ExecutionPayloadHeaderT
	}

	// IndexDB is the interface for the range DB.
	IndexDB interface {
		Has(index uint64, key []byte) (bool, error)
		Set(index uint64, key []byte, value []byte) error
		Prune(start uint64, end uint64) error
	}

	// LocalBuilder is the interface for the builder service.
	LocalBuilder[
		BeaconStateT any,
		ExecutionPayloadT any,
	] interface {
		// Enabled returns true if the local builder is enabled.
		Enabled() bool
		// RequestPayloadAsync requests a new payload for the given slot.
		RequestPayloadAsync(
			ctx context.Context,
			st BeaconStateT,
			slot math.Slot,
			timestamp uint64,
			parentBlockRoot common.Root,
			headEth1BlockHash common.ExecutionHash,
			finalEth1BlockHash common.ExecutionHash,
		) (*engineprimitives.PayloadID, error)
		// SendForceHeadFCU sends a force head FCU request.
		SendForceHeadFCU(
			ctx context.Context,
			st BeaconStateT,
			slot math.Slot,
		) error
		// RetrievePayload retrieves the payload for the given slot.
		RetrievePayload(
			ctx context.Context,
			slot math.Slot,
			parentBlockRoot common.Root,
		) (engineprimitives.BuiltExecutionPayloadEnv[ExecutionPayloadT], error)
		// RequestPayloadSync requests a payload for the given slot and
		// blocks until the payload is delivered.
		RequestPayloadSync(
			ctx context.Context,
			st BeaconStateT,
			slot math.Slot,
			timestamp uint64,
			parentBlockRoot common.Root,
			headEth1BlockHash common.ExecutionHash,
			finalEth1BlockHash common.ExecutionHash,
		) (engineprimitives.BuiltExecutionPayloadEnv[ExecutionPayloadT], error)
	}

	// 	// PayloadAttributes is the interface for the payload attributes.
	// PayloadAttributes[T any, WithdrawalT any] interface {
	// 	engineprimitives.PayloadAttributer
	// 	// New creates a new payload attributes instance.
	// 	New(
	// 		uint32,
	// 		uint64,
	// 		common.Bytes32,
	// 		common.ExecutionAddress,
	// 		[]WithdrawalT,
	// 		common.Root,
	// 	) (T, error)
	// }.

	// 	// SlashingInfo is an interface for accessing the slashing info.
	// 	SlashingInfo[SlashingInfoT any] interface {
	// 		// New creates a new slashing info instance.
	// 		New(math.U64, math.U64) SlashingInfoT
	// 	}

	// 	// SlotData is an interface for accessing the slot data.
	// 	SlotData[T, AttestationDataT, SlashingInfoT any] interface {
	// 		// New creates a new slot data instance.
	// 		New(math.Slot, []AttestationDataT, []SlashingInfoT) T
	// 		// GetSlot returns the slot of the incoming slot.
	// 		GetSlot() math.Slot
	// 		// GetAttestationData returns the attestation data of the incoming
	// slot.
	// 		GetAttestationData() []AttestationDataT
	// 		// GetSlashingInfo returns the slashing info of the incoming slot.
	// 		GetSlashingInfo() []SlashingInfoT
	// 	}

	// StateProcessor defines the interface for processing the state.
	StateProcessor[
		BeaconBlockT any,
		BeaconStateT any,
		ContextT any,
		DepositT any,
		ExecutionPayloadHeaderT any,
	] interface {
		// InitializePreminedBeaconStateFromEth1 initializes the premined beacon
		// state
		// from the eth1 deposits.
		InitializePreminedBeaconStateFromEth1(
			BeaconStateT,
			[]DepositT,
			ExecutionPayloadHeaderT,
			common.Version,
		) (transition.ValidatorUpdates, error)
		// ProcessSlot processes the slot.
		ProcessSlots(
			st BeaconStateT, slot math.Slot,
		) (transition.ValidatorUpdates, error)
		// Transition performs the core state transition.
		Transition(
			ctx ContextT,
			st BeaconStateT,
			blk BeaconBlockT,
		) (transition.ValidatorUpdates, error)
	}

	SidecarFactory[BeaconBlockT any, BlobSidecarsT any] interface {
		// BuildSidecars builds sidecars for a given block and blobs bundle.
		BuildSidecars(
			blk BeaconBlockT,
			blobs engineprimitives.BlobsBundle,
		) (BlobSidecarsT, error)
	}

	// StorageBackend defines an interface for accessing various storage
	// components required by the beacon node.
	StorageBackend[
		AvailabilityStoreT any,
		BeaconStateT any,
		BlockStoreT any,
		DepositStoreT any,
	] interface {
		AvailabilityStore() AvailabilityStoreT
		BlockStore() BlockStoreT
		DepositStore() DepositStoreT
		// StateFromContext retrieves the beacon state from the given context.
		StateFromContext(context.Context) BeaconStateT
	}

	// 	// TelemetrySink is an interface for sending metrics to a telemetry
	// backend.
	// 	TelemetrySink interface {
	// 		// MeasureSince measures the time since the given time.
	// 		MeasureSince(key string, start time.Time, args ...string)
	// 	}

	// 	// Validator represents an interface for a validator with generic type
	// 	// ValidatorT.
	// 	Validator[
	// 		ValidatorT any,
	// 		WithdrawalCredentialsT any,
	// 	] interface {
	// 		constraints.Empty[ValidatorT]
	// 		constraints.SSZMarshallableRootable
	// 		SizeSSZ() uint32
	// 		// New creates a new validator with the given parameters.
	// 		New(
	// 			pubkey crypto.BLSPubkey,
	// 			withdrawalCredentials WithdrawalCredentialsT,
	// 			amount math.Gwei,
	// 			effectiveBalanceIncrement math.Gwei,
	// 			maxEffectiveBalance math.Gwei,
	// 		) ValidatorT
	// 		// IsSlashed returns true if the validator is slashed.
	// 		IsSlashed() bool
	// 		// IsActive checks if the validator is active at the given epoch.
	// 		IsActive(epoch math.Epoch) bool
	// 		// GetPubkey returns the public key of the validator.
	// 		GetPubkey() crypto.BLSPubkey
	// 		// GetEffectiveBalance returns the effective balance of the validator
	// in
	// 		// Gwei.
	// 		GetEffectiveBalance() math.Gwei
	// 		// SetEffectiveBalance sets the effective balance of the validator in
	// 		// Gwei.
	// 		SetEffectiveBalance(math.Gwei)
	// 		// GetWithdrawableEpoch returns the epoch when the validator can
	// 		// withdraw.
	// 		GetWithdrawableEpoch() math.Epoch
	// 		// GetWithdrawalCredentials returns the withdrawal credentials of the
	// 		// validator.
	// 		GetWithdrawalCredentials() WithdrawalCredentialsT
	// 		// IsFullyWithdrawable checks if the validator is fully withdrawable
	// 		// given a
	// 		// certain Gwei amount and epoch.
	// 		IsFullyWithdrawable(amount math.Gwei, epoch math.Epoch) bool
	// 		// IsPartiallyWithdrawable checks if the validator is partially
	// 		// withdrawable
	// 		// given two Gwei amounts.
	// 		IsPartiallyWithdrawable(amount1 math.Gwei, amount2 math.Gwei) bool
	// 	}

	// 	Validators[ValidatorT any] interface {
	// 		~[]ValidatorT
	// 		HashTreeRoot() common.Root
	// 	}

	// Withdrawal is the interface for a withdrawal.
	Withdrawal[T any] interface {
		New(
			index math.U64,
			validatorIndex math.ValidatorIndex,
			address common.ExecutionAddress,
			amount math.Gwei,
		) T
		// Equals returns true if the withdrawal is equal to the other.
		Equals(T) bool
		// GetAmount returns the amount of the withdrawal.
		GetAmount() math.Gwei
		// GetIndex returns the public key of the validator.
		GetIndex() math.U64
		// GetValidatorIndex returns the index of the validator.
		GetValidatorIndex() math.ValidatorIndex
		// GetAddress returns the address of the withdrawal.
		GetAddress() common.ExecutionAddress
	}

	Withdrawals[WithdrawalT any] interface {
		~[]WithdrawalT
		Len() int
		EncodeIndex(int, *stdbytes.Buffer)
	}

	// // WithdrawalCredentials represents an interface for withdrawal
	// credentials.
	//
	//	WithdrawalCredentials interface {
	//		~[32]byte
	//		// ToExecutionAddress converts the withdrawal credentials to an
	//		// execution
	//		// address.
	//		ToExecutionAddress() (common.ExecutionAddress, error)
	//	}
)

/* -------------------------------------------------------------------------- */
/*                                BeaconState                                 */
/* -------------------------------------------------------------------------- */

type (
	// BeaconState is the interface for the beacon state. It
	// is a combination of the read-only and write-only beacon state types.
	BeaconState[
		T any,
		BeaconBlockHeaderT any,
		BeaconStateMarshallableT any,
		Eth1DataT,
		ExecutionPayloadHeaderT,
		ForkT,
		KVStoreT,
		ValidatorT,
		ValidatorsT,
		WithdrawalT any,
	] interface {
		NewFromDB(
			bdb KVStoreT,
			cs common.ChainSpec,
		) T
		Copy() T
		Context() context.Context
		HashTreeRoot() common.Root
		GetMarshallable() (BeaconStateMarshallableT, error)

		ReadOnlyBeaconState[
			BeaconBlockHeaderT, Eth1DataT, ExecutionPayloadHeaderT,
			ForkT, ValidatorT, ValidatorsT, WithdrawalT,
		]
		WriteOnlyBeaconState[
			BeaconBlockHeaderT, Eth1DataT, ExecutionPayloadHeaderT,
			ForkT, ValidatorT,
		]
	}

	// BeaconStore is the interface for the beacon store.
	BeaconStore[
		T any,
		BeaconBlockHeaderT any,
		Eth1DataT any,
		ExecutionPayloadHeaderT any,
		ForkT any,
		ValidatorT any,
		ValidatorsT any,
		WithdrawalT any,
	] interface {
		// Context returns the context of the key-value store.
		Context() context.Context
		// WithContext returns a new key-value store with the given context.
		WithContext(
			ctx context.Context,
		) T
		// Copy returns a copy of the key-value store.
		Copy() T
		// GetLatestExecutionPayloadHeader retrieves the latest execution
		// payload
		// header.
		GetLatestExecutionPayloadHeader() (
			ExecutionPayloadHeaderT, error,
		)
		// SetLatestExecutionPayloadHeader sets the latest execution payload
		// header.
		SetLatestExecutionPayloadHeader(
			payloadHeader ExecutionPayloadHeaderT,
		) error
		// GetEth1DepositIndex retrieves the eth1 deposit index.
		GetEth1DepositIndex() (uint64, error)
		// SetEth1DepositIndex sets the eth1 deposit index.
		SetEth1DepositIndex(
			index uint64,
		) error
		// GetBalance retrieves the balance of a validator.
		GetBalance(idx math.ValidatorIndex) (math.Gwei, error)
		// SetBalance sets the balance of a validator.
		SetBalance(idx math.ValidatorIndex, balance math.Gwei) error
		// GetSlot retrieves the current slot.
		GetSlot() (math.Slot, error)
		// SetSlot sets the current slot.
		SetSlot(slot math.Slot) error
		// GetFork retrieves the fork.
		GetFork() (ForkT, error)
		// SetFork sets the fork.
		SetFork(fork ForkT) error
		// GetGenesisValidatorsRoot retrieves the genesis validators root.
		GetGenesisValidatorsRoot() (common.Root, error)
		// SetGenesisValidatorsRoot sets the genesis validators root.
		SetGenesisValidatorsRoot(root common.Root) error
		// GetLatestBlockHeader retrieves the latest block header.
		GetLatestBlockHeader() (BeaconBlockHeaderT, error)
		// SetLatestBlockHeader sets the latest block header.
		SetLatestBlockHeader(header BeaconBlockHeaderT) error
		// GetBlockRootAtIndex retrieves the block root at the given index.
		GetBlockRootAtIndex(index uint64) (common.Root, error)
		// StateRootAtIndex retrieves the state root at the given index.
		StateRootAtIndex(index uint64) (common.Root, error)
		// GetEth1Data retrieves the eth1 data.
		GetEth1Data() (Eth1DataT, error)
		// SetEth1Data sets the eth1 data.
		SetEth1Data(data Eth1DataT) error
		// GetValidators retrieves all validators.
		GetValidators() (ValidatorsT, error)
		// GetBalances retrieves all balances.
		GetBalances() ([]uint64, error)
		// GetNextWithdrawalIndex retrieves the next withdrawal index.
		GetNextWithdrawalIndex() (uint64, error)
		// SetNextWithdrawalIndex sets the next withdrawal index.
		SetNextWithdrawalIndex(index uint64) error
		// GetNextWithdrawalValidatorIndex retrieves the next withdrawal
		// validator
		// index.
		GetNextWithdrawalValidatorIndex() (math.ValidatorIndex, error)
		// SetNextWithdrawalValidatorIndex sets the next withdrawal validator
		// index.
		SetNextWithdrawalValidatorIndex(index math.ValidatorIndex) error
		// GetTotalSlashing retrieves the total slashing.
		GetTotalSlashing() (math.Gwei, error)
		// SetTotalSlashing sets the total slashing.
		SetTotalSlashing(total math.Gwei) error
		// GetRandaoMixAtIndex retrieves the randao mix at the given index.
		GetRandaoMixAtIndex(index uint64) (common.Bytes32, error)
		// GetSlashings retrieves all slashings.
		GetSlashings() ([]math.Gwei, error)
		// SetSlashingAtIndex sets the slashing at the given index.
		SetSlashingAtIndex(index uint64, amount math.Gwei) error
		// GetSlashingAtIndex retrieves the slashing at the given index.
		GetSlashingAtIndex(index uint64) (math.Gwei, error)
		// GetTotalValidators retrieves the total validators.
		GetTotalValidators() (uint64, error)
		// GetTotalActiveBalances retrieves the total active balances.
		GetTotalActiveBalances(uint64) (math.Gwei, error)
		// ValidatorByIndex retrieves the validator at the given index.
		ValidatorByIndex(index math.ValidatorIndex) (ValidatorT, error)
		// UpdateBlockRootAtIndex updates the block root at the given index.
		UpdateBlockRootAtIndex(index uint64, root common.Root) error
		// UpdateStateRootAtIndex updates the state root at the given index.
		UpdateStateRootAtIndex(index uint64, root common.Root) error
		// UpdateRandaoMixAtIndex updates the randao mix at the given index.
		UpdateRandaoMixAtIndex(index uint64, mix common.Bytes32) error
		// UpdateValidatorAtIndex updates the validator at the given index.
		UpdateValidatorAtIndex(
			index math.ValidatorIndex,
			validator ValidatorT,
		) error
		// ValidatorIndexByPubkey retrieves the validator index by the given
		// pubkey.
		ValidatorIndexByPubkey(
			pubkey crypto.BLSPubkey,
		) (math.ValidatorIndex, error)
		// AddValidator adds a validator.
		AddValidator(val ValidatorT) error
		// AddValidatorBartio adds a validator to the Bartio chain.
		AddValidatorBartio(val ValidatorT) error
		// ValidatorIndexByCometBFTAddress retrieves the validator index by the
		// given comet BFT address.
		ValidatorIndexByCometBFTAddress(
			cometBFTAddress []byte,
		) (math.ValidatorIndex, error)
		// GetValidatorsByEffectiveBalance retrieves validators by effective
		// balance.
		GetValidatorsByEffectiveBalance() ([]ValidatorT, error)
	}

	// ReadOnlyBeaconState is the interface for a read-only beacon state.
	ReadOnlyBeaconState[
		BeaconBlockHeaderT, Eth1DataT, ExecutionPayloadHeaderT, ForkT,
		ValidatorT, ValidatorsT, WithdrawalT any,
	] interface {
		ReadOnlyEth1Data[Eth1DataT, ExecutionPayloadHeaderT]
		ReadOnlyRandaoMixes
		ReadOnlyStateRoots
		ReadOnlyValidators[ValidatorT]
		ReadOnlyWithdrawals[WithdrawalT]

		// GetBalances retrieves all balances.
		GetBalances() ([]uint64, error)
		GetBalance(math.ValidatorIndex) (math.Gwei, error)
		GetSlot() (math.Slot, error)
		GetFork() (ForkT, error)
		GetGenesisValidatorsRoot() (common.Root, error)
		GetBlockRootAtIndex(uint64) (common.Root, error)
		GetLatestBlockHeader() (BeaconBlockHeaderT, error)
		GetTotalActiveBalances(uint64) (math.Gwei, error)
		GetValidators() (ValidatorsT, error)
		GetSlashingAtIndex(uint64) (math.Gwei, error)
		GetTotalSlashing() (math.Gwei, error)
		GetNextWithdrawalIndex() (uint64, error)
		GetNextWithdrawalValidatorIndex() (math.ValidatorIndex, error)
		GetTotalValidators() (uint64, error)
		GetValidatorsByEffectiveBalance() ([]ValidatorT, error)
		ValidatorIndexByCometBFTAddress(
			cometBFTAddress []byte,
		) (math.ValidatorIndex, error)
	}

	// WriteOnlyBeaconState is the interface for a write-only beacon state.
	WriteOnlyBeaconState[
		BeaconBlockHeaderT, Eth1DataT, ExecutionPayloadHeaderT,
		ForkT, ValidatorT any,
	] interface {
		WriteOnlyEth1Data[Eth1DataT, ExecutionPayloadHeaderT]
		WriteOnlyRandaoMixes
		WriteOnlyStateRoots
		WriteOnlyValidators[ValidatorT]

		SetGenesisValidatorsRoot(root common.Root) error
		SetFork(ForkT) error
		SetSlot(math.Slot) error
		UpdateBlockRootAtIndex(uint64, common.Root) error
		SetLatestBlockHeader(BeaconBlockHeaderT) error
		IncreaseBalance(math.ValidatorIndex, math.Gwei) error
		DecreaseBalance(math.ValidatorIndex, math.Gwei) error
		UpdateSlashingAtIndex(uint64, math.Gwei) error
		SetNextWithdrawalIndex(uint64) error
		SetNextWithdrawalValidatorIndex(math.ValidatorIndex) error
		SetTotalSlashing(math.Gwei) error
	}

	// WriteOnlyStateRoots defines a struct which only has write access to state
	// roots methods.
	WriteOnlyStateRoots interface {
		UpdateStateRootAtIndex(uint64, common.Root) error
	}

	// ReadOnlyStateRoots defines a struct which only has read access to state
	// roots
	// methods.
	ReadOnlyStateRoots interface {
		StateRootAtIndex(uint64) (common.Root, error)
	}

	// WriteOnlyRandaoMixes defines a struct which only has write access to
	// randao
	// mixes methods.
	WriteOnlyRandaoMixes interface {
		UpdateRandaoMixAtIndex(uint64, common.Bytes32) error
	}

	// ReadOnlyRandaoMixes defines a struct which only has read access to randao
	// mixes methods.
	ReadOnlyRandaoMixes interface {
		GetRandaoMixAtIndex(uint64) (common.Bytes32, error)
	}

	// WriteOnlyValidators has write access to validator methods.
	WriteOnlyValidators[ValidatorT any] interface {
		UpdateValidatorAtIndex(
			math.ValidatorIndex,
			ValidatorT,
		) error

		AddValidator(ValidatorT) error
		AddValidatorBartio(ValidatorT) error
	}

	// ReadOnlyValidators has read access to validator methods.
	ReadOnlyValidators[ValidatorT any] interface {
		ValidatorIndexByPubkey(
			crypto.BLSPubkey,
		) (math.ValidatorIndex, error)

		ValidatorByIndex(
			math.ValidatorIndex,
		) (ValidatorT, error)
	}

	// WriteOnlyEth1Data has write access to eth1 data.
	WriteOnlyEth1Data[Eth1DataT, ExecutionPayloadHeaderT any] interface {
		SetEth1Data(Eth1DataT) error
		SetEth1DepositIndex(uint64) error
		SetLatestExecutionPayloadHeader(
			ExecutionPayloadHeaderT,
		) error
	}

	// ReadOnlyEth1Data has read access to eth1 data.
	ReadOnlyEth1Data[Eth1DataT, ExecutionPayloadHeaderT any] interface {
		GetEth1Data() (Eth1DataT, error)
		GetEth1DepositIndex() (uint64, error)
		GetLatestExecutionPayloadHeader() (
			ExecutionPayloadHeaderT, error,
		)
	}

	// ReadOnlyWithdrawals only has read access to withdrawal methods.
	ReadOnlyWithdrawals[WithdrawalT any] interface {
		ExpectedWithdrawals() ([]WithdrawalT, error)
	}
)

// /* --------------------------------------------------------------------------
// */ /*                                  NodeAPI
//    */ /*
// -------------------------------------------------------------------------- */

type (
	NodeAPIContext interface {
		Bind(any) error
		Validate(any) error
	}

	// Engine is a generic interface for an API engine.
	NodeAPIEngine[ContextT NodeAPIContext] interface {
		Run(addr string) error
		RegisterRoutes(*handlers.RouteSet[ContextT], log.Logger)
	}

	NodeAPIBackend[
		BeaconBlockHeaderT any,
		BeaconStateT any,
		ForkT any,
		NodeT any,
		ValidatorT any,
	] interface {
		AttachQueryBackend(node NodeT)
		ChainSpec() common.ChainSpec
		GetSlotByBlockRoot(root common.Root) (math.Slot, error)
		GetSlotByStateRoot(root common.Root) (math.Slot, error)
		GetParentSlotByTimestamp(timestamp math.U64) (math.Slot, error)

		NodeAPIBeaconBackend[
			BeaconStateT, BeaconBlockHeaderT, ForkT, ValidatorT,
		]
		NodeAPIProofBackend[
			BeaconBlockHeaderT, BeaconStateT, ForkT, ValidatorT,
		]
	}

	// NodeAPIBackend is the interface for backend of the beacon API.
	NodeAPIBeaconBackend[
		BeaconStateT, BeaconBlockHeaderT, ForkT, ValidatorT any,
	] interface {
		GenesisBackend
		BlockBackend[BeaconBlockHeaderT]
		RandaoBackend
		StateBackend[BeaconStateT, ForkT]
		ValidatorBackend[ValidatorT]
		HistoricalBackend[ForkT]
		// GetSlotByBlockRoot retrieves the slot by a given root from the store.
		GetSlotByBlockRoot(root common.Root) (math.Slot, error)
		// GetSlotByStateRoot retrieves the slot by a given root from the store.
		GetSlotByStateRoot(root common.Root) (math.Slot, error)
	}

	// NodeAPIProofBackend is the interface for backend of the proof API.
	NodeAPIProofBackend[
		BeaconBlockHeaderT, BeaconStateT, ForkT, ValidatorT any,
	] interface {
		BlockBackend[BeaconBlockHeaderT]
		StateBackend[BeaconStateT, ForkT]
		GetParentSlotByTimestamp(timestamp math.U64) (math.Slot, error)
	}

	GenesisBackend interface {
		GenesisValidatorsRoot(slot math.Slot) (common.Root, error)
	}

	HistoricalBackend[ForkT any] interface {
		StateRootAtSlot(slot math.Slot) (common.Root, error)
		StateForkAtSlot(slot math.Slot) (ForkT, error)
	}

	RandaoBackend interface {
		RandaoAtEpoch(slot math.Slot, epoch math.Epoch) (common.Bytes32, error)
	}

	BlockBackend[BeaconBlockHeaderT any] interface {
		BlockRootAtSlot(slot math.Slot) (common.Root, error)
		BlockRewardsAtSlot(slot math.Slot) (*types.BlockRewardsData, error)
		BlockHeaderAtSlot(slot math.Slot) (BeaconBlockHeaderT, error)
	}

	StateBackend[BeaconStateT, ForkT any] interface {
		StateRootAtSlot(slot math.Slot) (common.Root, error)
		StateForkAtSlot(slot math.Slot) (ForkT, error)
		StateFromSlotForProof(slot math.Slot) (BeaconStateT, math.Slot, error)
	}

	ValidatorBackend[ValidatorT any] interface {
		ValidatorByID(
			slot math.Slot, id string,
		) (*types.ValidatorData[ValidatorT], error)
		ValidatorsByIDs(
			slot math.Slot,
			ids []string,
			statuses []string,
		) ([]*types.ValidatorData[ValidatorT], error)
		ValidatorBalancesByIDs(
			slot math.Slot,
			ids []string,
		) ([]*types.ValidatorBalanceData, error)
	}
)<|MERGE_RESOLUTION|>--- conflicted
+++ resolved
@@ -83,11 +83,10 @@
 	ConsensusBlock[BeaconBlockT any] interface {
 		GetBeaconBlock() BeaconBlockT
 
-<<<<<<< HEAD
+		// GetProposerAddress returns the address of the validator
+		// selected by consensus to propose the block
 		GetProposerAddress() []byte
 
-=======
->>>>>>> 6e119fae
 		// GetNextPayloadTimestamp returns the timestamp proposed by
 		// consensus for the next payload to be proposed. It is also
 		// used to bound current payload upon validation
