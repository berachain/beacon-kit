// SPDX-License-Identifier: BUSL-1.1
//
// Copyright (C) 2024, Berachain Foundation. All rights reserved.
// Use of this software is governed by the Business Source License included
// in the LICENSE file of this repository and at www.mariadb.com/bsl11.
//
// ANY USE OF THE LICENSED WORK IN VIOLATION OF THIS LICENSE WILL AUTOMATICALLY
// TERMINATE YOUR RIGHTS UNDER THIS LICENSE FOR THE CURRENT AND ALL OTHER
// VERSIONS OF THE LICENSED WORK.
//
// THIS LICENSE DOES NOT GRANT YOU ANY RIGHT IN ANY TRADEMARK OR LOGO OF
// LICENSOR OR ITS AFFILIATES (PROVIDED THAT YOU MAY USE A TRADEMARK OR LOGO OF
// LICENSOR AS EXPRESSLY REQUIRED BY THIS LICENSE).
//
// TO THE EXTENT PERMITTED BY APPLICABLE LAW, THE LICENSED WORK IS PROVIDED ON
// AN “AS IS” BASIS. LICENSOR HEREBY DISCLAIMS ALL WARRANTIES AND CONDITIONS,
// EXPRESS OR IMPLIED, INCLUDING (WITHOUT LIMITATION) WARRANTIES OF
// MERCHANTABILITY, FITNESS FOR A PARTICULAR PURPOSE, NON-INFRINGEMENT, AND
// TITLE.

package components

import (
	stdbytes "bytes"
	"context"
	"encoding/json"

	engineprimitives "github.com/berachain/beacon-kit/mod/engine-primitives/pkg/engine-primitives"
	"github.com/berachain/beacon-kit/mod/log"
	"github.com/berachain/beacon-kit/mod/node-api/handlers"
	"github.com/berachain/beacon-kit/mod/node-api/handlers/beacon/types"
	"github.com/berachain/beacon-kit/mod/primitives/pkg/bytes"
	"github.com/berachain/beacon-kit/mod/primitives/pkg/common"
	"github.com/berachain/beacon-kit/mod/primitives/pkg/constraints"
	"github.com/berachain/beacon-kit/mod/primitives/pkg/crypto"
	"github.com/berachain/beacon-kit/mod/primitives/pkg/eip4844"
	"github.com/berachain/beacon-kit/mod/primitives/pkg/math"
	"github.com/berachain/beacon-kit/mod/primitives/pkg/transition"
	v1 "github.com/cometbft/cometbft/api/cometbft/abci/v1"
	sdk "github.com/cosmos/cosmos-sdk/types"
	fastssz "github.com/ferranbt/fastssz"
)

type (
	// 	// AttestationData is an interface for accessing the attestation data.
	// 	AttestationData[AttestationDataT any] interface {
	// 		constraints.SSZMarshallableRootable
	// 		// New creates a new attestation data instance.
	// 		New(math.U64, math.U64, common.Root) AttestationDataT
	// 		// GetSlot returns the slot of the attestation data.
	// 		GetSlot() math.U64
	// 		// GetIndex returns the index of the attestation data.
	// 		GetIndex() math.U64
	// 		// GetBeaconBlockRoot returns the beacon block root of the attestation
	// 		// data.
	// 		GetBeaconBlockRoot() common.Root
	// 	}

	// AttributesFactory is the interface for the attributes factory.
	AttributesFactory[
		BeaconStateT any,
		PayloadAttributesT any,
	] interface {
		BuildPayloadAttributes(
			st BeaconStateT,
			slot math.Slot,
			timestamp uint64,
			prevHeadRoot [32]byte,
		) (PayloadAttributesT, error)
	}

	// AvailabilityStore is the interface for the availability store.
	AvailabilityStore[BeaconBlockBodyT any, BlobSidecarsT any] interface {
		IndexDB
		// IsDataAvailable ensures that all blobs referenced in the block are
		// securely stored before it returns without an error.
		IsDataAvailable(context.Context, math.Slot, BeaconBlockBodyT) bool
		// Persist makes sure that the sidecar remains accessible for data
		// availability checks throughout the beacon node's operation.
		Persist(math.Slot, BlobSidecarsT) error
	}

	ConsensusBlock[BeaconBlockT any] interface {
		GetBeaconBlock() BeaconBlockT

<<<<<<< HEAD
=======
		// GetProposerAddress returns the address of the validator
		// selected by consensus to propose the block
>>>>>>> 39cd3508
		GetProposerAddress() []byte

		// GetNextPayloadTimestamp returns the timestamp proposed by
		// consensus for the next payload to be proposed. It is also
		// used to bound current payload upon validation
		GetNextPayloadTimestamp() math.U64
	}

	// BeaconBlock represents a generic interface for a beacon block.
	BeaconBlock[
		T any,
		BeaconBlockBodyT any,
		BeaconBlockHeaderT any,
	] interface {
		constraints.Nillable
		constraints.Empty[T]
		constraints.Versionable
		constraints.SSZMarshallableRootable

		NewFromSSZ([]byte, uint32) (T, error)
		// NewWithVersion creates a new beacon block with the given parameters.
		NewWithVersion(
			slot math.Slot,
			proposerIndex math.ValidatorIndex,
			parentBlockRoot common.Root,
			forkVersion uint32,
		) (T, error)
		// SetStateRoot sets the state root of the beacon block.
		SetStateRoot(common.Root)
		// GetProposerIndex returns the index of the proposer.
		GetProposerIndex() math.ValidatorIndex
		// GetSlot returns the slot number of the block.
		GetSlot() math.Slot
		// GetBody returns the body of the block.
		GetBody() BeaconBlockBodyT
		// GetHeader returns the header of the block.
		GetHeader() BeaconBlockHeaderT
		// GetParentBlockRoot returns the root of the parent block.
		GetParentBlockRoot() common.Root
		// GetStateRoot returns the state root of the block.
		GetStateRoot() common.Root
		// GetTimestamp returns the timestamp of the block from the execution
		// payload.
		GetTimestamp() math.U64
	}

	// BeaconBlockBody represents a generic interface for the body of a beacon
	// block.
	BeaconBlockBody[
		T any,
		AttestationDataT any,
		DepositT any,
		Eth1DataT any,
		ExecutionPayloadT any,
		SlashingInfoT any,
	] interface {
		constraints.Nillable
		constraints.EmptyWithVersion[T]
		constraints.SSZMarshallableRootable
		Length() uint64
		GetTopLevelRoots() []common.Root
		// GetRandaoReveal returns the RANDAO reveal signature.
		GetRandaoReveal() crypto.BLSSignature
		// GetExecutionPayload returns the execution payload.
		GetExecutionPayload() ExecutionPayloadT
		// GetDeposits returns the list of deposits.
		GetDeposits() []DepositT
		// GetBlobKzgCommitments returns the KZG commitments for the blobs.
		GetBlobKzgCommitments() eip4844.KZGCommitments[common.ExecutionHash]
		// SetRandaoReveal sets the Randao reveal of the beacon block body.
		SetRandaoReveal(crypto.BLSSignature)
		// SetEth1Data sets the Eth1 data of the beacon block body.
		SetEth1Data(Eth1DataT)
		// SetDeposits sets the deposits of the beacon block body.
		SetDeposits([]DepositT)
		// SetExecutionPayload sets the execution data of the beacon block body.
		SetExecutionPayload(ExecutionPayloadT)
		// SetGraffiti sets the graffiti of the beacon block body.
		SetGraffiti(common.Bytes32)
		// SetAttestations sets the attestations of the beacon block body.
		SetAttestations([]AttestationDataT)
		// SetSlashingInfo sets the slashing info of the beacon block body.
		SetSlashingInfo([]SlashingInfoT)
		// SetBlobKzgCommitments sets the blob KZG commitments of the beacon
		// block body.
		SetBlobKzgCommitments(eip4844.KZGCommitments[common.ExecutionHash])
	}

	// BeaconBlockHeader is the interface for a beacon block header.
	BeaconBlockHeader[T any] interface {
		constraints.Empty[T]
		constraints.SSZMarshallableRootable
		New(
			slot math.Slot,
			proposerIndex math.ValidatorIndex,
			parentBlockRoot common.Root,
			stateRoot common.Root,
			bodyRoot common.Root,
		) T
		GetSlot() math.Slot
		GetProposerIndex() math.ValidatorIndex
		GetParentBlockRoot() common.Root
		GetStateRoot() common.Root
		SetStateRoot(common.Root)
		GetBodyRoot() common.Root
		GetTree() (*fastssz.Node, error)
		Equals(T) bool
	}

	// BeaconStateMarshallable represents an interface for a beacon state
	// with generic types.
	BeaconStateMarshallable[
		T,
		BeaconBlockHeaderT,
		Eth1DataT,
		ExecutionPayloadHeaderT,
		ForkT,
		ValidatorT any,
	] interface {
		constraints.SSZMarshallableRootable
		GetTree() (*fastssz.Node, error)
		// New returns a new instance of the BeaconStateMarshallable.
		New(
			forkVersion uint32,
			genesisValidatorsRoot common.Root,
			slot math.U64,
			fork ForkT,
			latestBlockHeader BeaconBlockHeaderT,
			blockRoots []common.Root,
			stateRoots []common.Root,
			eth1Data Eth1DataT,
			eth1DepositIndex uint64,
			latestExecutionPayloadHeader ExecutionPayloadHeaderT,
			validators []ValidatorT,
			balances []uint64,
			randaoMixes []common.Bytes32,
			nextWithdrawalIndex uint64,
			nextWithdrawalValidatorIndex math.U64,
			slashings []math.U64, totalSlashing math.U64,
		) (T, error)
	}

	// BlobProcessor is the interface for the blobs processor.
	BlobProcessor[
		AvailabilityStoreT any,
		ConsensusSidecarsT any,
		BlobSidecarsT any,
	] interface {
		// ProcessSidecars processes the blobs and ensures they match the local
		// state.
		ProcessSidecars(
			avs AvailabilityStoreT,
			sidecars BlobSidecarsT,
		) error
		// VerifySidecars verifies the blobs and ensures they match the local
		// state.
		VerifySidecars(
			sidecars ConsensusSidecarsT,
		) error
	}

	BlobSidecar[BeaconBlockHeaderT any] interface {
		GetBeaconBlockHeader() BeaconBlockHeaderT
		GetBlob() eip4844.Blob
		GetKzgProof() eip4844.KZGProof
		GetKzgCommitment() eip4844.KZGCommitment
	}

	ConsensusSidecars[
		BlobSidecarsT any,
		BeaconBlockHeaderT any,
	] interface {
		GetSidecars() BlobSidecarsT
		GetHeader() BeaconBlockHeaderT
	}

	// BlobSidecars is the interface for blobs sidecars.
	BlobSidecars[T, BlobSidecarT any] interface {
		constraints.Nillable
		constraints.SSZMarshallable
		constraints.Empty[T]
		Len() int
		Get(index int) BlobSidecarT
		GetSidecars() []BlobSidecarT
		ValidateBlockRoots() error
		VerifyInclusionProofs(kzgOffset uint64) error
	}

	BlobVerifier[BlobSidecarsT, BeaconBlockHeaderT any] interface {
		VerifyInclusionProofs(scs BlobSidecarsT, kzgOffset uint64) error
		VerifyKZGProofs(scs BlobSidecarsT) error
		VerifySidecars(
			sidecars BlobSidecarsT,
			kzgOffset uint64,
			blkHeader BeaconBlockHeaderT,
		) error
	}

	// 	// BlockchainService defines the interface for interacting with the
	// 	// blockchain
	// 	// state and processing blocks.
	// 	BlockchainService[
	// 		BeaconBlockT any,
	// 		DepositT any,
	// 		GenesisT any,
	// 	] interface {
	// 		service.Basic
	// 		// ProcessGenesisData processes the genesis data and initializes the
	// 		// beacon
	// 		// state.
	// 		ProcessGenesisData(
	// 			context.Context,
	// 			GenesisT,
	// 		) (transition.ValidatorUpdates, error)
	// 		// ProcessBeaconBlock processes the given beacon block and associated
	// 		// blobs sidecars.
	// 		ProcessBeaconBlock(
	// 			context.Context,
	// 			BeaconBlockT,
	// 		) (transition.ValidatorUpdates, error)
	// 		// ReceiveBlock receives a beacon block and
	// 		// associated blobs sidecars for processing.
	// 		ReceiveBlock(
	// 			ctx context.Context,
	// 			blk BeaconBlockT,
	// 		) error
	// 		VerifyIncomingBlock(ctx context.Context, blk BeaconBlockT) error
	// 	}

	// BlockStore is the interface for block storage.
	BlockStore[BeaconBlockT any] interface {
		Set(blk BeaconBlockT) error
		// GetSlotByBlockRoot retrieves the slot by a given root from the store.
		GetSlotByBlockRoot(root common.Root) (math.Slot, error)
		// GetSlotByStateRoot retrieves the slot by a given root from the store.
		GetSlotByStateRoot(root common.Root) (math.Slot, error)
		// GetParentSlotByTimestamp retrieves the parent slot by a given
		// timestamp from the store.
		GetParentSlotByTimestamp(timestamp math.U64) (math.Slot, error)
	}

	ConsensusEngine interface {
		PrepareProposal(
			ctx sdk.Context, req *v1.PrepareProposalRequest,
		) (*v1.PrepareProposalResponse, error)
		ProcessProposal(
			ctx sdk.Context, req *v1.ProcessProposalRequest,
		) (*v1.ProcessProposalResponse, error)
	}

	// 	// Context defines an interface for managing state transition context.
	// 	Context[T any] interface {
	// 		context.Context
	// 		// Wrap returns a new context with the given context.
	// 		Wrap(context.Context) T
	// 		// OptimisticEngine sets the optimistic engine flag to true.
	// 		OptimisticEngine() T
	// 		// SkipPayloadVerification sets the skip payload verification flag to
	// 		// true.
	// 		SkipPayloadVerification() T
	// 		// SkipValidateRandao sets the skip validate randao flag to true.
	// 		SkipValidateRandao() T
	// 		// SkipValidateResult sets the skip validate result flag to true.
	// 		SkipValidateResult() T
	// 		// GetOptimisticEngine returns whether to optimistically assume the
	// 		// execution client has the correct state when certain errors are
	// 		// returned
	// 		// by the execution engine.
	// 		GetOptimisticEngine() bool
	// 		// GetSkipPayloadVerification returns whether to skip verifying the
	// 		// payload
	// 		// if
	// 		// it already exists on the execution client.
	// 		GetSkipPayloadVerification() bool
	// 		// GetSkipValidateRandao returns whether to skip validating the RANDAO
	// 		// reveal.
	// 		GetSkipValidateRandao() bool
	// 		// GetSkipValidateResult returns whether to validate the result of the
	// 		// state
	// 		// transition.
	// 		GetSkipValidateResult() bool
	// 	}

	// Deposit is the interface for a deposit.
	Deposit[
		T any,
		ForkDataT any,
		WithdrawalCredentialsT any,
	] interface {
		constraints.Empty[T]
		constraints.SSZMarshallableRootable
		// New creates a new deposit.
		New(
			crypto.BLSPubkey,
			WithdrawalCredentialsT,
			math.U64,
			crypto.BLSSignature,
			uint64,
		) T
		// GetIndex returns the index of the deposit.
		GetIndex() math.U64
		// GetAmount returns the amount of the deposit.
		GetAmount() math.Gwei
		// GetPubkey returns the public key of the validator.
		GetPubkey() crypto.BLSPubkey
		// GetWithdrawalCredentials returns the withdrawal credentials.
		GetWithdrawalCredentials() WithdrawalCredentialsT
		// VerifySignature verifies the deposit and creates a validator.
		VerifySignature(
			forkData ForkDataT,
			domainType common.DomainType,
			signatureVerificationFn func(
				pubkey crypto.BLSPubkey,
				message []byte, signature crypto.BLSSignature,
			) error,
		) error
	}

	DepositStore[DepositT any] interface {
		// GetDepositsByIndex returns `numView` expected deposits.
		GetDepositsByIndex(
			startIndex uint64,
			numView uint64,
		) ([]DepositT, error)
		// Prune prunes the deposit store of [start, end)
		Prune(start, end uint64) error
		// EnqueueDeposits adds a list of deposits to the deposit store.
		EnqueueDeposits(deposits []DepositT) error
	}

	// 	Eth1Data[T any] interface {
	// 		constraints.Empty[T]
	// 		constraints.SSZMarshallableRootable
	// 		// New creates a new eth1 data with the given parameters.
	// 		New(
	// 			depositRoot common.Root,
	// 			depositCount math.U64,
	// 			blockHash common.ExecutionHash,
	// 		) T
	// 		GetDepositCount() math.U64
	// 	}

	// 	EngineClient[
	// 		ExecutionPayloadT any,
	// 		PayloadAttributesT any,
	// 		PayloadIDT any,
	// 	] interface {
	// 		service.Basic
	// 		bind.ContractFilterer
	// 		GetPayload(
	// 			ctx context.Context,
	// 			payloadID engineprimitives.PayloadID,
	// 			forkVersion uint32,
	// 		) (engineprimitives.BuiltExecutionPayloadEnv[ExecutionPayloadT], error)
	// 		NewPayload(
	// 			ctx context.Context,
	// 			payload ExecutionPayloadT,
	// 			versionedHashes []common.ExecutionHash,
	// 			parentBeaconBlockRoot *common.Root,
	// 		) (*common.ExecutionHash, error)
	// 		ForkchoiceUpdated(
	// 			ctx context.Context,
	// 			state *engineprimitives.ForkchoiceStateV1,
	// 			attrs PayloadAttributesT,
	// 			forkVersion uint32,
	// 		) (*PayloadIDT, *common.ExecutionHash, error)
	// 	}

	// 	Event[DataT any] interface {
	// 		Type() asynctypes.EventID
	// 		Is(eventType asynctypes.EventID) bool
	// 		Context() context.Context
	// 		Data() DataT
	// 		Error() error
	// 	}

	// 	// ExecutionEngine is the interface for the execution engine.
	// 	ExecutionEngine[
	// 		ExecutionPayloadT ExecutionPayload[
	// 			ExecutionPayloadT, ExecutionPayloadHeaderT, WithdrawalsT,
	// 		],
	// 		ExecutionPayloadHeaderT
	// ExecutionPayloadHeader[ExecutionPayloadHeaderT],
	// 		PayloadAttributesT any,
	// 		PayloadIDT ~[8]byte,
	// 		WithdrawalT any,
	// 		WithdrawalsT Withdrawals[WithdrawalT],
	// 	] interface {
	// 		// GetPayload returns the payload and blobs bundle for the given slot.
	// 		GetPayload(
	// 			ctx context.Context,
	// 			req *engineprimitives.GetPayloadRequest[PayloadIDT],
	// 		) (engineprimitives.BuiltExecutionPayloadEnv[ExecutionPayloadT], error)
	// 		// NotifyForkchoiceUpdate notifies the execution client of a forkchoice
	// 		// update.
	// 		NotifyForkchoiceUpdate(
	// 			ctx context.Context,
	// 			req *engineprimitives.ForkchoiceUpdateRequest[PayloadAttributesT],
	// 		) (*PayloadIDT, *common.ExecutionHash, error)
	// 		// VerifyAndNotifyNewPayload verifies the new payload and notifies the
	// 		// execution client.
	// 		VerifyAndNotifyNewPayload(
	// 			ctx context.Context,
	// 			req *engineprimitives.NewPayloadRequest[ExecutionPayloadT,
	// WithdrawalsT],
	// 		) error
	// 	}

	ExecutionPayload[
		ExecutionPayloadT, ExecutionPayloadHeaderT, WithdrawalsT any,
	] interface {
		constraints.EngineType[ExecutionPayloadT]
		GetTransactions() engineprimitives.Transactions
		GetParentHash() common.ExecutionHash
		GetBlockHash() common.ExecutionHash
		GetPrevRandao() common.Bytes32
		GetWithdrawals() WithdrawalsT
		GetFeeRecipient() common.ExecutionAddress
		GetStateRoot() common.Bytes32
		GetReceiptsRoot() common.Bytes32
		GetLogsBloom() bytes.B256
		GetNumber() math.U64
		GetGasLimit() math.U64
		GetTimestamp() math.U64
		GetGasUsed() math.U64
		GetExtraData() []byte
		GetBaseFeePerGas() *math.U256
		GetBlobGasUsed() math.U64
		GetExcessBlobGas() math.U64
		ToHeader(
			maxWithdrawalsPerPayload uint64,
			eth1ChainID uint64,
		) (ExecutionPayloadHeaderT, error)
	}

	// ExecutionPayloadHeader is the interface for the execution payload
	// header.
	ExecutionPayloadHeader[T any] interface {
		constraints.SSZMarshallable
		constraints.Versionable
		NewFromSSZ([]byte, uint32) (T, error)
		// GetNumber returns the block number of the ExecutionPayloadHeader.
		GetNumber() math.U64
		// GetFeeRecipient returns the fee recipient address of the
		// ExecutionPayloadHeader.
		GetFeeRecipient() common.ExecutionAddress
		// GetTimestamp returns the timestamp.
		GetTimestamp() math.U64
		// GetBlockHash returns the block hash.
		GetBlockHash() common.ExecutionHash
		// GetParentHash returns the parent hash.
		GetParentHash() common.ExecutionHash
	}

	// 	Fork[T any] interface {
	// 		constraints.Empty[T]
	// 		constraints.SSZMarshallable
	// 		New(common.Version, common.Version, math.Epoch) T
	// 	}

	// 	// ForkData is the interface for the fork data.
	// 	ForkData[T any] interface {
	// 		// New creates a new fork data object.
	// 		New(common.Version, common.Root) T
	// 		// ComputeRandaoSigningRoot returns the signing root for the fork data.
	// 		ComputeRandaoSigningRoot(
	// 			domainType common.DomainType,
	// 			epoch math.Epoch,
	// 		) common.Root
	// 	}

	// Genesis is the interface for the genesis.
	Genesis[DepositT any, ExecutionPayloadHeaderT any] interface {
		json.Unmarshaler
		// GetForkVersion returns the fork version.
		GetForkVersion() common.Version
		// GetDeposits returns the deposits.
		GetDeposits() []DepositT
		// GetExecutionPayloadHeader returns the execution payload header.
		GetExecutionPayloadHeader() ExecutionPayloadHeaderT
	}

	// IndexDB is the interface for the range DB.
	IndexDB interface {
		Has(index uint64, key []byte) (bool, error)
		Set(index uint64, key []byte, value []byte) error
		Prune(start uint64, end uint64) error
	}

	// LocalBuilder is the interface for the builder service.
	LocalBuilder[
		BeaconStateT any,
		ExecutionPayloadT any,
	] interface {
		// Enabled returns true if the local builder is enabled.
		Enabled() bool
		// RequestPayloadAsync requests a new payload for the given slot.
		RequestPayloadAsync(
			ctx context.Context,
			st BeaconStateT,
			slot math.Slot,
			timestamp uint64,
			parentBlockRoot common.Root,
			headEth1BlockHash common.ExecutionHash,
			finalEth1BlockHash common.ExecutionHash,
		) (*engineprimitives.PayloadID, error)
		// SendForceHeadFCU sends a force head FCU request.
		SendForceHeadFCU(
			ctx context.Context,
			st BeaconStateT,
			slot math.Slot,
		) error
		// RetrievePayload retrieves the payload for the given slot.
		RetrievePayload(
			ctx context.Context,
			slot math.Slot,
			parentBlockRoot common.Root,
		) (engineprimitives.BuiltExecutionPayloadEnv[ExecutionPayloadT], error)
		// RequestPayloadSync requests a payload for the given slot and
		// blocks until the payload is delivered.
		RequestPayloadSync(
			ctx context.Context,
			st BeaconStateT,
			slot math.Slot,
			timestamp uint64,
			parentBlockRoot common.Root,
			headEth1BlockHash common.ExecutionHash,
			finalEth1BlockHash common.ExecutionHash,
		) (engineprimitives.BuiltExecutionPayloadEnv[ExecutionPayloadT], error)
	}

	// 	// PayloadAttributes is the interface for the payload attributes.
	// PayloadAttributes[T any, WithdrawalT any] interface {
	// 	engineprimitives.PayloadAttributer
	// 	// New creates a new payload attributes instance.
	// 	New(
	// 		uint32,
	// 		uint64,
	// 		common.Bytes32,
	// 		common.ExecutionAddress,
	// 		[]WithdrawalT,
	// 		common.Root,
	// 	) (T, error)
	// }.

	// 	// SlashingInfo is an interface for accessing the slashing info.
	// 	SlashingInfo[SlashingInfoT any] interface {
	// 		// New creates a new slashing info instance.
	// 		New(math.U64, math.U64) SlashingInfoT
	// 	}

	// 	// SlotData is an interface for accessing the slot data.
	// 	SlotData[T, AttestationDataT, SlashingInfoT any] interface {
	// 		// New creates a new slot data instance.
	// 		New(math.Slot, []AttestationDataT, []SlashingInfoT) T
	// 		// GetSlot returns the slot of the incoming slot.
	// 		GetSlot() math.Slot
	// 		// GetAttestationData returns the attestation data of the incoming
	// slot.
	// 		GetAttestationData() []AttestationDataT
	// 		// GetSlashingInfo returns the slashing info of the incoming slot.
	// 		GetSlashingInfo() []SlashingInfoT
	// 	}

	// StateProcessor defines the interface for processing the state.
	StateProcessor[
		BeaconBlockT any,
		BeaconStateT any,
		ContextT any,
		DepositT any,
		ExecutionPayloadHeaderT any,
	] interface {
		// InitializePreminedBeaconStateFromEth1 initializes the premined beacon
		// state
		// from the eth1 deposits.
		InitializePreminedBeaconStateFromEth1(
			BeaconStateT,
			[]DepositT,
			ExecutionPayloadHeaderT,
			common.Version,
		) (transition.ValidatorUpdates, error)
		// ProcessSlot processes the slot.
		ProcessSlots(
			st BeaconStateT, slot math.Slot,
		) (transition.ValidatorUpdates, error)
		// Transition performs the core state transition.
		Transition(
			ctx ContextT,
			st BeaconStateT,
			blk BeaconBlockT,
		) (transition.ValidatorUpdates, error)
	}

	SidecarFactory[BeaconBlockT any, BlobSidecarsT any] interface {
		// BuildSidecars builds sidecars for a given block and blobs bundle.
		BuildSidecars(
			blk BeaconBlockT,
			blobs engineprimitives.BlobsBundle,
		) (BlobSidecarsT, error)
	}

	// StorageBackend defines an interface for accessing various storage
	// components required by the beacon node.
	StorageBackend[
		AvailabilityStoreT any,
		BeaconStateT any,
		BlockStoreT any,
		DepositStoreT any,
	] interface {
		AvailabilityStore() AvailabilityStoreT
		BlockStore() BlockStoreT
		DepositStore() DepositStoreT
		// StateFromContext retrieves the beacon state from the given context.
		StateFromContext(context.Context) BeaconStateT
	}

	// 	// TelemetrySink is an interface for sending metrics to a telemetry
	// backend.
	// 	TelemetrySink interface {
	// 		// MeasureSince measures the time since the given time.
	// 		MeasureSince(key string, start time.Time, args ...string)
	// 	}

	// 	// Validator represents an interface for a validator with generic type
	// 	// ValidatorT.
	// 	Validator[
	// 		ValidatorT any,
	// 		WithdrawalCredentialsT any,
	// 	] interface {
	// 		constraints.Empty[ValidatorT]
	// 		constraints.SSZMarshallableRootable
	// 		SizeSSZ() uint32
	// 		// New creates a new validator with the given parameters.
	// 		New(
	// 			pubkey crypto.BLSPubkey,
	// 			withdrawalCredentials WithdrawalCredentialsT,
	// 			amount math.Gwei,
	// 			effectiveBalanceIncrement math.Gwei,
	// 			maxEffectiveBalance math.Gwei,
	// 		) ValidatorT
	// 		// IsSlashed returns true if the validator is slashed.
	// 		IsSlashed() bool
	// 		// IsActive checks if the validator is active at the given epoch.
	// 		IsActive(epoch math.Epoch) bool
	// 		// GetPubkey returns the public key of the validator.
	// 		GetPubkey() crypto.BLSPubkey
	// 		// GetEffectiveBalance returns the effective balance of the validator
	// in
	// 		// Gwei.
	// 		GetEffectiveBalance() math.Gwei
	// 		// SetEffectiveBalance sets the effective balance of the validator in
	// 		// Gwei.
	// 		SetEffectiveBalance(math.Gwei)
	// 		// GetWithdrawableEpoch returns the epoch when the validator can
	// 		// withdraw.
	// 		GetWithdrawableEpoch() math.Epoch
	// 		// GetWithdrawalCredentials returns the withdrawal credentials of the
	// 		// validator.
	// 		GetWithdrawalCredentials() WithdrawalCredentialsT
	// 		// IsFullyWithdrawable checks if the validator is fully withdrawable
	// 		// given a
	// 		// certain Gwei amount and epoch.
	// 		IsFullyWithdrawable(amount math.Gwei, epoch math.Epoch) bool
	// 		// IsPartiallyWithdrawable checks if the validator is partially
	// 		// withdrawable
	// 		// given two Gwei amounts.
	// 		IsPartiallyWithdrawable(amount1 math.Gwei, amount2 math.Gwei) bool
	// 	}

	// 	Validators[ValidatorT any] interface {
	// 		~[]ValidatorT
	// 		HashTreeRoot() common.Root
	// 	}

	// Withdrawal is the interface for a withdrawal.
	Withdrawal[T any] interface {
		New(
			index math.U64,
			validatorIndex math.ValidatorIndex,
			address common.ExecutionAddress,
			amount math.Gwei,
		) T
		// Equals returns true if the withdrawal is equal to the other.
		Equals(T) bool
		// GetAmount returns the amount of the withdrawal.
		GetAmount() math.Gwei
		// GetIndex returns the public key of the validator.
		GetIndex() math.U64
		// GetValidatorIndex returns the index of the validator.
		GetValidatorIndex() math.ValidatorIndex
		// GetAddress returns the address of the withdrawal.
		GetAddress() common.ExecutionAddress
	}

	Withdrawals[WithdrawalT any] interface {
		~[]WithdrawalT
		Len() int
		EncodeIndex(int, *stdbytes.Buffer)
	}

	// // WithdrawalCredentials represents an interface for withdrawal
	// credentials.
	//
	//	WithdrawalCredentials interface {
	//		~[32]byte
	//		// ToExecutionAddress converts the withdrawal credentials to an
	//		// execution
	//		// address.
	//		ToExecutionAddress() (common.ExecutionAddress, error)
	//	}
)

/* -------------------------------------------------------------------------- */
/*                                BeaconState                                 */
/* -------------------------------------------------------------------------- */

type (
	// BeaconState is the interface for the beacon state. It
	// is a combination of the read-only and write-only beacon state types.
	BeaconState[
		T any,
		BeaconBlockHeaderT any,
		BeaconStateMarshallableT any,
		Eth1DataT,
		ExecutionPayloadHeaderT,
		ForkT,
		KVStoreT,
		ValidatorT,
		ValidatorsT,
		WithdrawalT any,
	] interface {
		NewFromDB(
			bdb KVStoreT,
			cs common.ChainSpec,
		) T
		Copy() T
		Context() context.Context
		HashTreeRoot() common.Root
		GetMarshallable() (BeaconStateMarshallableT, error)

		ReadOnlyBeaconState[
			BeaconBlockHeaderT, Eth1DataT, ExecutionPayloadHeaderT,
			ForkT, ValidatorT, ValidatorsT, WithdrawalT,
		]
		WriteOnlyBeaconState[
			BeaconBlockHeaderT, Eth1DataT, ExecutionPayloadHeaderT,
			ForkT, ValidatorT,
		]
	}

	// BeaconStore is the interface for the beacon store.
	BeaconStore[
		T any,
		BeaconBlockHeaderT any,
		Eth1DataT any,
		ExecutionPayloadHeaderT any,
		ForkT any,
		ValidatorT any,
		ValidatorsT any,
		WithdrawalT any,
	] interface {
		// Context returns the context of the key-value store.
		Context() context.Context
		// WithContext returns a new key-value store with the given context.
		WithContext(
			ctx context.Context,
		) T
		// Copy returns a copy of the key-value store.
		Copy() T
		// GetLatestExecutionPayloadHeader retrieves the latest execution
		// payload
		// header.
		GetLatestExecutionPayloadHeader() (
			ExecutionPayloadHeaderT, error,
		)
		// SetLatestExecutionPayloadHeader sets the latest execution payload
		// header.
		SetLatestExecutionPayloadHeader(
			payloadHeader ExecutionPayloadHeaderT,
		) error
		// GetEth1DepositIndex retrieves the eth1 deposit index.
		GetEth1DepositIndex() (uint64, error)
		// SetEth1DepositIndex sets the eth1 deposit index.
		SetEth1DepositIndex(
			index uint64,
		) error
		// GetBalance retrieves the balance of a validator.
		GetBalance(idx math.ValidatorIndex) (math.Gwei, error)
		// SetBalance sets the balance of a validator.
		SetBalance(idx math.ValidatorIndex, balance math.Gwei) error
		// GetSlot retrieves the current slot.
		GetSlot() (math.Slot, error)
		// SetSlot sets the current slot.
		SetSlot(slot math.Slot) error
		// GetFork retrieves the fork.
		GetFork() (ForkT, error)
		// SetFork sets the fork.
		SetFork(fork ForkT) error
		// GetGenesisValidatorsRoot retrieves the genesis validators root.
		GetGenesisValidatorsRoot() (common.Root, error)
		// SetGenesisValidatorsRoot sets the genesis validators root.
		SetGenesisValidatorsRoot(root common.Root) error
		// GetLatestBlockHeader retrieves the latest block header.
		GetLatestBlockHeader() (BeaconBlockHeaderT, error)
		// SetLatestBlockHeader sets the latest block header.
		SetLatestBlockHeader(header BeaconBlockHeaderT) error
		// GetBlockRootAtIndex retrieves the block root at the given index.
		GetBlockRootAtIndex(index uint64) (common.Root, error)
		// StateRootAtIndex retrieves the state root at the given index.
		StateRootAtIndex(index uint64) (common.Root, error)
		// GetEth1Data retrieves the eth1 data.
		GetEth1Data() (Eth1DataT, error)
		// SetEth1Data sets the eth1 data.
		SetEth1Data(data Eth1DataT) error
		// GetValidators retrieves all validators.
		GetValidators() (ValidatorsT, error)
		// GetBalances retrieves all balances.
		GetBalances() ([]uint64, error)
		// GetNextWithdrawalIndex retrieves the next withdrawal index.
		GetNextWithdrawalIndex() (uint64, error)
		// SetNextWithdrawalIndex sets the next withdrawal index.
		SetNextWithdrawalIndex(index uint64) error
		// GetNextWithdrawalValidatorIndex retrieves the next withdrawal
		// validator
		// index.
		GetNextWithdrawalValidatorIndex() (math.ValidatorIndex, error)
		// SetNextWithdrawalValidatorIndex sets the next withdrawal validator
		// index.
		SetNextWithdrawalValidatorIndex(index math.ValidatorIndex) error
		// GetTotalSlashing retrieves the total slashing.
		GetTotalSlashing() (math.Gwei, error)
		// SetTotalSlashing sets the total slashing.
		SetTotalSlashing(total math.Gwei) error
		// GetRandaoMixAtIndex retrieves the randao mix at the given index.
		GetRandaoMixAtIndex(index uint64) (common.Bytes32, error)
		// GetSlashings retrieves all slashings.
		GetSlashings() ([]math.Gwei, error)
		// SetSlashingAtIndex sets the slashing at the given index.
		SetSlashingAtIndex(index uint64, amount math.Gwei) error
		// GetSlashingAtIndex retrieves the slashing at the given index.
		GetSlashingAtIndex(index uint64) (math.Gwei, error)
		// GetTotalValidators retrieves the total validators.
		GetTotalValidators() (uint64, error)
		// GetTotalActiveBalances retrieves the total active balances.
		GetTotalActiveBalances(uint64) (math.Gwei, error)
		// ValidatorByIndex retrieves the validator at the given index.
		ValidatorByIndex(index math.ValidatorIndex) (ValidatorT, error)
		// UpdateBlockRootAtIndex updates the block root at the given index.
		UpdateBlockRootAtIndex(index uint64, root common.Root) error
		// UpdateStateRootAtIndex updates the state root at the given index.
		UpdateStateRootAtIndex(index uint64, root common.Root) error
		// UpdateRandaoMixAtIndex updates the randao mix at the given index.
		UpdateRandaoMixAtIndex(index uint64, mix common.Bytes32) error
		// UpdateValidatorAtIndex updates the validator at the given index.
		UpdateValidatorAtIndex(
			index math.ValidatorIndex,
			validator ValidatorT,
		) error
		// ValidatorIndexByPubkey retrieves the validator index by the given
		// pubkey.
		ValidatorIndexByPubkey(
			pubkey crypto.BLSPubkey,
		) (math.ValidatorIndex, error)
		// AddValidator adds a validator.
		AddValidator(val ValidatorT) error
		// AddValidatorBartio adds a validator to the Bartio chain.
		AddValidatorBartio(val ValidatorT) error
		// ValidatorIndexByCometBFTAddress retrieves the validator index by the
		// given comet BFT address.
		ValidatorIndexByCometBFTAddress(
			cometBFTAddress []byte,
		) (math.ValidatorIndex, error)
		// GetValidatorsByEffectiveBalance retrieves validators by effective
		// balance.
		GetValidatorsByEffectiveBalance() ([]ValidatorT, error)
	}

	// ReadOnlyBeaconState is the interface for a read-only beacon state.
	ReadOnlyBeaconState[
		BeaconBlockHeaderT, Eth1DataT, ExecutionPayloadHeaderT, ForkT,
		ValidatorT, ValidatorsT, WithdrawalT any,
	] interface {
		ReadOnlyEth1Data[Eth1DataT, ExecutionPayloadHeaderT]
		ReadOnlyRandaoMixes
		ReadOnlyStateRoots
		ReadOnlyValidators[ValidatorT]
		ReadOnlyWithdrawals[WithdrawalT]

		// GetBalances retrieves all balances.
		GetBalances() ([]uint64, error)
		GetBalance(math.ValidatorIndex) (math.Gwei, error)
		GetSlot() (math.Slot, error)
		GetFork() (ForkT, error)
		GetGenesisValidatorsRoot() (common.Root, error)
		GetBlockRootAtIndex(uint64) (common.Root, error)
		GetLatestBlockHeader() (BeaconBlockHeaderT, error)
		GetTotalActiveBalances(uint64) (math.Gwei, error)
		GetValidators() (ValidatorsT, error)
		GetSlashingAtIndex(uint64) (math.Gwei, error)
		GetTotalSlashing() (math.Gwei, error)
		GetNextWithdrawalIndex() (uint64, error)
		GetNextWithdrawalValidatorIndex() (math.ValidatorIndex, error)
		GetTotalValidators() (uint64, error)
		GetValidatorsByEffectiveBalance() ([]ValidatorT, error)
		ValidatorIndexByCometBFTAddress(
			cometBFTAddress []byte,
		) (math.ValidatorIndex, error)
	}

	// WriteOnlyBeaconState is the interface for a write-only beacon state.
	WriteOnlyBeaconState[
		BeaconBlockHeaderT, Eth1DataT, ExecutionPayloadHeaderT,
		ForkT, ValidatorT any,
	] interface {
		WriteOnlyEth1Data[Eth1DataT, ExecutionPayloadHeaderT]
		WriteOnlyRandaoMixes
		WriteOnlyStateRoots
		WriteOnlyValidators[ValidatorT]

		SetGenesisValidatorsRoot(root common.Root) error
		SetFork(ForkT) error
		SetSlot(math.Slot) error
		UpdateBlockRootAtIndex(uint64, common.Root) error
		SetLatestBlockHeader(BeaconBlockHeaderT) error
		IncreaseBalance(math.ValidatorIndex, math.Gwei) error
		DecreaseBalance(math.ValidatorIndex, math.Gwei) error
		UpdateSlashingAtIndex(uint64, math.Gwei) error
		SetNextWithdrawalIndex(uint64) error
		SetNextWithdrawalValidatorIndex(math.ValidatorIndex) error
		SetTotalSlashing(math.Gwei) error
	}

	// WriteOnlyStateRoots defines a struct which only has write access to state
	// roots methods.
	WriteOnlyStateRoots interface {
		UpdateStateRootAtIndex(uint64, common.Root) error
	}

	// ReadOnlyStateRoots defines a struct which only has read access to state
	// roots
	// methods.
	ReadOnlyStateRoots interface {
		StateRootAtIndex(uint64) (common.Root, error)
	}

	// WriteOnlyRandaoMixes defines a struct which only has write access to
	// randao
	// mixes methods.
	WriteOnlyRandaoMixes interface {
		UpdateRandaoMixAtIndex(uint64, common.Bytes32) error
	}

	// ReadOnlyRandaoMixes defines a struct which only has read access to randao
	// mixes methods.
	ReadOnlyRandaoMixes interface {
		GetRandaoMixAtIndex(uint64) (common.Bytes32, error)
	}

	// WriteOnlyValidators has write access to validator methods.
	WriteOnlyValidators[ValidatorT any] interface {
		UpdateValidatorAtIndex(
			math.ValidatorIndex,
			ValidatorT,
		) error

		AddValidator(ValidatorT) error
		AddValidatorBartio(ValidatorT) error
	}

	// ReadOnlyValidators has read access to validator methods.
	ReadOnlyValidators[ValidatorT any] interface {
		ValidatorIndexByPubkey(
			crypto.BLSPubkey,
		) (math.ValidatorIndex, error)

		ValidatorByIndex(
			math.ValidatorIndex,
		) (ValidatorT, error)
	}

	// WriteOnlyEth1Data has write access to eth1 data.
	WriteOnlyEth1Data[Eth1DataT, ExecutionPayloadHeaderT any] interface {
		SetEth1Data(Eth1DataT) error
		SetEth1DepositIndex(uint64) error
		SetLatestExecutionPayloadHeader(
			ExecutionPayloadHeaderT,
		) error
	}

	// ReadOnlyEth1Data has read access to eth1 data.
	ReadOnlyEth1Data[Eth1DataT, ExecutionPayloadHeaderT any] interface {
		GetEth1Data() (Eth1DataT, error)
		GetEth1DepositIndex() (uint64, error)
		GetLatestExecutionPayloadHeader() (
			ExecutionPayloadHeaderT, error,
		)
	}

	// ReadOnlyWithdrawals only has read access to withdrawal methods.
	ReadOnlyWithdrawals[WithdrawalT any] interface {
		ExpectedWithdrawals() ([]WithdrawalT, error)
	}
)

// /* --------------------------------------------------------------------------
// */ /*                                  NodeAPI
//    */ /*
// -------------------------------------------------------------------------- */

type (
	NodeAPIContext interface {
		Bind(any) error
		Validate(any) error
	}

	// Engine is a generic interface for an API engine.
	NodeAPIEngine[ContextT NodeAPIContext] interface {
		Run(addr string) error
		RegisterRoutes(*handlers.RouteSet[ContextT], log.Logger)
	}

	NodeAPIBackend[
		BeaconBlockHeaderT any,
		BeaconStateT any,
		ForkT any,
		NodeT any,
		ValidatorT any,
	] interface {
		AttachQueryBackend(node NodeT)
		ChainSpec() common.ChainSpec
		GetSlotByBlockRoot(root common.Root) (math.Slot, error)
		GetSlotByStateRoot(root common.Root) (math.Slot, error)
		GetParentSlotByTimestamp(timestamp math.U64) (math.Slot, error)

		NodeAPIBeaconBackend[
			BeaconStateT, BeaconBlockHeaderT, ForkT, ValidatorT,
		]
		NodeAPIProofBackend[
			BeaconBlockHeaderT, BeaconStateT, ForkT, ValidatorT,
		]
	}

	// NodeAPIBackend is the interface for backend of the beacon API.
	NodeAPIBeaconBackend[
		BeaconStateT, BeaconBlockHeaderT, ForkT, ValidatorT any,
	] interface {
		GenesisBackend
		BlockBackend[BeaconBlockHeaderT]
		RandaoBackend
		StateBackend[BeaconStateT, ForkT]
		ValidatorBackend[ValidatorT]
		HistoricalBackend[ForkT]
		// GetSlotByBlockRoot retrieves the slot by a given root from the store.
		GetSlotByBlockRoot(root common.Root) (math.Slot, error)
		// GetSlotByStateRoot retrieves the slot by a given root from the store.
		GetSlotByStateRoot(root common.Root) (math.Slot, error)
	}

	// NodeAPIProofBackend is the interface for backend of the proof API.
	NodeAPIProofBackend[
		BeaconBlockHeaderT, BeaconStateT, ForkT, ValidatorT any,
	] interface {
		BlockBackend[BeaconBlockHeaderT]
		StateBackend[BeaconStateT, ForkT]
		GetParentSlotByTimestamp(timestamp math.U64) (math.Slot, error)
	}

	GenesisBackend interface {
		GenesisValidatorsRoot(slot math.Slot) (common.Root, error)
	}

	HistoricalBackend[ForkT any] interface {
		StateRootAtSlot(slot math.Slot) (common.Root, error)
		StateForkAtSlot(slot math.Slot) (ForkT, error)
	}

	RandaoBackend interface {
		RandaoAtEpoch(slot math.Slot, epoch math.Epoch) (common.Bytes32, error)
	}

	BlockBackend[BeaconBlockHeaderT any] interface {
		BlockRootAtSlot(slot math.Slot) (common.Root, error)
		BlockRewardsAtSlot(slot math.Slot) (*types.BlockRewardsData, error)
		BlockHeaderAtSlot(slot math.Slot) (BeaconBlockHeaderT, error)
	}

	StateBackend[BeaconStateT, ForkT any] interface {
		StateRootAtSlot(slot math.Slot) (common.Root, error)
		StateForkAtSlot(slot math.Slot) (ForkT, error)
		StateFromSlotForProof(slot math.Slot) (BeaconStateT, math.Slot, error)
	}

	ValidatorBackend[ValidatorT any] interface {
		ValidatorByID(
			slot math.Slot, id string,
		) (*types.ValidatorData[ValidatorT], error)
		ValidatorsByIDs(
			slot math.Slot,
			ids []string,
			statuses []string,
		) ([]*types.ValidatorData[ValidatorT], error)
		ValidatorBalancesByIDs(
			slot math.Slot,
			ids []string,
		) ([]*types.ValidatorBalanceData, error)
	}
)<|MERGE_RESOLUTION|>--- conflicted
+++ resolved
@@ -83,11 +83,8 @@
 	ConsensusBlock[BeaconBlockT any] interface {
 		GetBeaconBlock() BeaconBlockT
 
-<<<<<<< HEAD
-=======
 		// GetProposerAddress returns the address of the validator
 		// selected by consensus to propose the block
->>>>>>> 39cd3508
 		GetProposerAddress() []byte
 
 		// GetNextPayloadTimestamp returns the timestamp proposed by
