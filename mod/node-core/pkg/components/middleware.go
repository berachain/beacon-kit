// SPDX-License-Identifier: BUSL-1.1
//
// Copyright (C) 2024, Berachain Foundation. All rights reserved.
// Use of this software is governed by the Business Source License included
// in the LICENSE file of this repository and at www.mariadb.com/bsl11.
//
// ANY USE OF THE LICENSED WORK IN VIOLATION OF THIS LICENSE WILL AUTOMATICALLY
// TERMINATE YOUR RIGHTS UNDER THIS LICENSE FOR THE CURRENT AND ALL OTHER
// VERSIONS OF THE LICENSED WORK.
//
// THIS LICENSE DOES NOT GRANT YOU ANY RIGHT IN ANY TRADEMARK OR LOGO OF
// LICENSOR OR ITS AFFILIATES (PROVIDED THAT YOU MAY USE A TRADEMARK OR LOGO OF
// LICENSOR AS EXPRESSLY REQUIRED BY THIS LICENSE).
//
// TO THE EXTENT PERMITTED BY APPLICABLE LAW, THE LICENSED WORK IS PROVIDED ON
// AN “AS IS” BASIS. LICENSOR HEREBY DISCLAIMS ALL WARRANTIES AND CONDITIONS,
// EXPRESS OR IMPLIED, INCLUDING (WITHOUT LIMITATION) WARRANTIES OF
// MERCHANTABILITY, FITNESS FOR A PARTICULAR PURPOSE, NON-INFRINGEMENT, AND
// TITLE.

package components

import (
	"cosmossdk.io/depinject"
	"github.com/berachain/beacon-kit/mod/async/pkg/broker"
	asynctypes "github.com/berachain/beacon-kit/mod/async/pkg/types"
	"github.com/berachain/beacon-kit/mod/log"
	"github.com/berachain/beacon-kit/mod/node-core/pkg/components/metrics"
	"github.com/berachain/beacon-kit/mod/primitives/pkg/common"
	"github.com/berachain/beacon-kit/mod/runtime/pkg/middleware"
)

// ABCIMiddlewareInput is the input for the validator middleware provider.
type ABCIMiddlewareInput[
	BeaconBlockT any,
	BlobSidecarsT any,
	LoggerT log.Logger[any],
] struct {
	depinject.In
<<<<<<< HEAD
	BeaconBlockFeed       *broker.Broker[*asynctypes.Event[BeaconBlockT]]
	ChainSpec             common.ChainSpec
	GenesisBroker         *GenesisBroker
	Logger                LoggerT
	SidecarsFeed          *broker.Broker[*asynctypes.Event[BlobSidecarsT]]
	SlotBroker            *SlotBroker
	TelemetrySink         *metrics.TelemetrySink
	ValidatorUpdateBroker *ValidatorUpdateBroker
=======
	ChainSpec     common.ChainSpec
	Logger        LoggerT
	TelemetrySink *metrics.TelemetrySink
	Dispatcher    *Dispatcher
>>>>>>> 410b352e
}

// ProvideABCIMiddleware is a depinject provider for the validator
// middleware.
func ProvideABCIMiddleware[
	BeaconBlockT BeaconBlock[BeaconBlockT, BeaconBlockBodyT, BeaconBlockHeaderT],
	BeaconBlockBodyT any,
	BeaconBlockHeaderT any,
	BlobSidecarT any,
	BlobSidecarsT BlobSidecars[BlobSidecarsT, BlobSidecarT],
	LoggerT log.Logger[any],
](
<<<<<<< HEAD
	in ABCIMiddlewareInput[BeaconBlockT, BlobSidecarsT, LoggerT],
) (*middleware.ABCIMiddleware[
	BeaconBlockT, BlobSidecarsT, *Genesis, *SlotData,
], error) {
	validatorUpdatesSub, err := in.ValidatorUpdateBroker.Subscribe()
	if err != nil {
		return nil, err
	}
=======
	in ABCIMiddlewareInput[LoggerT],
) (*ABCIMiddleware, error) {
>>>>>>> 410b352e
	return middleware.NewABCIMiddleware[
		BeaconBlockT,
		BlobSidecarsT,
		*Genesis,
		*SlotData,
	](
		in.ChainSpec,
		in.Logger,
		in.TelemetrySink,
		in.Dispatcher,
	), nil
}<|MERGE_RESOLUTION|>--- conflicted
+++ resolved
@@ -22,8 +22,6 @@
 
 import (
 	"cosmossdk.io/depinject"
-	"github.com/berachain/beacon-kit/mod/async/pkg/broker"
-	asynctypes "github.com/berachain/beacon-kit/mod/async/pkg/types"
 	"github.com/berachain/beacon-kit/mod/log"
 	"github.com/berachain/beacon-kit/mod/node-core/pkg/components/metrics"
 	"github.com/berachain/beacon-kit/mod/primitives/pkg/common"
@@ -37,21 +35,10 @@
 	LoggerT log.Logger[any],
 ] struct {
 	depinject.In
-<<<<<<< HEAD
-	BeaconBlockFeed       *broker.Broker[*asynctypes.Event[BeaconBlockT]]
-	ChainSpec             common.ChainSpec
-	GenesisBroker         *GenesisBroker
-	Logger                LoggerT
-	SidecarsFeed          *broker.Broker[*asynctypes.Event[BlobSidecarsT]]
-	SlotBroker            *SlotBroker
-	TelemetrySink         *metrics.TelemetrySink
-	ValidatorUpdateBroker *ValidatorUpdateBroker
-=======
 	ChainSpec     common.ChainSpec
 	Logger        LoggerT
 	TelemetrySink *metrics.TelemetrySink
 	Dispatcher    *Dispatcher
->>>>>>> 410b352e
 }
 
 // ProvideABCIMiddleware is a depinject provider for the validator
@@ -64,19 +51,10 @@
 	BlobSidecarsT BlobSidecars[BlobSidecarsT, BlobSidecarT],
 	LoggerT log.Logger[any],
 ](
-<<<<<<< HEAD
 	in ABCIMiddlewareInput[BeaconBlockT, BlobSidecarsT, LoggerT],
 ) (*middleware.ABCIMiddleware[
 	BeaconBlockT, BlobSidecarsT, *Genesis, *SlotData,
 ], error) {
-	validatorUpdatesSub, err := in.ValidatorUpdateBroker.Subscribe()
-	if err != nil {
-		return nil, err
-	}
-=======
-	in ABCIMiddlewareInput[LoggerT],
-) (*ABCIMiddleware, error) {
->>>>>>> 410b352e
 	return middleware.NewABCIMiddleware[
 		BeaconBlockT,
 		BlobSidecarsT,
