// SPDX-License-Identifier: BUSL-1.1
//
// Copyright (C) 2024, Berachain Foundation. All rights reserved.
// Use of this software is governed by the Business Source License included
// in the LICENSE file of this repository and at www.mariadb.com/bsl11.
//
// ANY USE OF THE LICENSED WORK IN VIOLATION OF THIS LICENSE WILL AUTOMATICALLY
// TERMINATE YOUR RIGHTS UNDER THIS LICENSE FOR THE CURRENT AND ALL OTHER
// VERSIONS OF THE LICENSED WORK.
//
// THIS LICENSE DOES NOT GRANT YOU ANY RIGHT IN ANY TRADEMARK OR LOGO OF
// LICENSOR OR ITS AFFILIATES (PROVIDED THAT YOU MAY USE A TRADEMARK OR LOGO OF
// LICENSOR AS EXPRESSLY REQUIRED BY THIS LICENSE).
//
// TO THE EXTENT PERMITTED BY APPLICABLE LAW, THE LICENSED WORK IS PROVIDED ON
// AN “AS IS” BASIS. LICENSOR HEREBY DISCLAIMS ALL WARRANTIES AND CONDITIONS,
// EXPRESS OR IMPLIED, INCLUDING (WITHOUT LIMITATION) WARRANTIES OF
// MERCHANTABILITY, FITNESS FOR A PARTICULAR PURPOSE, NON-INFRINGEMENT, AND
// TITLE.

package components

import (
	"cosmossdk.io/depinject"
	"github.com/berachain/beacon-kit/mod/log"
	"github.com/berachain/beacon-kit/mod/node-core/pkg/components/metrics"
	"github.com/berachain/beacon-kit/mod/primitives/pkg/common"
	"github.com/berachain/beacon-kit/mod/runtime/pkg/middleware"
)

// ABCIMiddlewareInput is the input for the validator middleware provider.
type ABCIMiddlewareInput struct {
	depinject.In
	BeaconBlockFeed       *BlockBroker
	ChainService          *ChainService
	ChainSpec             common.ChainSpec
	GenesisBroker         *GenesisBroker
	Logger                log.Logger[any]
	SidecarsFeed          *SidecarsBroker
	SlotBroker            *SlotBroker
	TelemetrySink         *metrics.TelemetrySink
	ValidatorUpdateBroker *ValidatorUpdateBroker
}

// ProvideABCIMiddleware is a depinject provider for the validator
// middleware.
func ProvideABCIMiddleware(
	in ABCIMiddlewareInput,
<<<<<<< HEAD
) *ABCIMiddleware {
	return middleware.NewABCIMiddleware[
=======
) (*ABCIMiddleware, error) {
	validatorUpdatesSub, err := in.ValidatorUpdateBroker.Subscribe()
	if err != nil {
		return nil, err
	}
	return middleware.
		NewABCIMiddleware[
>>>>>>> 33a34cec
		*AvailabilityStore, *BeaconBlock, BeaconState,
		*BlobSidecars, *Deposit, *ExecutionPayload, *Genesis,
	](
		in.ChainSpec,
		in.ChainService,
		in.Logger,
		in.TelemetrySink,
		in.GenesisBroker,
		in.BeaconBlockFeed,
		in.SidecarsFeed,
		in.SlotBroker,
		validatorUpdatesSub,
	), nil
}<|MERGE_RESOLUTION|>--- conflicted
+++ resolved
@@ -46,18 +46,12 @@
 // middleware.
 func ProvideABCIMiddleware(
 	in ABCIMiddlewareInput,
-<<<<<<< HEAD
-) *ABCIMiddleware {
-	return middleware.NewABCIMiddleware[
-=======
 ) (*ABCIMiddleware, error) {
 	validatorUpdatesSub, err := in.ValidatorUpdateBroker.Subscribe()
 	if err != nil {
 		return nil, err
 	}
-	return middleware.
-		NewABCIMiddleware[
->>>>>>> 33a34cec
+	return middleware.NewABCIMiddleware[
 		*AvailabilityStore, *BeaconBlock, BeaconState,
 		*BlobSidecars, *Deposit, *ExecutionPayload, *Genesis,
 	](
