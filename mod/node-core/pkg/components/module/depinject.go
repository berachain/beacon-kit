// SPDX-License-Identifier: BUSL-1.1
//
// Copyright (C) 2024, Berachain Foundation. All rights reserved.
// Use of this software is govered by the Business Source License included
// in the LICENSE file of this repository and at www.mariadb.com/bsl11.
//
// ANY USE OF THE LICENSED WORK IN VIOLATION OF THIS LICENSE WILL AUTOMATICALLY
// TERMINATE YOUR RIGHTS UNDER THIS LICENSE FOR THE CURRENT AND ALL OTHER
// VERSIONS OF THE LICENSED WORK.
//
// THIS LICENSE DOES NOT GRANT YOU ANY RIGHT IN ANY TRADEMARK OR LOGO OF
// LICENSOR OR ITS AFFILIATES (PROVIDED THAT YOU MAY USE A TRADEMARK OR LOGO OF
// LICENSOR AS EXPRESSLY REQUIRED BY THIS LICENSE).
//
// TO THE EXTENT PERMITTED BY APPLICABLE LAW, THE LICENSED WORK IS PROVIDED ON
// AN “AS IS” BASIS. LICENSOR HEREBY DISCLAIMS ALL WARRANTIES AND CONDITIONS,
// EXPRESS OR IMPLIED, INCLUDING (WITHOUT LIMITATION) WARRANTIES OF
// MERCHANTABILITY, FITNESS FOR A PARTICULAR PURPOSE, NON-INFRINGEMENT, AND
// TITLE.

package beacon

import (
	"cosmossdk.io/core/appmodule"
	"cosmossdk.io/depinject"
	"cosmossdk.io/depinject/appconfig"
	"github.com/berachain/beacon-kit/mod/beacon/blockchain"
	"github.com/berachain/beacon-kit/mod/consensus-types/pkg/types"
	dablobs "github.com/berachain/beacon-kit/mod/da/pkg/blob"
	dastore "github.com/berachain/beacon-kit/mod/da/pkg/store"
	datypes "github.com/berachain/beacon-kit/mod/da/pkg/types"
	engineprimitives "github.com/berachain/beacon-kit/mod/engine-primitives/pkg/engine-primitives"
	engineclient "github.com/berachain/beacon-kit/mod/execution/pkg/client"
	"github.com/berachain/beacon-kit/mod/execution/pkg/deposit"
	execution "github.com/berachain/beacon-kit/mod/execution/pkg/engine"
	"github.com/berachain/beacon-kit/mod/node-core/pkg/components"
	"github.com/berachain/beacon-kit/mod/node-core/pkg/components/metrics"
	modulev1alpha1 "github.com/berachain/beacon-kit/mod/node-core/pkg/components/module/api/module/v1alpha1"
	"github.com/berachain/beacon-kit/mod/node-core/pkg/components/storage"
	"github.com/berachain/beacon-kit/mod/node-core/pkg/config"
	payloadbuilder "github.com/berachain/beacon-kit/mod/payload/pkg/builder"
	"github.com/berachain/beacon-kit/mod/primitives"
	"github.com/berachain/beacon-kit/mod/primitives/pkg/crypto"
	"github.com/berachain/beacon-kit/mod/primitives/pkg/feed"
	"github.com/berachain/beacon-kit/mod/primitives/pkg/transition"
	"github.com/berachain/beacon-kit/mod/state-transition/pkg/core"
	"github.com/berachain/beacon-kit/mod/storage/pkg/beacondb"
	"github.com/berachain/beacon-kit/mod/storage/pkg/beacondb/encoding"
	depositdb "github.com/berachain/beacon-kit/mod/storage/pkg/deposit"
	"github.com/berachain/beacon-kit/mod/storage/pkg/manager"
	servertypes "github.com/cosmos/cosmos-sdk/server/types"
	"github.com/ethereum/go-ethereum/event"
)

// TODO: we don't allow generics here? Why? Is it fixable?
//
//nolint:gochecknoinits // required by sdk.
func init() {
	appconfig.RegisterModule(&modulev1alpha1.Module{},
		appconfig.Provide(ProvideModule),
	)
}

// DepInjectInput is the input for the dep inject framework.
type DepInjectInput struct {
	depinject.In

	// Cosmos components
	AppOpts     servertypes.AppOptions
	Environment appmodule.Environment

	// BeaconKit components
	AvailabilityStore     *dastore.Store[*types.BeaconBlockBody]
	BeaconConfig          *config.Config
	BeaconDepositContract *deposit.WrappedBeaconDepositContract[
		*types.Deposit, types.WithdrawalCredentials,
	]
	BlockFeed     *event.FeedOf[*feed.Event[*types.BeaconBlock]]
	BlobProcessor *dablobs.Processor[
		*dastore.Store[*types.BeaconBlockBody],
		*types.BeaconBlockBody,
	]
	ChainSpec primitives.ChainSpec
	DBManager *manager.DBManager[
<<<<<<< HEAD
		*types.BeaconBlock,
		*feed.Event[*types.BeaconBlock],
		event.Subscription,
	]
	DepositStore   *depositdb.KVStore[*types.Deposit]
	DepositService *deposit.Service[
=======
>>>>>>> 42be8e9e
		*types.BeaconBlock,
		*types.BeaconBlockBody,
		*feed.Event[*types.BeaconBlock],
		*types.Deposit,
		*types.ExecutionPayload,
		event.Subscription,
		types.WithdrawalCredentials,
	]
	ExecutionEngine *execution.Engine[*types.ExecutionPayload]
	EngineClient    *engineclient.EngineClient[*types.ExecutionPayload]
	LocalBuilder    *payloadbuilder.PayloadBuilder[
		components.BeaconState,
		*types.ExecutionPayload,
		*types.ExecutionPayloadHeader,
	]
	Signer         crypto.BLSSigner
	StateProcessor blockchain.StateProcessor[
		*types.BeaconBlock,
		components.BeaconState,
		*datypes.BlobSidecars,
		*transition.Context,
		*types.Deposit,
	]
	TelemetrySink *metrics.TelemetrySink
}

// DepInjectOutput is the output for the dep inject framework.
type DepInjectOutput struct {
	depinject.Out
	Module appmodule.AppModule
}

// ProvideModule is a function that provides the module to the application.
func ProvideModule(in DepInjectInput) (DepInjectOutput, error) {
	payloadCodec := &encoding.
		SSZInterfaceCodec[*types.ExecutionPayloadHeader]{}
	storageBackend := storage.NewBackend[
		*dastore.Store[*types.BeaconBlockBody],
		*types.BeaconBlock,
		*types.BeaconBlockBody,
		core.BeaconState[
			*types.BeaconBlockHeader, *types.Eth1Data,
			*types.ExecutionPayloadHeader, *types.Fork,
			*types.Validator, *engineprimitives.Withdrawal,
		],
	](
		in.ChainSpec,
		in.AvailabilityStore,
		beacondb.New[
			*types.Fork,
			*types.BeaconBlockHeader,
			*types.ExecutionPayloadHeader,
			*types.Eth1Data,
			*types.Validator,
		](in.Environment.KVStoreService, payloadCodec),
		in.DepositStore,
	)

	// TODO: this is hood as fuck.
	if in.BeaconConfig.KZG.Implementation == "" {
		in.BeaconConfig.KZG.Implementation = "crate-crypto/go-kzg-4844"
	}

	runtime, err := components.ProvideRuntime(
		in.BeaconConfig,
		in.BlobProcessor,
<<<<<<< HEAD
=======
		in.BeaconDepositContract,
>>>>>>> 42be8e9e
		in.BlockFeed,
		in.ChainSpec,
		in.DBManager,
		in.DepositService,
		in.Signer,
		in.EngineClient,
		in.ExecutionEngine,
		in.StateProcessor,
		storageBackend,
		in.LocalBuilder,
		in.TelemetrySink,
		in.Environment.Logger.With("module", "beacon-kit"),
	)
	if err != nil {
		return DepInjectOutput{}, err
	}

	return DepInjectOutput{
		Module: NewAppModule(runtime),
	}, nil
}<|MERGE_RESOLUTION|>--- conflicted
+++ resolved
@@ -82,15 +82,12 @@
 	]
 	ChainSpec primitives.ChainSpec
 	DBManager *manager.DBManager[
-<<<<<<< HEAD
 		*types.BeaconBlock,
 		*feed.Event[*types.BeaconBlock],
 		event.Subscription,
 	]
 	DepositStore   *depositdb.KVStore[*types.Deposit]
 	DepositService *deposit.Service[
-=======
->>>>>>> 42be8e9e
 		*types.BeaconBlock,
 		*types.BeaconBlockBody,
 		*feed.Event[*types.BeaconBlock],
@@ -157,10 +154,7 @@
 	runtime, err := components.ProvideRuntime(
 		in.BeaconConfig,
 		in.BlobProcessor,
-<<<<<<< HEAD
-=======
 		in.BeaconDepositContract,
->>>>>>> 42be8e9e
 		in.BlockFeed,
 		in.ChainSpec,
 		in.DBManager,
