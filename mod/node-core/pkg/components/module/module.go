--- conflicted
+++ resolved
@@ -34,7 +34,7 @@
 	"github.com/berachain/beacon-kit/mod/consensus-types/pkg/genesis"
 	"github.com/berachain/beacon-kit/mod/consensus-types/pkg/types"
 	"github.com/berachain/beacon-kit/mod/consensus/pkg/cometbft"
-	consruntimetypes "github.com/berachain/beacon-kit/mod/consensus/pkg/types"
+	consensust "github.com/berachain/beacon-kit/mod/consensus/pkg/types"
 	"github.com/berachain/beacon-kit/mod/node-core/pkg/components"
 	cmtruntime "github.com/berachain/beacon-kit/mod/runtime/pkg/cometbft"
 	"github.com/cosmos/cosmos-sdk/client/grpc/cmtservice"
@@ -68,27 +68,28 @@
 
 // AppModule implements an application module for the beacon module.
 // It is a wrapper around the ABCIMiddleware.
-<<<<<<< HEAD
-type AppModule[T transaction.Tx, ValidatorUpdateT any] struct {
+type AppModule[
+	T transaction.Tx, 
+	AttestationDataT any,
+	SlashingInfoT any,
+	SlotDataT SlotData[AttestationDataT, SlashingInfoT, SlotDataT],
+	ValidatorUpdateT any,
+] struct {
 	abciMiddleware  *components.ABCIMiddleware
 	txCodec         transaction.Codec[T]
 	msgServer       *cmtruntime.MsgServer
 	queryServer     *cmtruntime.QueryServer
 	consensusEngine *cometbft.ConsensusEngine[T, ValidatorUpdateT]
-=======
-type AppModule struct {
-	ABCIMiddleware *components.ABCIMiddleware
 	StorageBackend *components.StorageBackend
->>>>>>> 998c758f
 }
 
 // NewAppModule creates a new AppModule object.
 func NewAppModule[T transaction.Tx, ValidatorUpdateT any](
 	abciMiddleware *components.ABCIMiddleware,
-<<<<<<< HEAD
 	txCodec transaction.Codec[T],
 	msgServer *cmtruntime.MsgServer,
 	queryServer *cmtruntime.QueryServer,
+	storageBackend *components.StorageBackend,
 ) AppModule[T, ValidatorUpdateT] {
 	return AppModule[T, ValidatorUpdateT]{
 		abciMiddleware: abciMiddleware,
@@ -99,13 +100,7 @@
 			txCodec,
 			abciMiddleware,
 		),
-=======
-	storageBackend *components.StorageBackend,
-) AppModule {
-	return AppModule{
-		ABCIMiddleware: abciMiddleware,
 		StorageBackend: storageBackend,
->>>>>>> 998c758f
 	}
 }
 
@@ -168,32 +163,13 @@
 func (am AppModule[T, ValidatorUpdateT]) InitGenesis(
 	ctx context.Context,
 	bz json.RawMessage,
-<<<<<<< HEAD
 ) ([]ValidatorUpdateT, error) {
 	return am.consensusEngine.InitGenesis(ctx, bz)
-=======
-) ([]appmodule.ValidatorUpdate, error) {
-	return cometbft.NewConsensusEngine[
-		*types.AttestationData,
-		*components.BeaconState,
-		*types.SlashingInfo,
-		*consruntimetypes.SlotData[
-			*types.AttestationData,
-			*types.SlashingInfo,
-		],
-		components.StorageBackend,
-		appmodule.ValidatorUpdate,
-	](
-		am.ABCIMiddleware,
-		*am.StorageBackend,
-	).InitGenesis(ctx, bz)
->>>>>>> 998c758f
 }
 
 // EndBlock returns the validator set updates from the beacon state.
 func (am AppModule[T, ValidatorUpdateT]) EndBlock(
 	ctx context.Context,
-<<<<<<< HEAD
 ) error {
 	if err := am.consensusEngine.EndBlock(ctx); err != nil {
 		return err
@@ -244,21 +220,4 @@
 			},
 		},
 	}
-=======
-) ([]appmodule.ValidatorUpdate, error) {
-	return cometbft.NewConsensusEngine[
-		*types.AttestationData,
-		*components.BeaconState,
-		*types.SlashingInfo,
-		*consruntimetypes.SlotData[
-			*types.AttestationData,
-			*types.SlashingInfo,
-		],
-		components.StorageBackend,
-		appmodule.ValidatorUpdate,
-	](
-		am.ABCIMiddleware,
-		*am.StorageBackend,
-	).EndBlock(ctx)
->>>>>>> 998c758f
 }