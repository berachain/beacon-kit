// SPDX-License-Identifier: BUSL-1.1
//
// Copyright (C) 2024, Berachain Foundation. All rights reserved.
// Use of this software is governed by the Business Source License included
// in the LICENSE file of this repository and at www.mariadb.com/bsl11.
//
// ANY USE OF THE LICENSED WORK IN VIOLATION OF THIS LICENSE WILL AUTOMATICALLY
// TERMINATE YOUR RIGHTS UNDER THIS LICENSE FOR THE CURRENT AND ALL OTHER
// VERSIONS OF THE LICENSED WORK.
//
// THIS LICENSE DOES NOT GRANT YOU ANY RIGHT IN ANY TRADEMARK OR LOGO OF
// LICENSOR OR ITS AFFILIATES (PROVIDED THAT YOU MAY USE A TRADEMARK OR LOGO OF
// LICENSOR AS EXPRESSLY REQUIRED BY THIS LICENSE).
//
// TO THE EXTENT PERMITTED BY APPLICABLE LAW, THE LICENSED WORK IS PROVIDED ON
// AN “AS IS” BASIS. LICENSOR HEREBY DISCLAIMS ALL WARRANTIES AND CONDITIONS,
// EXPRESS OR IMPLIED, INCLUDING (WITHOUT LIMITATION) WARRANTIES OF
// MERCHANTABILITY, FITNESS FOR A PARTICULAR PURPOSE, NON-INFRINGEMENT, AND
// TITLE.

package components

import (
	"cosmossdk.io/core/log"
	"cosmossdk.io/depinject"
	"github.com/berachain/beacon-kit/mod/beacon/blockchain"
	"github.com/berachain/beacon-kit/mod/beacon/validator"
	"github.com/berachain/beacon-kit/mod/consensus-types/pkg/types"
	dablob "github.com/berachain/beacon-kit/mod/da/pkg/blob"
	dastore "github.com/berachain/beacon-kit/mod/da/pkg/store"
	datypes "github.com/berachain/beacon-kit/mod/da/pkg/types"
	engineprimitives "github.com/berachain/beacon-kit/mod/engine-primitives/pkg/engine-primitives"
	engineclient "github.com/berachain/beacon-kit/mod/execution/pkg/client"
	"github.com/berachain/beacon-kit/mod/execution/pkg/deposit"
	execution "github.com/berachain/beacon-kit/mod/execution/pkg/engine"
	"github.com/berachain/beacon-kit/mod/node-core/pkg/components/metrics"
	"github.com/berachain/beacon-kit/mod/node-core/pkg/config"
	"github.com/berachain/beacon-kit/mod/node-core/pkg/services/version"
	payloadbuilder "github.com/berachain/beacon-kit/mod/payload/pkg/builder"
	"github.com/berachain/beacon-kit/mod/primitives"
	"github.com/berachain/beacon-kit/mod/primitives/pkg/crypto"
	"github.com/berachain/beacon-kit/mod/primitives/pkg/feed"
	"github.com/berachain/beacon-kit/mod/primitives/pkg/transition"
	"github.com/berachain/beacon-kit/mod/runtime/pkg/runtime"
	"github.com/berachain/beacon-kit/mod/runtime/pkg/service"
	"github.com/berachain/beacon-kit/mod/state-transition/pkg/core"
	depositdb "github.com/berachain/beacon-kit/mod/storage/pkg/deposit"
	"github.com/berachain/beacon-kit/mod/storage/pkg/manager"
	sdkversion "github.com/cosmos/cosmos-sdk/version"
	"github.com/ethereum/go-ethereum/event"
)

type BeaconState = core.BeaconState[
	*types.BeaconBlockHeader, *types.Eth1Data,
	*types.ExecutionPayloadHeader, *types.Fork,
	*types.Validator, *engineprimitives.Withdrawal,
]

// BeaconKitRuntime is a type alias for the BeaconKitRuntime.
type BeaconKitRuntime = runtime.BeaconKitRuntime[
	*dastore.Store[*types.BeaconBlockBody],
	*types.BeaconBlock,
	*types.BeaconBlockBody,
	BeaconState,
	*datypes.BlobSidecars,
	*depositdb.KVStore[*types.Deposit],
	blockchain.StorageBackend[
		*dastore.Store[*types.BeaconBlockBody],
		*types.BeaconBlockBody,
		BeaconState,
		*datypes.BlobSidecars,
		*types.Deposit,
		*depositdb.KVStore[*types.Deposit],
	],
]

<<<<<<< HEAD
// ProvideRuntime creates a new BeaconKitRuntime with the default
// services.
//
//nolint:funlen // bullish.
func ProvideRuntime(
	cfg *config.Config,
	blobProcessor *dablob.Processor[
=======
// RuntimeInput is the input for the runtime provider.
type RuntimeInput struct {
	depinject.In
	Cfg           *config.Config
	BlobProcessor *dablob.Processor[
>>>>>>> cf647a77
		*dastore.Store[*types.BeaconBlockBody],
		*types.BeaconBlockBody,
	]
	BlockFeed        *event.FeedOf[*feed.Event[*types.BeaconBlock]]
	ChainSpec        primitives.ChainSpec
	DBManagerService *manager.DBManager[
		*types.BeaconBlock,
		*feed.Event[*types.BeaconBlock],
		event.Subscription,
	]
	DepositService *deposit.Service[
		*types.BeaconBlock,
		*types.BeaconBlockBody,
		*feed.Event[*types.BeaconBlock],
		*types.Deposit,
		*types.ExecutionPayload,
		event.Subscription,
		types.WithdrawalCredentials,
	]
	Signer          crypto.BLSSigner
	EngineClient    *engineclient.EngineClient[*types.ExecutionPayload]
	ExecutionEngine *execution.Engine[*types.ExecutionPayload]
	StateProcessor  blockchain.StateProcessor[
		*types.BeaconBlock,
		BeaconState,
		*datypes.BlobSidecars,
		*transition.Context,
		*types.Deposit,
	]
	StorageBackend blockchain.StorageBackend[
		*dastore.Store[*types.BeaconBlockBody],
		*types.BeaconBlockBody,
		BeaconState,
		*datypes.BlobSidecars,
		*types.Deposit,
		*depositdb.KVStore[*types.Deposit],
	]
	LocalBuilder *payloadbuilder.PayloadBuilder[
		BeaconState, *types.ExecutionPayload, *types.ExecutionPayloadHeader,
	]
	TelemetrySink *metrics.TelemetrySink
	Logger        log.Logger
}

// ProvideRuntime is a depinject provider that returns a BeaconKitRuntime.
func ProvideRuntime(
	in RuntimeInput,
) (*BeaconKitRuntime, error) {
	// Build the builder service.
	validatorService := validator.NewService[
		*types.BeaconBlock,
		*types.BeaconBlockBody,
		BeaconState,
		*datypes.BlobSidecars,
		*depositdb.KVStore[*types.Deposit],
		*types.ForkData,
	](
		&in.Cfg.Validator,
		in.Logger.With("service", "validator"),
		in.ChainSpec,
		in.StorageBackend,
		in.BlobProcessor,
		in.StateProcessor,
		in.Signer,
		dablob.NewSidecarFactory[
			*types.BeaconBlock,
			*types.BeaconBlockBody,
		](
			in.ChainSpec,
			types.KZGPositionDeneb,
			in.TelemetrySink,
		),
		in.LocalBuilder,
		[]validator.PayloadBuilder[BeaconState, *types.ExecutionPayload]{
			in.LocalBuilder,
		},
		in.TelemetrySink,
	)

	// Build the blockchain service.
	chainService := blockchain.NewService[
		*dastore.Store[*types.BeaconBlockBody],
		*types.BeaconBlock,
		*types.BeaconBlockBody,
		BeaconState,
		*datypes.BlobSidecars,
		*depositdb.KVStore[*types.Deposit],
	](
		in.StorageBackend,
		in.Logger.With("service", "blockchain"),
		in.ChainSpec,
		in.ExecutionEngine,
		in.LocalBuilder,
		in.BlobProcessor,
		in.StateProcessor,
		in.TelemetrySink,
		in.BlockFeed,
		// If optimistic is enabled, we want to skip post finalization FCUs.
		in.Cfg.Validator.EnableOptimisticPayloadBuilds,
	)
	// Build the service registry.
	svcRegistry := service.NewRegistry(
		service.WithLogger(in.Logger.With("service", "service-registry")),
		service.WithService(validatorService),
		service.WithService(chainService),
		service.WithService(in.DepositService),
		service.WithService(in.EngineClient),
		service.WithService(version.NewReportingService(
			in.Logger,
			in.TelemetrySink,
			sdkversion.Version,
		)),
		service.WithService(in.DBManagerService),
	)

	// Pass all the services and options into the BeaconKitRuntime.
	return runtime.NewBeaconKitRuntime[
		*dastore.Store[*types.BeaconBlockBody],
		*types.BeaconBlock,
		*types.BeaconBlockBody,
		BeaconState,
		*datypes.BlobSidecars,
		*depositdb.KVStore[*types.Deposit],
		blockchain.StorageBackend[
			*dastore.Store[*types.BeaconBlockBody],
			*types.BeaconBlockBody,
			BeaconState,
			*datypes.BlobSidecars,
			*types.Deposit,
			*depositdb.KVStore[*types.Deposit],
		],
	](
		in.ChainSpec,
		in.Logger,
		svcRegistry,
		in.StorageBackend,
		in.TelemetrySink,
	)
}<|MERGE_RESOLUTION|>--- conflicted
+++ resolved
@@ -74,21 +74,11 @@
 	],
 ]
 
-<<<<<<< HEAD
-// ProvideRuntime creates a new BeaconKitRuntime with the default
-// services.
-//
-//nolint:funlen // bullish.
-func ProvideRuntime(
-	cfg *config.Config,
-	blobProcessor *dablob.Processor[
-=======
 // RuntimeInput is the input for the runtime provider.
 type RuntimeInput struct {
 	depinject.In
 	Cfg           *config.Config
 	BlobProcessor *dablob.Processor[
->>>>>>> cf647a77
 		*dastore.Store[*types.BeaconBlockBody],
 		*types.BeaconBlockBody,
 	]
