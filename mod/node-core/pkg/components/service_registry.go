// SPDX-License-Identifier: BUSL-1.1
//
// Copyright (C) 2024, Berachain Foundation. All rights reserved.
// Use of this software is governed by the Business Source License included
// in the LICENSE file of this repository and at www.mariadb.com/bsl11.
//
// ANY USE OF THE LICENSED WORK IN VIOLATION OF THIS LICENSE WILL AUTOMATICALLY
// TERMINATE YOUR RIGHTS UNDER THIS LICENSE FOR THE CURRENT AND ALL OTHER
// VERSIONS OF THE LICENSED WORK.
//
// THIS LICENSE DOES NOT GRANT YOU ANY RIGHT IN ANY TRADEMARK OR LOGO OF
// LICENSOR OR ITS AFFILIATES (PROVIDED THAT YOU MAY USE A TRADEMARK OR LOGO OF
// LICENSOR AS EXPRESSLY REQUIRED BY THIS LICENSE).
//
// TO THE EXTENT PERMITTED BY APPLICABLE LAW, THE LICENSED WORK IS PROVIDED ON
// AN “AS IS” BASIS. LICENSOR HEREBY DISCLAIMS ALL WARRANTIES AND CONDITIONS,
// EXPRESS OR IMPLIED, INCLUDING (WITHOUT LIMITATION) WARRANTIES OF
// MERCHANTABILITY, FITNESS FOR A PARTICULAR PURPOSE, NON-INFRINGEMENT, AND
// TITLE.

package components

import (
	"cosmossdk.io/depinject"
	"github.com/berachain/beacon-kit/mod/async/pkg/broker"
	asynctypes "github.com/berachain/beacon-kit/mod/async/pkg/types"
	blockstore "github.com/berachain/beacon-kit/mod/beacon/block_store"
	"github.com/berachain/beacon-kit/mod/beacon/blockchain"
	"github.com/berachain/beacon-kit/mod/beacon/validator"
	"github.com/berachain/beacon-kit/mod/da/pkg/da"
	"github.com/berachain/beacon-kit/mod/execution/pkg/deposit"
	"github.com/berachain/beacon-kit/mod/log"
	"github.com/berachain/beacon-kit/mod/node-api/server"
	"github.com/berachain/beacon-kit/mod/node-core/pkg/components/metrics"
	"github.com/berachain/beacon-kit/mod/runtime/pkg/middleware"
	"github.com/berachain/beacon-kit/mod/runtime/pkg/service"
)

// ServiceRegistryInput is the input for the service registry provider.
type ServiceRegistryInput[
	AvailabilityStoreT AvailabilityStore[BeaconBlockBodyT, BlobSidecarsT],
	BeaconBlockT BeaconBlock[BeaconBlockT, BeaconBlockBodyT, BeaconBlockHeaderT],
	BeaconBlockBodyT BeaconBlockBody[
		BeaconBlockBodyT, *AttestationData, *Deposit,
		*Eth1Data, *ExecutionPayload, *SlashingInfo,
	],
	BeaconBlockHeaderT BeaconBlockHeader[BeaconBlockHeaderT],
	BeaconBlockStoreT BlockStore[BeaconBlockT],
	BeaconStateT BeaconState[
		BeaconStateT, BeaconBlockHeaderT, BeaconStateMarshallableT,
		*Eth1Data, *ExecutionPayloadHeader, *Fork, KVStoreT,
		*Validator, Validators, *Withdrawal,
	],
	BeaconStateMarshallableT any,
	BlobSidecarT any,
	BlobSidecarsT BlobSidecars[BlobSidecarsT, BlobSidecarT],
	KVStoreT any,
	LoggerT any,
	NodeAPIContextT NodeAPIContext,
] struct {
	depinject.In
<<<<<<< HEAD
	ABCIService *middleware.ABCIMiddleware[
		BeaconBlockT, BlobSidecarsT, *Genesis, *SlotData,
	]
	BlockBroker       *broker.Broker[*asynctypes.Event[BeaconBlockT]]
	BlockStoreService *blockstore.Service[
		BeaconBlockT, BeaconBlockStoreT,
	]
	ChainService *blockchain.Service[
		AvailabilityStoreT, BeaconBlockT, BeaconBlockBodyT,
		BeaconBlockHeaderT, BeaconStateT, *Deposit, *ExecutionPayload,
		*ExecutionPayloadHeader, *Genesis, *PayloadAttributes,
	]
	DAService      *da.Service[AvailabilityStoreT, BlobSidecarsT]
	DBManager      *DBManager
	DepositService *deposit.Service[
		BeaconBlockT, BeaconBlockBodyT, *Deposit,
		*ExecutionPayload, WithdrawalCredentials,
	]
	EngineClient     *EngineClient
	GenesisBroker    *GenesisBroker
	Logger           LoggerT
	NodeAPIServer    *server.Server[NodeAPIContextT]
	ReportingService *ReportingService
	SidecarsBroker   *broker.Broker[*asynctypes.Event[BlobSidecarsT]]
	SlotBroker       *SlotBroker
	TelemetrySink    *metrics.TelemetrySink
	ValidatorService *validator.Service[
		*AttestationData, BeaconBlockT, BeaconBlockBodyT,
		BeaconStateT, BlobSidecarsT, *Deposit, *DepositStore,
		*Eth1Data, *ExecutionPayload, *ExecutionPayloadHeader,
		*ForkData, *SlashingInfo, *SlotData,
	]
	ValidatorUpdateBroker *ValidatorUpdateBroker
=======
	Middleware        *ABCIMiddleware
	BlockStoreService *BlockStoreService
	ChainService      *ChainService
	DAService         *DAService
	DBManager         *DBManager
	DepositService    *DepositService
	EngineClient      *EngineClient
	Logger            LoggerT
	NodeAPIServer     *NodeAPIServer
	ReportingService  *ReportingService
	TelemetrySink     *metrics.TelemetrySink
	ValidatorService  *ValidatorService
	Dispatcher        *Dispatcher
>>>>>>> 410b352e
}

// ProvideServiceRegistry is the depinject provider for the service registry.
func ProvideServiceRegistry[
	AvailabilityStoreT AvailabilityStore[BeaconBlockBodyT, BlobSidecarsT],
	BeaconBlockT BeaconBlock[BeaconBlockT, BeaconBlockBodyT, BeaconBlockHeaderT],
	BeaconBlockBodyT BeaconBlockBody[
		BeaconBlockBodyT, *AttestationData, *Deposit,
		*Eth1Data, *ExecutionPayload, *SlashingInfo,
	],
	BeaconBlockHeaderT BeaconBlockHeader[BeaconBlockHeaderT],
	BeaconBlockStoreT BlockStore[BeaconBlockT],
	BeaconStateT BeaconState[
		BeaconStateT, BeaconBlockHeaderT, BeaconStateMarshallableT,
		*Eth1Data, *ExecutionPayloadHeader, *Fork, KVStoreT,
		*Validator, Validators, *Withdrawal,
	],
	BeaconStateMarshallableT any,
	BlobSidecarT any,
	BlobSidecarsT BlobSidecars[BlobSidecarsT, BlobSidecarT],
	KVStoreT any,
	LoggerT log.AdvancedLogger[any, LoggerT],
	NodeAPIContextT NodeAPIContext,
](
	in ServiceRegistryInput[
		AvailabilityStoreT, BeaconBlockT, BeaconBlockBodyT,
		BeaconBlockHeaderT, BeaconBlockStoreT, BeaconStateT,
		BeaconStateMarshallableT, BlobSidecarT, BlobSidecarsT,
		KVStoreT, LoggerT, NodeAPIContextT,
	],
) *service.Registry {
	return service.NewRegistry(
		service.WithLogger(in.Logger),
		service.WithService(in.Middleware),
		service.WithService(in.Dispatcher),
		service.WithService(in.ValidatorService),
		service.WithService(in.BlockStoreService),
		service.WithService(in.ChainService),
		service.WithService(in.DAService),
		service.WithService(in.DepositService),
		service.WithService(in.NodeAPIServer),
		service.WithService(in.ReportingService),
		service.WithService(in.DBManager),
		service.WithService(in.EngineClient),
	)
}<|MERGE_RESOLUTION|>--- conflicted
+++ resolved
@@ -22,8 +22,6 @@
 
 import (
 	"cosmossdk.io/depinject"
-	"github.com/berachain/beacon-kit/mod/async/pkg/broker"
-	asynctypes "github.com/berachain/beacon-kit/mod/async/pkg/types"
 	blockstore "github.com/berachain/beacon-kit/mod/beacon/block_store"
 	"github.com/berachain/beacon-kit/mod/beacon/blockchain"
 	"github.com/berachain/beacon-kit/mod/beacon/validator"
@@ -59,11 +57,9 @@
 	NodeAPIContextT NodeAPIContext,
 ] struct {
 	depinject.In
-<<<<<<< HEAD
 	ABCIService *middleware.ABCIMiddleware[
 		BeaconBlockT, BlobSidecarsT, *Genesis, *SlotData,
 	]
-	BlockBroker       *broker.Broker[*asynctypes.Event[BeaconBlockT]]
 	BlockStoreService *blockstore.Service[
 		BeaconBlockT, BeaconBlockStoreT,
 	]
@@ -78,13 +74,11 @@
 		BeaconBlockT, BeaconBlockBodyT, *Deposit,
 		*ExecutionPayload, WithdrawalCredentials,
 	]
+	Dispatcher       *Dispatcher
 	EngineClient     *EngineClient
-	GenesisBroker    *GenesisBroker
 	Logger           LoggerT
 	NodeAPIServer    *server.Server[NodeAPIContextT]
 	ReportingService *ReportingService
-	SidecarsBroker   *broker.Broker[*asynctypes.Event[BlobSidecarsT]]
-	SlotBroker       *SlotBroker
 	TelemetrySink    *metrics.TelemetrySink
 	ValidatorService *validator.Service[
 		*AttestationData, BeaconBlockT, BeaconBlockBodyT,
@@ -92,22 +86,6 @@
 		*Eth1Data, *ExecutionPayload, *ExecutionPayloadHeader,
 		*ForkData, *SlashingInfo, *SlotData,
 	]
-	ValidatorUpdateBroker *ValidatorUpdateBroker
-=======
-	Middleware        *ABCIMiddleware
-	BlockStoreService *BlockStoreService
-	ChainService      *ChainService
-	DAService         *DAService
-	DBManager         *DBManager
-	DepositService    *DepositService
-	EngineClient      *EngineClient
-	Logger            LoggerT
-	NodeAPIServer     *NodeAPIServer
-	ReportingService  *ReportingService
-	TelemetrySink     *metrics.TelemetrySink
-	ValidatorService  *ValidatorService
-	Dispatcher        *Dispatcher
->>>>>>> 410b352e
 }
 
 // ProvideServiceRegistry is the depinject provider for the service registry.
@@ -141,7 +119,7 @@
 ) *service.Registry {
 	return service.NewRegistry(
 		service.WithLogger(in.Logger),
-		service.WithService(in.Middleware),
+		service.WithService(in.ABCIService),
 		service.WithService(in.Dispatcher),
 		service.WithService(in.ValidatorService),
 		service.WithService(in.BlockStoreService),
