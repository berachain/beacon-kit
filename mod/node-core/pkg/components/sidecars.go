// SPDX-License-Identifier: BUSL-1.1
//
// Copyright (C) 2024, Berachain Foundation. All rights reserved.
// Use of this software is governed by the Business Source License included
// in the LICENSE file of this repository and at www.mariadb.com/bsl11.
//
// ANY USE OF THE LICENSED WORK IN VIOLATION OF THIS LICENSE WILL AUTOMATICALLY
// TERMINATE YOUR RIGHTS UNDER THIS LICENSE FOR THE CURRENT AND ALL OTHER
// VERSIONS OF THE LICENSED WORK.
//
// THIS LICENSE DOES NOT GRANT YOU ANY RIGHT IN ANY TRADEMARK OR LOGO OF
// LICENSOR OR ITS AFFILIATES (PROVIDED THAT YOU MAY USE A TRADEMARK OR LOGO OF
// LICENSOR AS EXPRESSLY REQUIRED BY THIS LICENSE).
//
// TO THE EXTENT PERMITTED BY APPLICABLE LAW, THE LICENSED WORK IS PROVIDED ON
// AN “AS IS” BASIS. LICENSOR HEREBY DISCLAIMS ALL WARRANTIES AND CONDITIONS,
// EXPRESS OR IMPLIED, INCLUDING (WITHOUT LIMITATION) WARRANTIES OF
// MERCHANTABILITY, FITNESS FOR A PARTICULAR PURPOSE, NON-INFRINGEMENT, AND
// TITLE.

package components

import (
	"cosmossdk.io/depinject"
	"github.com/berachain/beacon-kit/mod/consensus-types/pkg/types"
	dablob "github.com/berachain/beacon-kit/mod/da/pkg/blob"
	"github.com/berachain/beacon-kit/mod/node-core/pkg/components/metrics"
	"github.com/berachain/beacon-kit/mod/primitives/pkg/common"
)

type SidecarFactoryInput struct {
	depinject.In
	ChainSpec     common.ChainSpec
	TelemetrySink *metrics.TelemetrySink
}

func ProvideSidecarFactory[
	BeaconBlockT BeaconBlock[
		BeaconBlockT, BeaconBlockBodyT, BeaconBlockHeaderT,
	],
	BeaconBlockBodyT BeaconBlockBody[
		BeaconBlockBodyT, *AttestationData, *Deposit,
		*Eth1Data, *ExecutionPayload, *SlashingInfo,
	],
	BeaconBlockHeaderT any,
](in SidecarFactoryInput) *dablob.SidecarFactory[
	BeaconBlockT, BeaconBlockBodyT,
] {
	return dablob.NewSidecarFactory[
<<<<<<< HEAD
		BeaconBlockT,
		BeaconBlockBodyT,
=======
		*BeaconBlock,
		*BeaconBlockBody,
		*BeaconBlockHeader,
>>>>>>> 103a2633
	](
		in.ChainSpec,
		types.KZGPositionDeneb,
		in.TelemetrySink,
	)
}<|MERGE_RESOLUTION|>--- conflicted
+++ resolved
@@ -44,17 +44,12 @@
 	],
 	BeaconBlockHeaderT any,
 ](in SidecarFactoryInput) *dablob.SidecarFactory[
-	BeaconBlockT, BeaconBlockBodyT,
+	BeaconBlockT, BeaconBlockBodyT, BeaconBlockHeaderT,
 ] {
 	return dablob.NewSidecarFactory[
-<<<<<<< HEAD
 		BeaconBlockT,
 		BeaconBlockBodyT,
-=======
-		*BeaconBlock,
-		*BeaconBlockBody,
-		*BeaconBlockHeader,
->>>>>>> 103a2633
+		BeaconBlockHeaderT,
 	](
 		in.ChainSpec,
 		types.KZGPositionDeneb,
