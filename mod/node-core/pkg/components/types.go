--- conflicted
+++ resolved
@@ -190,10 +190,6 @@
 	DAService = da.Service[
 		*AvailabilityStore,
 		*BlobSidecars,
-<<<<<<< HEAD
-		*ExecutionPayload,
-=======
->>>>>>> 221a061d
 	]
 
 	// DBManager is a type alias for the database manager.
