--- conflicted
+++ resolved
@@ -164,18 +164,5 @@
 
 type (
 	// Dispatcher is a type alias for the dispatcher.
-<<<<<<< HEAD
 	Dispatcher = asynctypes.Dispatcher
-)
-
-/* -------------------------------------------------------------------------- */
-/*                                  Pruners                                   */
-/* -------------------------------------------------------------------------- */
-
-type (
-	// DepositPruner is a type alias for the deposit pruner.
-	DepositPruner = pruner.Pruner[*DepositStore]
-=======
-	Dispatcher = dispatcher.Dispatcher
->>>>>>> 031f2404
 )