--- conflicted
+++ resolved
@@ -54,14 +54,11 @@
 		*BeaconBlockHeader,
 		BeaconState,
 		*BlobSidecars,
-<<<<<<< HEAD
 		*Deposit,
 		*types.Eth1Data,
 		*ExecutionPayload,
 		*ExecutionPayloadHeaderDeneb,
 		StorageBackend,
-=======
->>>>>>> 6ff4ff4c
 	]
 
 	// AvailabilityStore is a type alias for the availability store.
@@ -142,7 +139,6 @@
 	ExecutionPayloadHeader      = types.ExecutionPayloadHeader
 	ExecutionPayloadHeaderDeneb = types.ExecutionPayloadHeaderDeneb
 
-<<<<<<< HEAD
 	FinalizeBlockMiddleware = middleware.FinalizeBlockMiddleware[
 		*BeaconBlock, BeaconState, *BlobSidecars,
 		*Deposit, *ExecutionPayloadHeaderDeneb,
@@ -151,8 +147,6 @@
 	// Genesis is a type alias for the genesis.
 	Genesis = genesis.Genesis[*Deposit, *ExecutionPayloadHeaderDeneb]
 
-=======
->>>>>>> 6ff4ff4c
 	// KVStore is a type alias for the KV store.
 	KVStore = beacondb.KVStore[
 		*types.Fork, *BeaconBlockHeader, *ExecutionPayloadHeader,
@@ -191,7 +185,6 @@
 		*DepositStore,
 	]
 
-<<<<<<< HEAD
 	// ValidatorMiddleware is a type alias for the validator middleware.
 	ValidatorMiddleware = middleware.ValidatorMiddleware[
 		*AvailabilityStore,
@@ -207,8 +200,6 @@
 		StorageBackend,
 	]
 
-=======
->>>>>>> 6ff4ff4c
 	// ValidatorService is a type alias for the validator service.
 	ValidatorService = validator.Service[
 		*BeaconBlock,
