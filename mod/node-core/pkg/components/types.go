--- conflicted
+++ resolved
@@ -22,16 +22,7 @@
 
 import (
 	"cosmossdk.io/core/appmodule/v2"
-<<<<<<< HEAD
-	broker "github.com/berachain/beacon-kit/mod/async/pkg/broker"
-	asynctypes "github.com/berachain/beacon-kit/mod/async/pkg/types"
-=======
-	"github.com/berachain/beacon-kit/mod/async/pkg/broker"
 	"github.com/berachain/beacon-kit/mod/async/pkg/dispatcher"
-	blockstore "github.com/berachain/beacon-kit/mod/beacon/block_store"
-	"github.com/berachain/beacon-kit/mod/beacon/blockchain"
-	"github.com/berachain/beacon-kit/mod/beacon/validator"
->>>>>>> 410b352e
 	"github.com/berachain/beacon-kit/mod/consensus-types/pkg/types"
 	"github.com/berachain/beacon-kit/mod/consensus/pkg/cometbft"
 	consruntimetypes "github.com/berachain/beacon-kit/mod/consensus/pkg/types"
@@ -42,13 +33,7 @@
 	"github.com/berachain/beacon-kit/mod/log/pkg/phuslu"
 	"github.com/berachain/beacon-kit/mod/node-core/pkg/components/signer"
 	"github.com/berachain/beacon-kit/mod/node-core/pkg/services/version"
-<<<<<<< HEAD
-=======
-	nodetypes "github.com/berachain/beacon-kit/mod/node-core/pkg/types"
-	"github.com/berachain/beacon-kit/mod/payload/pkg/attributes"
-	payloadbuilder "github.com/berachain/beacon-kit/mod/payload/pkg/builder"
 	"github.com/berachain/beacon-kit/mod/primitives/pkg/async"
->>>>>>> 410b352e
 	"github.com/berachain/beacon-kit/mod/primitives/pkg/service"
 	"github.com/berachain/beacon-kit/mod/primitives/pkg/transition"
 	depositdb "github.com/berachain/beacon-kit/mod/storage/pkg/deposit"
@@ -188,13 +173,6 @@
 //
 //nolint:lll // long generic types
 type (
-<<<<<<< HEAD
-	// GenesisEvent is a type alias for the genesis event.
-	GenesisEvent = asynctypes.Event[*Genesis]
-
-	// SlotEvent is a type alias for the slot event.
-	SlotEvent = asynctypes.Event[*SlotData]
-=======
 
 	// GenesisDataReceivedEvent is a type alias for the genesis data received event.
 	GenesisDataReceivedEvent = async.Event[*Genesis]
@@ -204,68 +182,21 @@
 
 	// NewSlotEvent is a type alias for the new slot event.
 	NewSlotEvent = async.Event[*SlotData]
->>>>>>> 410b352e
-
-	// BuiltBeaconBlockEvent is a type alias for the built beacon block event.
-	BuiltBeaconBlockEvent = async.Event[*BeaconBlock]
-
-	// BuiltSidecarsEvent is a type alias for the built sidecars event.
-	BuiltSidecarsEvent = async.Event[*BlobSidecars]
-
-	// BeaconBlockReceivedEvent is a type alias for the beacon block received event.
-	BeaconBlockReceivedEvent = async.Event[*BeaconBlock]
-
-	// SidecarsReceivedEvent is a type alias for the sidecars received event.
-	SidecarsReceivedEvent = async.Event[*BlobSidecars]
-
-	// BeaconBlockVerifiedEvent is a type alias for the beacon block verified event.
-	BeaconBlockVerifiedEvent = async.Event[*BeaconBlock]
-
-	// SidecarsVerifiedEvent is a type alias for the sidecars verified event.
-	SidecarsVerifiedEvent = async.Event[*BlobSidecars]
-
-	// FinalBeaconBlockReceivedEvent is a type alias for the final beacon block received event.
-	FinalBeaconBlockReceivedEvent = async.Event[*BeaconBlock]
-
-	// FinalSidecarsReceivedEvent is a type alias for the final sidecars received event.
-	FinalSidecarsReceivedEvent = async.Event[*BlobSidecars]
 
 	// FinalValidatorUpdatesProcessedEvent is a type alias for the final validator updates processed event.
 	FinalValidatorUpdatesProcessedEvent = async.Event[transition.ValidatorUpdates]
-
-	// FinalizedBlockEvent is a type alias for the block event.
-	FinalizedBlockEvent = async.Event[*BeaconBlock]
 )
 
 // Messages.
 type (
-	// BlockMessage is a type alias for the block message.
-	BlockMessage = async.Event[*BeaconBlock]
-
-<<<<<<< HEAD
-	// SlotBroker is a type alias for the slot feed.
-	SlotBroker = broker.Broker[*SlotEvent]
-=======
 	// GenesisMessage is a type alias for the genesis message.
 	GenesisMessage = async.Event[*Genesis]
 
-	// SidecarMessage is a type alias for the sidecar message.
-	SidecarMessage = async.Event[*BlobSidecars]
-
 	// SlotMessage is a type alias for the slot message.
 	SlotMessage = async.Event[*SlotData]
->>>>>>> 410b352e
 
 	// StatusMessage is a type alias for the status message.
 	StatusMessage = async.Event[*service.StatusEvent]
-)
-
-/* -------------------------------------------------------------------------- */
-/*                                   Publishers                               */
-/* -------------------------------------------------------------------------- */
-
-type (
-	BeaconBlockFinalizedPublisher = broker.Broker[FinalizedBlockEvent]
 )
 
 /* -------------------------------------------------------------------------- */
