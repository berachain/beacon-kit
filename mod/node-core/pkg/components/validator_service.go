// SPDX-License-Identifier: BUSL-1.1
//
// Copyright (C) 2024, Berachain Foundation. All rights reserved.
// Use of this software is governed by the Business Source License included
// in the LICENSE file of this repository and at www.mariadb.com/bsl11.
//
// ANY USE OF THE LICENSED WORK IN VIOLATION OF THIS LICENSE WILL AUTOMATICALLY
// TERMINATE YOUR RIGHTS UNDER THIS LICENSE FOR THE CURRENT AND ALL OTHER
// VERSIONS OF THE LICENSED WORK.
//
// THIS LICENSE DOES NOT GRANT YOU ANY RIGHT IN ANY TRADEMARK OR LOGO OF
// LICENSOR OR ITS AFFILIATES (PROVIDED THAT YOU MAY USE A TRADEMARK OR LOGO OF
// LICENSOR AS EXPRESSLY REQUIRED BY THIS LICENSE).
//
// TO THE EXTENT PERMITTED BY APPLICABLE LAW, THE LICENSED WORK IS PROVIDED ON
// AN “AS IS” BASIS. LICENSOR HEREBY DISCLAIMS ALL WARRANTIES AND CONDITIONS,
// EXPRESS OR IMPLIED, INCLUDING (WITHOUT LIMITATION) WARRANTIES OF
// MERCHANTABILITY, FITNESS FOR A PARTICULAR PURPOSE, NON-INFRINGEMENT, AND
// TITLE.

package components

import (
	"cosmossdk.io/depinject"
	"github.com/berachain/beacon-kit/mod/beacon/validator"
	"github.com/berachain/beacon-kit/mod/config"
	"github.com/berachain/beacon-kit/mod/log"
	"github.com/berachain/beacon-kit/mod/node-core/pkg/components/metrics"
	"github.com/berachain/beacon-kit/mod/primitives/pkg/common"
	"github.com/berachain/beacon-kit/mod/primitives/pkg/crypto"
)

// ValidatorServiceInput is the input for the validator service provider.
type ValidatorServiceInput[
	LoggerT log.AdvancedLogger[any, LoggerT],
] struct {
	depinject.In
<<<<<<< HEAD
	BlobProcessor  *BlobProcessor
	Cfg            *config.Config
	ChainSpec      common.ChainSpec
	Dispatcher     *Dispatcher
	LocalBuilder   *LocalBuilder
	Logger         log.AdvancedLogger[any, sdklog.Logger]
	StateProcessor *StateProcessor
	StorageBackend *StorageBackend
	Signer         crypto.BLSSigner
	SidecarFactory *SidecarFactory
	TelemetrySink  *metrics.TelemetrySink
=======
	BeaconBlockFeed *BlockBroker
	BlobProcessor   *BlobProcessor
	Cfg             *config.Config
	ChainSpec       common.ChainSpec
	LocalBuilder    *LocalBuilder
	Logger          LoggerT
	StateProcessor  *StateProcessor
	StorageBackend  *StorageBackend
	Signer          crypto.BLSSigner
	SidecarsFeed    *SidecarsBroker
	SidecarFactory  *SidecarFactory
	SlotBroker      *SlotBroker
	TelemetrySink   *metrics.TelemetrySink
>>>>>>> 3ecaa1f3
}

// ProvideValidatorService is a depinject provider for the validator service.
func ProvideValidatorService[
	LoggerT log.AdvancedLogger[any, LoggerT],
](
	in ValidatorServiceInput[LoggerT],
) (*ValidatorService, error) {
	// Build the builder service.
	return validator.NewService[
		*AttestationData,
		*BeaconBlock,
		*BeaconBlockBundle,
		*BeaconBlockBody,
		*BeaconState,
		*BlobSidecars,
		*Deposit,
		*DepositStore,
		*Eth1Data,
		*ExecutionPayload,
		*ExecutionPayloadHeader,
		*ForkData,
		*SlashingInfo,
		*SlotData,
	](
		&in.Cfg.Validator,
		in.Logger.With("service", "validator"),
		in.ChainSpec,
		in.StorageBackend,
		in.StateProcessor,
		in.Signer,
		in.SidecarFactory,
		in.LocalBuilder,
		[]validator.PayloadBuilder[*BeaconState, *ExecutionPayload]{
			in.LocalBuilder,
		},
		in.TelemetrySink,
		in.Dispatcher,
	), nil
}<|MERGE_RESOLUTION|>--- conflicted
+++ resolved
@@ -35,33 +35,17 @@
 	LoggerT log.AdvancedLogger[any, LoggerT],
 ] struct {
 	depinject.In
-<<<<<<< HEAD
 	BlobProcessor  *BlobProcessor
 	Cfg            *config.Config
 	ChainSpec      common.ChainSpec
 	Dispatcher     *Dispatcher
 	LocalBuilder   *LocalBuilder
-	Logger         log.AdvancedLogger[any, sdklog.Logger]
+	Logger         LoggerT
 	StateProcessor *StateProcessor
 	StorageBackend *StorageBackend
 	Signer         crypto.BLSSigner
 	SidecarFactory *SidecarFactory
 	TelemetrySink  *metrics.TelemetrySink
-=======
-	BeaconBlockFeed *BlockBroker
-	BlobProcessor   *BlobProcessor
-	Cfg             *config.Config
-	ChainSpec       common.ChainSpec
-	LocalBuilder    *LocalBuilder
-	Logger          LoggerT
-	StateProcessor  *StateProcessor
-	StorageBackend  *StorageBackend
-	Signer          crypto.BLSSigner
-	SidecarsFeed    *SidecarsBroker
-	SidecarFactory  *SidecarFactory
-	SlotBroker      *SlotBroker
-	TelemetrySink   *metrics.TelemetrySink
->>>>>>> 3ecaa1f3
 }
 
 // ProvideValidatorService is a depinject provider for the validator service.
@@ -74,7 +58,6 @@
 	return validator.NewService[
 		*AttestationData,
 		*BeaconBlock,
-		*BeaconBlockBundle,
 		*BeaconBlockBody,
 		*BeaconState,
 		*BlobSidecars,
