--- conflicted
+++ resolved
@@ -22,8 +22,6 @@
 
 import (
 	"cosmossdk.io/depinject"
-	"github.com/berachain/beacon-kit/mod/async/pkg/broker"
-	asynctypes "github.com/berachain/beacon-kit/mod/async/pkg/types"
 	"github.com/berachain/beacon-kit/mod/beacon/validator"
 	"github.com/berachain/beacon-kit/mod/config"
 	"github.com/berachain/beacon-kit/mod/log"
@@ -42,33 +40,17 @@
 	StorageBackendT any,
 ] struct {
 	depinject.In
-<<<<<<< HEAD
-	BeaconBlockFeed *broker.Broker[*asynctypes.Event[BeaconBlockT]]
-	BlobProcessor   BlobProcessor[AvailabilityStoreT, BeaconBlockT, BlobSidecarsT]
-	Cfg             *config.Config
-	ChainSpec       common.ChainSpec
-	LocalBuilder    LocalBuilder[BeaconStateT, *ExecutionPayload]
-	Logger          LoggerT
-	StateProcessor  StateProcessor[
+	Cfg            *config.Config
+	ChainSpec      common.ChainSpec
+	Dispatcher     *Dispatcher
+	LocalBuilder   LocalBuilder[BeaconStateT, *ExecutionPayload]
+	Logger         LoggerT
+	StateProcessor StateProcessor[
 		BeaconBlockT, BeaconStateT, *Context, *Deposit, *ExecutionPayloadHeader,
 	]
 	StorageBackend StorageBackendT
 	Signer         crypto.BLSSigner
-	SidecarsFeed   *broker.Broker[*asynctypes.Event[BlobSidecarsT]]
 	SidecarFactory SidecarFactory[BeaconBlockT, BlobSidecarsT]
-	SlotBroker     *SlotBroker
-=======
-	BlobProcessor  *BlobProcessor
-	Cfg            *config.Config
-	ChainSpec      common.ChainSpec
-	Dispatcher     *Dispatcher
-	LocalBuilder   *LocalBuilder
-	Logger         LoggerT
-	StateProcessor *StateProcessor
-	StorageBackend *StorageBackend
-	Signer         crypto.BLSSigner
-	SidecarFactory *SidecarFactory
->>>>>>> 410b352e
 	TelemetrySink  *metrics.TelemetrySink
 }
 
@@ -97,7 +79,6 @@
 		AvailabilityStoreT, BeaconStateT, BeaconBlockStoreT, *DepositStore,
 	],
 ](
-<<<<<<< HEAD
 	in ValidatorServiceInput[
 		AvailabilityStoreT, BeaconBlockT, BeaconStateT,
 		BlobSidecarsT, LoggerT, StorageBackendT,
@@ -108,15 +89,6 @@
 	*Eth1Data, *ExecutionPayload, *ExecutionPayloadHeader,
 	*ForkData, *SlashingInfo, *SlotData,
 ], error) {
-	slotSubscription, err := in.SlotBroker.Subscribe()
-	if err != nil {
-		in.Logger.Error("failed to subscribe to slot feed", "err", err)
-		return nil, err
-	}
-=======
-	in ValidatorServiceInput[LoggerT],
-) (*ValidatorService, error) {
->>>>>>> 410b352e
 	// Build the builder service.
 	return validator.NewService[
 		*AttestationData,
