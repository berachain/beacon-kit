// SPDX-License-Identifier: MIT
//
// Copyright (c) 2024 Berachain Foundation
//
// Permission is hereby granted, free of charge, to any person
// obtaining a copy of this software and associated documentation
// files (the "Software"), to deal in the Software without
// restriction, including without limitation the rights to use,
// copy, modify, merge, publish, distribute, sublicense, and/or sell
// copies of the Software, and to permit persons to whom the
// Software is furnished to do so, subject to the following
// conditions:
//
// The above copyright notice and this permission notice shall be
// included in all copies or substantial portions of the Software.
//
// THE SOFTWARE IS PROVIDED "AS IS", WITHOUT WARRANTY OF ANY KIND,
// EXPRESS OR IMPLIED, INCLUDING BUT NOT LIMITED TO THE WARRANTIES
// OF MERCHANTABILITY, FITNESS FOR A PARTICULAR PURPOSE AND
// NONINFRINGEMENT. IN NO EVENT SHALL THE AUTHORS OR COPYRIGHT
// HOLDERS BE LIABLE FOR ANY CLAIM, DAMAGES OR OTHER LIABILITY,
// WHETHER IN AN ACTION OF CONTRACT, TORT OR OTHERWISE, ARISING
// FROM, OUT OF OR IN CONNECTION WITH THE SOFTWARE OR THE USE OR
// OTHER DEALINGS IN THE SOFTWARE.

package constants

const (
	// ExtraDataLength is the length of the extra data in bytes.
	ExtraDataLength = 32

<<<<<<< HEAD
	// MaxDepositsPerBlock is the maximum number of deposits per block.
	MaxDepositsPerBlock uint64 = 16

	// MaxWithdrawalsPerPayload is the maximum number of withdrawals in a
	// execution payload.
	MaxWithdrawalsPerPayload uint64 = 16
=======
	// MaxTxsPerPayload is the maximum number of transactions in a execution
	// payload.
	MaxTxsPerPayload uint64 = 1048576
>>>>>>> c1de4ea7
)<|MERGE_RESOLUTION|>--- conflicted
+++ resolved
@@ -29,16 +29,14 @@
 	// ExtraDataLength is the length of the extra data in bytes.
 	ExtraDataLength = 32
 
-<<<<<<< HEAD
 	// MaxDepositsPerBlock is the maximum number of deposits per block.
 	MaxDepositsPerBlock uint64 = 16
 
 	// MaxWithdrawalsPerPayload is the maximum number of withdrawals in a
 	// execution payload.
 	MaxWithdrawalsPerPayload uint64 = 16
-=======
+
 	// MaxTxsPerPayload is the maximum number of transactions in a execution
 	// payload.
 	MaxTxsPerPayload uint64 = 1048576
->>>>>>> c1de4ea7
 )