--- conflicted
+++ resolved
@@ -67,11 +67,8 @@
 type singleuseBuffer[RootT ~[32]byte] struct{}
 
 // NewSingleuseBuffer creates a new single-use buffer.
-<<<<<<< HEAD
-=======
 //
 
->>>>>>> 08b0316d
 func NewSingleuseBuffer[RootT ~[32]byte]() Buffer[RootT] {
 	return &singleuseBuffer[RootT]{}
 }
