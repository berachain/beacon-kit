// SPDX-License-Identifier: MIT
//
// Copyright (c) 2024 Berachain Foundation
//
// Permission is hereby granted, free of charge, to any person
// obtaining a copy of this software and associated documentation
// files (the "Software"), to deal in the Software without
// restriction, including without limitation the rights to use,
// copy, modify, merge, publish, distribute, sublicense, and/or sell
// copies of the Software, and to permit persons to whom the
// Software is furnished to do so, subject to the following
// conditions:
//
// The above copyright notice and this permission notice shall be
// included in all copies or substantial portions of the Software.
//
// THE SOFTWARE IS PROVIDED "AS IS", WITHOUT WARRANTY OF ANY KIND,
// EXPRESS OR IMPLIED, INCLUDING BUT NOT LIMITED TO THE WARRANTIES
// OF MERCHANTABILITY, FITNESS FOR A PARTICULAR PURPOSE AND
// NONINFRINGEMENT. IN NO EVENT SHALL THE AUTHORS OR COPYRIGHT
// HOLDERS BE LIABLE FOR ANY CLAIM, DAMAGES OR OTHER LIABILITY,
// WHETHER IN AN ACTION OF CONTRACT, TORT OR OTHERWISE, ARISING
// FROM, OUT OF OR IN CONNECTION WITH THE SOFTWARE OR THE USE OR
// OTHER DEALINGS IN THE SOFTWARE.

package chain

// Spec defines an interface for accessing chain-specific parameters.
type Spec[
	DomainTypeT ~[4]byte,
	EpochT ~uint64,
	ExecutionAddressT ~[20]byte,
	SlotT ~uint64,
] interface {
	// Gwei value constants.
	//
	// MinDepositAmount returns the minimum amount of Gwei required for a
	// deposit.
	MinDepositAmount() uint64
	// MaxEffectiveBalance returns the maximum balance counted in rewards
	// calculations in Gwei.
	MaxEffectiveBalance() uint64
	// EjectionBalance returns the balance below which a validator is ejected.
	EjectionBalance() uint64
	// EffectiveBalanceIncrement returns the increment of balance used in reward
	// calculations.
	EffectiveBalanceIncrement() uint64

	// Time parameters constants.
	//
	// SlotsPerEpoch returns the number of slots in an epoch.
	SlotsPerEpoch() uint64
	// SlotsPerHistoricalRoot returns the number of slots per historical root.
	SlotsPerHistoricalRoot() uint64

	// ValidatorSet parameters.
	SyncCommitteeSize() uint64

	// Signature Domains
	//
	// DomainTypeProposer returns the domain for proposer signatures.
	DomainTypeProposer() DomainTypeT
	// DomainTypeAttester returns the domain for attester signatures.
	DomainTypeAttester() DomainTypeT
	// DomainTypeRandao returns the domain for RANDAO reveal signatures.
	DomainTypeRandao() DomainTypeT
	// DomainTypeDeposit returns the domain for deposit signatures.
	DomainTypeDeposit() DomainTypeT
	// DomainTypeVoluntaryExit returns the domain for voluntary exit signatures.
	DomainTypeVoluntaryExit() DomainTypeT
	// DomainTypeSelectionProof returns the domain for selection proof
	DomainTypeSelectionProof() DomainTypeT
	// DomainTypeAggregateAndProof returns the domain for aggregate and proof
	DomainTypeAggregateAndProof() DomainTypeT
	// DomainTypeApplicationMask returns the domain for application signatures.
	DomainTypeApplicationMask() DomainTypeT

	// Eth1-related values.
	//
	// DepositContractAddress returns the deposit contract address.
	DepositContractAddress() ExecutionAddressT
	// DepositEth1ChainID returns the chain ID of the deposit contract.
	DepositEth1ChainID() uint64

	// Fork-related values.
	//
	// ElectraForkEpoch returns the epoch at which the Electra fork takes
	// effect.
	ElectraForkEpoch() EpochT

	// State list lengths
	//
	// EpochsPerHistoricalVector returns the length of the historical vector.
	EpochsPerHistoricalVector() uint64
	// EpochsPerSlashingsVector returns the length of the slashing vector.
	EpochsPerSlashingsVector() uint64
	// HistoricalRootsLimit returns the maximum number of historical root
	// entries.
	HistoricalRootsLimit() uint64
	// ValidatorRegistryLimit returns the maximum number of validators in the
	// registry.
	ValidatorRegistryLimit() uint64

	// MaxDepositsPerBlock returns the maximum number of deposit operations per
	// block.
	MaxDepositsPerBlock() uint64
	// ProportionalSlashingMultiplier returns the multiplier for calculating
	// slashing penalties.
	ProportionalSlashingMultiplier() uint64

	// Capella Values
	//
	// MaxWithdrawalsPerPayload returns the maximum number of withdrawals per
	// payload.
	MaxWithdrawalsPerPayload() uint64
	// MaxValidatorsPerWithdrawalsSweep returns the maximum number of validators
	// per withdrawal sweep.
	MaxValidatorsPerWithdrawalsSweep() uint64

	// Deneb Values
	//
	// MinEpochsForBlobsSidecarsRequest returns the minimum number of epochs for
	// blob sidecar requests.
	MinEpochsForBlobsSidecarsRequest() uint64
	// MaxBlobCommitmentsPerBlock returns the maximum number of blob commitments
	// per block.
	MaxBlobCommitmentsPerBlock() uint64
	// MaxBlobsPerBlock returns the maximum number of blobs per block.
	MaxBlobsPerBlock() uint64
	// FieldElementsPerBlob returns the number of field elements per blob.
	FieldElementsPerBlob() uint64
	// BytesPerBlob returns the number of bytes per blob.
	BytesPerBlob() uint64

	// Helpers for ChainSpecData
	//
	// ActiveForkVersionForSlot returns the active fork version for a given
	// slot.
	ActiveForkVersionForSlot(slot SlotT) uint32
	// ActiveForkVersionForEpoch returns the active fork version for a given
	// epoch.
	ActiveForkVersionForEpoch(epoch EpochT) uint32
	// SlotToEpoch converts a slot number to an epoch number.
	SlotToEpoch(slot SlotT) EpochT
	// WithinDAPeriod checks if a given block slot is within the data
	// availability period relative to the current slot.
	WithinDAPeriod(block, current SlotT) bool
}

// chainSpec is a concrete implementation of the ChainSpec interface, holding
// the actual data.
type chainSpec[
	DomainTypeT ~[4]byte,
	EpochT ~uint64,
	ExecutionAddressT ~[20]byte,
	SlotT ~uint64,
] struct {
	// Data contains the actual chain-specific parameter values.
	Data SpecData[DomainTypeT, EpochT, ExecutionAddressT, SlotT]
}

// NewChainSpec creates a new instance of a ChainSpec with the provided data.
func NewChainSpec[
	DomainTypeT ~[4]byte,
	EpochT ~uint64,
	ExecutionAddressT ~[20]byte,
	SlotT ~uint64,
](data SpecData[
	DomainTypeT, EpochT, ExecutionAddressT, SlotT,
]) Spec[
	DomainTypeT, EpochT, ExecutionAddressT, SlotT,
] {
	return &chainSpec[
		DomainTypeT, EpochT, ExecutionAddressT, SlotT,
	]{
		Data: data,
	}
}

<<<<<<< HEAD
// DepositEth1ChainID returns the chain ID.
func (c chainSpec[
	DomainTypeT, EpochT, ExecutionAddressT, SlotT,
]) DepositEth1ChainID() uint64 {
	return c.Data.DepositEth1ChainID
}

=======
>>>>>>> a2be812f
// MinDepositAmount returns the minimum deposit amount required.
func (c chainSpec[
	DomainTypeT, EpochT, ExecutionAddressT, SlotT,
]) MinDepositAmount() uint64 {
	return c.Data.MinDepositAmount
}

// MaxEffectiveBalance returns the maximum effective balance.
func (c chainSpec[
	DomainTypeT, EpochT, ExecutionAddressT, SlotT,
]) MaxEffectiveBalance() uint64 {
	return c.Data.MaxEffectiveBalance
}

// EjectionBalance returns the balance below which a validator is ejected.
func (c chainSpec[
	DomainTypeT, EpochT, ExecutionAddressT, SlotT,
]) EjectionBalance() uint64 {
	return c.Data.EjectionBalance
}

// EffectiveBalanceIncrement returns the increment of effective balance.
func (c chainSpec[
	DomainTypeT, EpochT, ExecutionAddressT, SlotT,
]) EffectiveBalanceIncrement() uint64 {
	return c.Data.EffectiveBalanceIncrement
}

// SlotsPerEpoch returns the number of slots per epoch.
func (c chainSpec[
	DomainTypeT, EpochT, ExecutionAddressT, SlotT,
]) SlotsPerEpoch() uint64 {
	return c.Data.SlotsPerEpoch
}

// SlotsPerHistoricalRoot returns the number of slots per historical root.
func (c chainSpec[
	DomainTypeT, EpochT, ExecutionAddressT, SlotT,
]) SlotsPerHistoricalRoot() uint64 {
	return c.Data.SlotsPerHistoricalRoot
}

// DomainProposer returns the domain for beacon proposer signatures.
func (c chainSpec[
	DomainTypeT, EpochT, ExecutionAddressT, SlotT,
]) DomainTypeProposer() DomainTypeT {
	return c.Data.DomainTypeProposer
}

// DomainAttester returns the domain for beacon attester signatures.
func (c chainSpec[
	DomainTypeT, EpochT, ExecutionAddressT, SlotT,
]) DomainTypeAttester() DomainTypeT {
	return c.Data.DomainTypeAttester
}

// DomainRandao returns the domain for RANDAO reveal signatures.
func (c chainSpec[
	DomainTypeT, EpochT, ExecutionAddressT, SlotT,
]) DomainTypeRandao() DomainTypeT {
	return c.Data.DomainTypeRandao
}

// DomainDeposit returns the domain for deposit contract signatures.
func (c chainSpec[
	DomainTypeT, EpochT, ExecutionAddressT, SlotT,
]) DomainTypeDeposit() DomainTypeT {
	return c.Data.DomainTypeDeposit
}

// DomainVoluntaryExit returns the domain for voluntary exit signatures.
func (c chainSpec[
	DomainTypeT, EpochT, ExecutionAddressT, SlotT,
]) DomainTypeVoluntaryExit() DomainTypeT {
	return c.Data.DomainTypeVoluntaryExit
}

// DomainSelectionProof returns the domain for selection proof signatures.
func (c chainSpec[
	DomainTypeT, EpochT, ExecutionAddressT, SlotT,
]) DomainTypeSelectionProof() DomainTypeT {
	return c.Data.DomainTypeSelectionProof
}

// DomainAggregateAndProof returns the domain for aggregate and proof
// signatures.
func (c chainSpec[
	DomainTypeT, EpochT, ExecutionAddressT, SlotT,
]) DomainTypeAggregateAndProof() DomainTypeT {
	return c.Data.DomainTypeAggregateAndProof
}

// DomainTypeApplicationMask returns the domain for the application mask.
func (c chainSpec[
	DomainTypeT, EpochT, ExecutionAddressT, SlotT,
]) DomainTypeApplicationMask() DomainTypeT {
	return c.Data.DomainTypeApplicationMask
}

// SyncCommittee returns the size of the sync committee.
func (c chainSpec[
	DomainTypeT, EpochT, ExecutionAddressT, SlotT,
]) SyncCommitteeSize() uint64 {
	return c.Data.SyncCommitteeSize
}

// DepositContractAddress returns the address of the deposit contract.
func (c chainSpec[
	DomainTypeT, EpochT, ExecutionAddressT, SlotT,
]) DepositContractAddress() ExecutionAddressT {
	return c.Data.DepositContractAddress
}

// DepositEth1ChainID returns the chain ID of the execution chain.
func (c chainSpec[
	DomainTypeT, EpochT, ExecutionAddressT, SlotT,
]) DepositEth1ChainID() uint64 {
	return c.Data.DepositEth1ChainID
}

// ElectraForkEpoch returns the epoch of the Electra fork.
func (c chainSpec[
	DomainTypeT, EpochT, ExecutionAddressT, SlotT,
]) ElectraForkEpoch() EpochT {
	return c.Data.ElectraForkEpoch
}

// EpochsPerHistoricalVector returns the number of epochs per historical vector.
func (c chainSpec[
	DomainTypeT, EpochT, ExecutionAddressT, SlotT,
]) EpochsPerHistoricalVector() uint64 {
	return c.Data.EpochsPerHistoricalVector
}

// EpochsPerSlashingsVector returns the number of epochs per slashings vector.
func (c chainSpec[
	DomainTypeT, EpochT, ExecutionAddressT, SlotT,
]) EpochsPerSlashingsVector() uint64 {
	return c.Data.EpochsPerSlashingsVector
}

// HistoricalRootsLimit returns the limit of historical roots.
func (c chainSpec[
	DomainTypeT, EpochT, ExecutionAddressT, SlotT,
]) HistoricalRootsLimit() uint64 {
	return c.Data.HistoricalRootsLimit
}

// ValidatorRegistryLimit returns the limit of the validator registry.
func (c chainSpec[
	DomainTypeT, EpochT, ExecutionAddressT, SlotT,
]) ValidatorRegistryLimit() uint64 {
	return c.Data.ValidatorRegistryLimit
}

// MaxDepositsPerBlock returns the maximum number of deposits per block.
func (c chainSpec[
	DomainTypeT, EpochT, ExecutionAddressT, SlotT,
]) MaxDepositsPerBlock() uint64 {
	return c.Data.MaxDepositsPerBlock
}

// ProportionalSlashingMultiplier returns the proportional slashing multiplier.
func (c chainSpec[
	DomainTypeT, EpochT, ExecutionAddressT, SlotT,
]) ProportionalSlashingMultiplier() uint64 {
	return c.Data.ProportionalSlashingMultiplier
}

// MaxWithdrawalsPerPayload returns the maximum number of withdrawals per
// payload.
func (c chainSpec[
	DomainTypeT, EpochT, ExecutionAddressT, SlotT,
]) MaxWithdrawalsPerPayload() uint64 {
	return c.Data.MaxWithdrawalsPerPayload
}

// MaxValidatorsPerWithdrawalsSweep returns the maximum number of validators per
// withdrawals sweep.
func (c chainSpec[
	DomainTypeT, EpochT, ExecutionAddressT, SlotT,
]) MaxValidatorsPerWithdrawalsSweep() uint64 {
	return c.Data.MaxValidatorsPerWithdrawalsSweep
}

// MinEpochsForBlobsSidecarsRequest returns the minimum number of epochs for
// blobs sidecars request.
func (c chainSpec[
	DomainTypeT, EpochT, ExecutionAddressT, SlotT,
]) MinEpochsForBlobsSidecarsRequest() uint64 {
	return c.Data.MinEpochsForBlobsSidecarsRequest
}

// MaxBlobCommitmentsPerBlock returns the maximum number of blob commitments per
// block.
func (c chainSpec[
	DomainTypeT, EpochT, ExecutionAddressT, SlotT,
]) MaxBlobCommitmentsPerBlock() uint64 {
	return c.Data.MaxBlobCommitmentsPerBlock
}

// MaxBlobsPerBlock returns the maximum number of blobs per block.
func (c chainSpec[
	DomainTypeT, EpochT, ExecutionAddressT, SlotT,
]) MaxBlobsPerBlock() uint64 {
	return c.Data.MaxBlobsPerBlock
}

// FieldElementsPerBlob returns the number of field elements per blob.
func (c chainSpec[
	DomainTypeT, EpochT, ExecutionAddressT, SlotT,
]) FieldElementsPerBlob() uint64 {
	return c.Data.FieldElementsPerBlob
}

// BytesPerBlob returns the number of bytes per blob.
func (c chainSpec[
	DomainTypeT, EpochT, ExecutionAddressT, SlotT,
]) BytesPerBlob() uint64 {
	return c.Data.BytesPerBlob
}<|MERGE_RESOLUTION|>--- conflicted
+++ resolved
@@ -177,16 +177,6 @@
 	}
 }
 
-<<<<<<< HEAD
-// DepositEth1ChainID returns the chain ID.
-func (c chainSpec[
-	DomainTypeT, EpochT, ExecutionAddressT, SlotT,
-]) DepositEth1ChainID() uint64 {
-	return c.Data.DepositEth1ChainID
-}
-
-=======
->>>>>>> a2be812f
 // MinDepositAmount returns the minimum deposit amount required.
 func (c chainSpec[
 	DomainTypeT, EpochT, ExecutionAddressT, SlotT,
