--- conflicted
+++ resolved
@@ -32,10 +32,7 @@
 	ExecutionAddressT ~[20]byte,
 	SlotT ~uint64,
 ] interface {
-<<<<<<< HEAD
 	SyncCommitteeSize() uint64
-=======
->>>>>>> 0fa21cdb
 
 	// Gwei value constants.
 	//
@@ -179,19 +176,18 @@
 	}
 }
 
-<<<<<<< HEAD
 // SyncComi.
 func (c chainSpec[
 	DomainTypeT, EpochT, ExecutionAddressT, SlotT,
 ]) SyncCommitteeSize() uint64 {
 	return c.Data.SyncCommitteeSize
-=======
+}
+
 // Eth1ChainID returns the chain ID.
 func (c chainSpec[
 	DomainTypeT, EpochT, ExecutionAddressT, SlotT,
 ]) DepositEth1ChainID() uint64 {
 	return c.Data.Eth1ChainID
->>>>>>> 0fa21cdb
 }
 
 // MinDepositAmount returns the minimum deposit amount required.
