--- conflicted
+++ resolved
@@ -43,44 +43,6 @@
 	HashTreeRoot() ([32]byte, error)
 }
 
-<<<<<<< HEAD
-// SSZMarshallable is an interface that combines the ssz.Marshaler and
-// ssz.Unmarshaler interfaces.
-type SSZMarshallableStatic interface {
-	// MarshalSSZTo marshals the object into the provided byte slice and returns
-	// it along with any error.
-	MarshalSSZTo([]byte) ([]byte, error)
-	// MarshalSSZ marshals the object into a new byte slice and returns it along
-	// with any error.
-	MarshalSSZ() ([]byte, error)
-	// UnmarshalSSZ unmarshals the object from the provided byte slice and
-	// returns an error if the unmarshaling fails.
-	UnmarshalSSZ([]byte) error
-	// SizeSSZ returns the size in bytes that the object would take when
-	// marshaled.
-	SizeSSZ() uint32
-	// HashTreeRoot returns the hash tree root of the object.
-	HashTreeRoot() ([32]byte, error)
-}
-
-// SSZMarshallable is an interface that combines the ssz.Marshaler and
-// ssz.Unmarshaler interfaces.
-type SSZMarshallableDynamic interface {
-	// MarshalSSZTo marshals the object into the provided byte slice and returns
-	// it along with any error.
-	MarshalSSZTo([]byte) ([]byte, error)
-	// MarshalSSZ marshals the object into a new byte slice and returns it along
-	// with any error.
-	MarshalSSZ() ([]byte, error)
-	// UnmarshalSSZ unmarshals the object from the provided byte slice and
-	// returns an error if the unmarshaling fails.
-	UnmarshalSSZ([]byte) error
-	// SizeSSZ returns the size in bytes that the object would take when
-	// marshaled.
-	SizeSSZ(bool) uint32
-	// HashTreeRoot returns the hash tree root of the object.
-	HashTreeRoot() ([32]byte, error)
-=======
 // SSZMarshallable is an interface that combines
 // SSZMarshaler and SSZUnmarshaler.
 type SSZMarshallable interface {
@@ -93,7 +55,6 @@
 type SSZMarshallableRootable interface {
 	SSZMarshallable
 	SSZRootable
->>>>>>> c651574f
 }
 
 // JSONMarshallable is an interface that combines the json.Marshaler and
