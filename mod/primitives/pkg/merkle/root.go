--- conflicted
+++ resolved
@@ -50,22 +50,12 @@
 // }
 
 // NewRootWithMaxLeaves constructs a Merkle tree root from a set of.
-<<<<<<< HEAD
-func NewRootWithMaxLeaves[U64T U64[U64T], LeafT, RootT ~[32]byte](
-	leaves []LeafT,
-	length uint64,
-	buf Buffer[LeafT],
-) (RootT, error) {
-	return NewRootWithDepth[LeafT, RootT](
-		leaves, math.U64(length).NextPowerOfTwo().ILog2Ceil(), buf,
-=======
 func NewRootWithMaxLeaves[U64T U64[U64T], RootT ~[32]byte](
 	leaves []RootT,
 	length U64T,
 ) (RootT, error) {
 	return NewRootWithDepth(
 		leaves, math.U64(length).NextPowerOfTwo().ILog2Ceil(),
->>>>>>> a6be19be
 	)
 }
 
@@ -91,15 +81,9 @@
 		if layerLen%two == 1 {
 			leaves = append(leaves, zero.Hashes[i])
 		}
-<<<<<<< HEAD
-		var err error
-		leaves, err = BuildParentTreeRoots[LeafT, LeafT](leaves, buf)
-		if err != nil {
-=======
 
 		newLayerSize := (layerLen + 1) / two
 		if err = BuildParentTreeRoots(buffer[:newLayerSize], leaves); err != nil {
->>>>>>> a6be19be
 			return zero.Hashes[depth], err
 		}
 		leaves, buffer = buffer[:newLayerSize], leaves
@@ -112,13 +96,6 @@
 
 // BuildParentTreeRoots calls BuildParentTreeRootsWithNRoutines with the
 // number of routines set to runtime.GOMAXPROCS(0)-1.
-<<<<<<< HEAD
-func BuildParentTreeRoots[LeafT, RootT ~[32]byte](
-	inputList []LeafT, buf Buffer[RootT],
-) ([]RootT, error) {
-	return BuildParentTreeRootsWithNRoutines[LeafT, RootT](
-		inputList, runtime.GOMAXPROCS(0)-1, buf,
-=======
 func BuildParentTreeRoots[RootT ~[32]byte](
 	outputList, inputList []RootT,
 ) error {
@@ -128,7 +105,6 @@
 		//#nosec:G103 // on purpose.
 		*(*[][32]byte)(unsafe.Pointer(&inputList)),
 		runtime.GOMAXPROCS(0)-1,
->>>>>>> a6be19be
 	)
 
 	// Convert out back to []RootT using unsafe pointer cas
@@ -139,11 +115,6 @@
 // using CPU-specific vector instructions and parallel processing. This
 // method adapts to the host machine's hardware for potential performance
 // gains over sequential hashing.
-<<<<<<< HEAD
-func BuildParentTreeRootsWithNRoutines[LeafT, RootT ~[32]byte](
-	inputList []LeafT, n int, buf Buffer[RootT],
-) ([]RootT, error) {
-=======
 //
 // TODO: We do not use generics here due to the gohashtree library not
 // supporting
@@ -151,7 +122,6 @@
 func BuildParentTreeRootsWithNRoutines(
 	outputList, inputList [][32]byte, n int,
 ) error {
->>>>>>> a6be19be
 	// Validate input list length.
 	inputLength := len(inputList)
 	if inputLength%2 != 0 {
@@ -160,25 +130,12 @@
 
 	// Build output variables
 	outputLength := inputLength / two
-<<<<<<< HEAD
-	outputList := buf.Get(outputLength)
-=======
->>>>>>> a6be19be
 
 	// If the input list is small, hash it using the default method since
 	// the overhead of parallelizing the hashing process is not worth it.
 	if inputLength < MinParallelizationSize {
-<<<<<<< HEAD
-		return outputList, gohashtree.Hash(
-			//#nosec:G103 // used of unsafe calls should be audited.
-			*(*[][32]byte)(unsafe.Pointer(&outputList)),
-			//#nosec:G103 // used of unsafe calls should be audited.
-			*(*[][32]byte)(unsafe.Pointer(&inputList)),
-		)
-=======
 		//#nosec:G103 // used of unsafe calls should be audited.
 		return gohashtree.Hash(outputList, inputList)
->>>>>>> a6be19be
 	}
 
 	// Otherwise parallelize the hashing process for large inputs.
