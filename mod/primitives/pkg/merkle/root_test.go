// SPDX-License-Identifier: BUSL-1.1
//
// Copyright (C) 2024, Berachain Foundation. All rights reserved.
// Use of this software is governed by the Business Source License included
// in the LICENSE file of this repository and at www.mariadb.com/bsl11.
//
// ANY USE OF THE LICENSED WORK IN VIOLATION OF THIS LICENSE WILL AUTOMATICALLY
// TERMINATE YOUR RIGHTS UNDER THIS LICENSE FOR THE CURRENT AND ALL OTHER
// VERSIONS OF THE LICENSED WORK.
//
// THIS LICENSE DOES NOT GRANT YOU ANY RIGHT IN ANY TRADEMARK OR LOGO OF
// LICENSOR OR ITS AFFILIATES (PROVIDED THAT YOU MAY USE A TRADEMARK OR LOGO OF
// LICENSOR AS EXPRESSLY REQUIRED BY THIS LICENSE).
//
// TO THE EXTENT PERMITTED BY APPLICABLE LAW, THE LICENSED WORK IS PROVIDED ON
// AN “AS IS” BASIS. LICENSOR HEREBY DISCLAIMS ALL WARRANTIES AND CONDITIONS,
// EXPRESS OR IMPLIED, INCLUDING (WITHOUT LIMITATION) WARRANTIES OF
// MERCHANTABILITY, FITNESS FOR A PARTICULAR PURPOSE, NON-INFRINGEMENT, AND
// TITLE.

package merkle_test

import (
	"fmt"
	"math/rand"
	"runtime"
	"testing"
	"time"

	"github.com/berachain/beacon-kit/mod/primitives/pkg/merkle"
	"github.com/prysmaticlabs/gohashtree"
	"github.com/stretchr/testify/require"
)

func Test_HashTreeRootEqualInputs(t *testing.T) {
	// Test with slices of varying sizes to ensure robustness across different
	// conditions
	sliceSizes := []int{16, 32, 64}
	for _, size := range sliceSizes {
		t.Run(
			fmt.Sprintf("Size%d", size*merkle.MinParallelizationSize),
			func(t *testing.T) {
				largeSlice := make(
					[][32]byte,
					size*merkle.MinParallelizationSize,
				)
				secondLargeSlice := make(
					[][32]byte,
					size*merkle.MinParallelizationSize,
				)
<<<<<<< HEAD
				hash1 := make([][32]byte, 0, size*merkle.MinParallelizationSize)
				hash2 := make([][32]byte, 0, size*merkle.MinParallelizationSize)
=======
				hash1 := make([][32]byte, size*merkle.MinParallelizationSize)
				hash2 := make([][32]byte, size*merkle.MinParallelizationSize)
>>>>>>> d24539bf
				var err error

				err = merkle.BuildParentTreeRoots[[32]byte](
					hash1,
					largeSlice,
				)
				require.NoError(t, err)

				err = merkle.BuildParentTreeRoots[[32]byte](
					hash2,
					secondLargeSlice,
				)
				require.NoError(t, err)

				require.Equal(
					t,
					len(hash1),
					len(hash2),
					"Hash lengths should be equal",
				)
				for i, r := range hash1 {
					require.Equal(
						t,
						r,
						hash2[i],
						fmt.Sprintf("Hash mismatch at index %d", i),
					)
				}
			},
		)
	}
}

func Test_GoHashTreeHashConformance(t *testing.T) {
	// Define a test table with various input sizes,
	// including ones above and below MinParallelizationSize
	testCases := []struct {
		name    string
		size    int
		wantErr bool
	}{
		{
			"BelowMinParallelizationSize",
			merkle.MinParallelizationSize / 2,
			false,
		},
		{"AtMinParallelizationSize", merkle.MinParallelizationSize, false},
		{
			"AboveMinParallelizationSize",
			merkle.MinParallelizationSize * 2,
			false,
		},
		{"SmallSize", 16, false},
		{"MediumSize", 64, false},
		{"LargeSize", 128, false},
		{
			"TestRemainderStartIndexSmall",
			merkle.MinParallelizationSize + 6,
			false,
		},
		{
			"TestRemainderStartIndexBig",
			merkle.MinParallelizationSize - 2,
			false,
		},
		{"TestOddLength", merkle.MinParallelizationSize + 1, true},
	}

	for _, tc := range testCases {
		t.Run(tc.name, func(t *testing.T) {
			inputList := make([][32]byte, tc.size)
			// Fill inputList with pseudo-random data
			randSource := rand.NewSource(time.Now().UnixNano())
			randGen := rand.New(randSource)
			for i := range inputList {
				for j := range inputList[i] {
					inputList[i][j] = byte(randGen.Intn(256))
				}
			}
			requireGoHashTreeEquivalence(
				t,
				inputList,
				runtime.GOMAXPROCS(0)-1,
				tc.wantErr,
			)
		})
	}
}

func TestBuildParentTreeRootsWithNRoutines_DivisionByZero(t *testing.T) {
	// Attempt to call BuildParentTreeRootsWithNRoutines with n set to 0
	// to test handling of division by zero.
	inputList := make([][32]byte, 10) // Arbitrary size larger than 0
<<<<<<< HEAD
	output := make([][32]byte, 8)     // Arbitrary size smaller than inputList
	err := merkle.BuildParentTreeRootsWithNRoutines(
=======
	output := make([][32]byte, 7)     // Arbitrary size smaller than inputList
	err := merkle.BuildParentTreeRootsWithNRoutines[[32]byte](
>>>>>>> d24539bf
		output,
		inputList,
		0,
	)
	require.NoError(
		t,
		err,
		"BuildParentTreeRootsWithNRoutines should handle n=0 without error",
	)
}

// requireGoHashTreeEquivalence is a helper function to ensure that the output
// of merkle.BuildParentTreeRootsWithNRoutines is equivalent to the output of
// gohashtree.Hash.
func requireGoHashTreeEquivalence(
	t *testing.T, inputList [][32]byte, numRoutines int, expectError bool,
) {
	t.Helper()

	// Deep copy inputList
	inputListCopy := make([][32]byte, len(inputList))
	copy(inputListCopy, inputList)

	expectedOutput := make([][32]byte, len(inputListCopy)/2)
<<<<<<< HEAD
	output := make([][32]byte, len(inputListCopy)/2)
	var err1, err2 error

	// Run merkle.BuildParentTreeRootsWithNRoutines
	err1 = merkle.BuildParentTreeRootsWithNRoutines(
=======
	var output = make([][32]byte, len(inputListCopy)/2)
	var err1, err2 error

	// Run merkle.BuildParentTreeRootsWithNRoutines
	err1 = merkle.BuildParentTreeRootsWithNRoutines[[32]byte](
>>>>>>> d24539bf
		output,
		inputListCopy,
		numRoutines,
	)

	// Run gohashtree.Hash
	err2 = gohashtree.Hash(
		expectedOutput,
		inputListCopy,
	)

	// Check for errors
	if !expectError {
		require.NoError(t, err1, "BuildParentTreeRootsWithNRoutines failed")
		require.NoError(t, err2, "gohashtree.Hash failed")
	} else {
		if err1 == nil && err2 == nil {
			t.Error("Expected error did not occur")
		}
		return
	}

	// Ensure the lengths are the same
	require.Equal(
		t, len(expectedOutput), len(output),
		fmt.Sprintf("Expected output length %d, got %d",
			len(expectedOutput), len(output)))

	// Compare the outputs element by element
	for i := range output {
		require.Equal(
			t, expectedOutput[i], output[i],
			fmt.Sprintf(
				"Output mismatch at index %d: expected %x, got %x",
				i, expectedOutput[i], output[i],
			),
		)
	}
}<|MERGE_RESOLUTION|>--- conflicted
+++ resolved
@@ -48,13 +48,8 @@
 					[][32]byte,
 					size*merkle.MinParallelizationSize,
 				)
-<<<<<<< HEAD
-				hash1 := make([][32]byte, 0, size*merkle.MinParallelizationSize)
-				hash2 := make([][32]byte, 0, size*merkle.MinParallelizationSize)
-=======
 				hash1 := make([][32]byte, size*merkle.MinParallelizationSize)
 				hash2 := make([][32]byte, size*merkle.MinParallelizationSize)
->>>>>>> d24539bf
 				var err error
 
 				err = merkle.BuildParentTreeRoots[[32]byte](
@@ -148,13 +143,8 @@
 	// Attempt to call BuildParentTreeRootsWithNRoutines with n set to 0
 	// to test handling of division by zero.
 	inputList := make([][32]byte, 10) // Arbitrary size larger than 0
-<<<<<<< HEAD
 	output := make([][32]byte, 8)     // Arbitrary size smaller than inputList
 	err := merkle.BuildParentTreeRootsWithNRoutines(
-=======
-	output := make([][32]byte, 7)     // Arbitrary size smaller than inputList
-	err := merkle.BuildParentTreeRootsWithNRoutines[[32]byte](
->>>>>>> d24539bf
 		output,
 		inputList,
 		0,
@@ -179,19 +169,11 @@
 	copy(inputListCopy, inputList)
 
 	expectedOutput := make([][32]byte, len(inputListCopy)/2)
-<<<<<<< HEAD
 	output := make([][32]byte, len(inputListCopy)/2)
 	var err1, err2 error
 
 	// Run merkle.BuildParentTreeRootsWithNRoutines
 	err1 = merkle.BuildParentTreeRootsWithNRoutines(
-=======
-	var output = make([][32]byte, len(inputListCopy)/2)
-	var err1, err2 error
-
-	// Run merkle.BuildParentTreeRootsWithNRoutines
-	err1 = merkle.BuildParentTreeRootsWithNRoutines[[32]byte](
->>>>>>> d24539bf
 		output,
 		inputListCopy,
 		numRoutines,
