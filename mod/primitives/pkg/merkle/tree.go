// SPDX-License-Identifier: BUSL-1.1
//
// Copyright (C) 2024, Berachain Foundation. All rights reserved.
// Use of this software is governed by the Business Source License included
// in the LICENSE file of this repository and at www.mariadb.com/bsl11.
//
// ANY USE OF THE LICENSED WORK IN VIOLATION OF THIS LICENSE WILL AUTOMATICALLY
// TERMINATE YOUR RIGHTS UNDER THIS LICENSE FOR THE CURRENT AND ALL OTHER
// VERSIONS OF THE LICENSED WORK.
//
// THIS LICENSE DOES NOT GRANT YOU ANY RIGHT IN ANY TRADEMARK OR LOGO OF
// LICENSOR OR ITS AFFILIATES (PROVIDED THAT YOU MAY USE A TRADEMARK OR LOGO OF
// LICENSOR AS EXPRESSLY REQUIRED BY THIS LICENSE).
//
// TO THE EXTENT PERMITTED BY APPLICABLE LAW, THE LICENSED WORK IS PROVIDED ON
// AN “AS IS” BASIS. LICENSOR HEREBY DISCLAIMS ALL WARRANTIES AND CONDITIONS,
// EXPRESS OR IMPLIED, INCLUDING (WITHOUT LIMITATION) WARRANTIES OF
// MERCHANTABILITY, FITNESS FOR A PARTICULAR PURPOSE, NON-INFRINGEMENT, AND
// TITLE.

package merkle

import (
	"encoding/binary"
	"fmt"

	"github.com/berachain/beacon-kit/mod/errors"
	"github.com/berachain/beacon-kit/mod/primitives/pkg/common"
	"github.com/berachain/beacon-kit/mod/primitives/pkg/crypto/sha256"
	"github.com/berachain/beacon-kit/mod/primitives/pkg/math"
	"github.com/berachain/beacon-kit/mod/primitives/pkg/merkle/zero"
)

const (
	// 2^63 would overflow.
	MaxTreeDepth = 62
)

<<<<<<< HEAD
// Tree[LeafT] implements a Merkle tree that has been optimized to
// handle leaves that are 32 bytes in size.
type Tree[LeafT ~[32]byte] struct {
=======
// Tree[RootT] implements a Merkle tree that has been optimized to
// handle leaves that are 32 bytes in size.
type Tree[RootT ~[32]byte] struct {
>>>>>>> a6be19be
	depth    uint8
	branches [][]RootT
	leaves   []RootT
}

// NewTreeFromLeaves constructs a Merkle tree, with the minimum
// depth required to support the number of leaves.
<<<<<<< HEAD
func NewTreeFromLeaves[LeafT ~[32]byte](
	leaves []LeafT,
) (*Tree[LeafT], error) {
=======
func NewTreeFromLeaves[RootT ~[32]byte](
	leaves []RootT,
) (*Tree[RootT], error) {
>>>>>>> a6be19be
	return NewTreeFromLeavesWithDepth(
		leaves,
		math.U64(len(leaves)).NextPowerOfTwo().ILog2Ceil(),
	)
}

// NewTreeWithMaxLeaves constructs a Merkle tree with a maximum number of
// leaves.
<<<<<<< HEAD
func NewTreeWithMaxLeaves[LeafT ~[32]byte](
	leaves []LeafT,
	maxLeaves uint64,
) (*Tree[LeafT], error) {
=======
func NewTreeWithMaxLeaves[RootT ~[32]byte](
	leaves []RootT,
	maxLeaves uint64,
) (*Tree[RootT], error) {
>>>>>>> a6be19be
	return NewTreeFromLeavesWithDepth(
		leaves,
		math.U64(maxLeaves).NextPowerOfTwo().ILog2Ceil(),
	)
}

// NewTreeFromLeaves constructs a Merkle tree from a sequence of byte slices.
// It will fill the tree with zero hashes to create the required depth.
<<<<<<< HEAD
func NewTreeFromLeavesWithDepth[LeafT ~[32]byte](
	leaves []LeafT,
	depth uint8,
) (*Tree[LeafT], error) {
	err := verifySufficientDepth(len(leaves), depth)
	if err != nil {
		return &Tree[LeafT]{}, err
	}

	treeBuffer := NewSingleuseBuffer[LeafT]()
	layers := make([][]LeafT, depth+1)
	layers[0] = leaves

=======
func NewTreeFromLeavesWithDepth[RootT ~[32]byte](
	leaves []RootT,
	depth uint8,
) (*Tree[RootT], error) {
	if err := verifySufficientDepth(len(leaves), depth); err != nil {
		return &Tree[RootT]{}, err
	}

	layers := make([][]RootT, depth+1)
	layers[0] = leaves

	// Preallocate layers based on depth
	// TODO: This should be done virtually....
	for i := uint8(1); i <= depth; i++ {
		layerSize := (len(leaves) + (1 << i) - 1) >> i
		layers[i] = make([]RootT, layerSize)
	}

>>>>>>> a6be19be
	for d := range depth {
		currentLayer := layers[d]
		if len(currentLayer)%2 == 1 {
			currentLayer = append(currentLayer, zero.Hashes[d])
		}

<<<<<<< HEAD
		layers[d+1], err = BuildParentTreeRoots(currentLayer, treeBuffer)
		if err != nil {
			return &Tree[LeafT]{}, err
		}
	}

	return &Tree[LeafT]{
=======
		if err := BuildParentTreeRoots(
			layers[d+1], currentLayer,
		); err != nil {
			return &Tree[RootT]{}, err
		}
	}

	return &Tree[RootT]{
>>>>>>> a6be19be
		branches: layers,
		leaves:   leaves,
		depth:    depth,
	}, nil
}

// Insert an item into the tree.
<<<<<<< HEAD
func (m *Tree[LeafT]) Insert(item [32]byte, index int) error {
=======
func (m *Tree[RootT]) Insert(item [32]byte, index int) error {
>>>>>>> a6be19be
	if index < 0 {
		return errors.Wrap(ErrNegativeIndex, fmt.Sprintf("index: %d", index))
	}
	for index >= len(m.branches[0]) {
		m.branches[0] = append(m.branches[0], zero.Hashes[0])
	}
	m.branches[0][index] = item
	if index >= len(m.leaves) {
		m.leaves = append(m.leaves, item)
	} else {
		m.leaves[index] = item
	}

	var (
		hashFn       func([]byte) [32]byte
		neighbor     = [32]byte{}
		input        = [64]byte{}
		currentIndex = index
		root         = item
	)

	//nolint:mnd // 5 as defined by the library.
	if m.depth > 5 {
		hashFn = sha256.CustomSHA256Hasher()
	} else {
		hashFn = sha256.Sum256
	}

	for i := range m.depth {
		if neighborIdx := currentIndex ^ 1; neighborIdx >= len(m.branches[i]) {
			neighbor = zero.Hashes[i]
		} else {
			neighbor = m.branches[i][neighborIdx]
		}

		//nolint:mnd // 2 is allowed.
		if isLeft := currentIndex%2 == 0; isLeft {
			copy(input[0:32], root[:])
			copy(input[32:64], neighbor[:])
		} else {
			copy(input[0:32], neighbor[:])
			copy(input[32:64], root[:])
		}
		root = hashFn(input[:])

		//nolint:mnd // 2 is allowed.
		parentIdx := currentIndex / 2
		if len(m.branches[i+1]) == 0 || parentIdx >= len(m.branches[i+1]) {
			m.branches[i+1] = append(m.branches[i+1], root)
		} else {
			m.branches[i+1][parentIdx] = root
		}
		currentIndex = parentIdx
	}
	return nil
}

// Root returns the root of the Merkle tree.
<<<<<<< HEAD
func (m *Tree[LeafT]) Root() [32]byte {
=======
func (m *Tree[RootT]) Root() [32]byte {
>>>>>>> a6be19be
	return m.branches[len(m.branches)-1][0]
}

// HashTreeRoot returns the Root of the Merkle tree with the
// number of leaves mixed in.
<<<<<<< HEAD
func (m *Tree[LeafT]) HashTreeRoot() (common.Root, error) {
=======
func (m *Tree[RootT]) HashTreeRoot() ([32]byte, error) {
>>>>>>> a6be19be
	numItems := uint64(len(m.leaves))
	if len(m.leaves) == 1 &&
		m.leaves[0] == zero.Hashes[0] {
		numItems = 0
	}
	return MixinLength(m.Root(), numItems), nil
}

// MerkleProof computes a proof from a tree's branches using a Merkle index.
<<<<<<< HEAD
func (m *Tree[LeafT]) MerkleProof(leafIndex uint64) ([][32]byte, error) {
=======
func (m *Tree[RootT]) MerkleProof(leafIndex uint64) ([][32]byte, error) {
>>>>>>> a6be19be
	numLeaves := uint64(len(m.branches[0]))
	if leafIndex >= numLeaves {
		return nil, errors.Newf(
			"merkle index out of range in tree, max range: %d, received: %d",
			numLeaves,
			leafIndex,
		)
	}
	proof := make([][32]byte, m.depth)
	for i := range m.depth {
		subIndex := (leafIndex >> i) ^ 1
		if subIndex < uint64(len(m.branches[i])) {
			proof[i] = m.branches[i][subIndex]
		} else {
			proof[i] = zero.Hashes[i]
		}
	}
	return proof, nil
}

// MerkleProofWithMixin computes a proof from a tree's branches using a Merkle
// index.
<<<<<<< HEAD
func (m *Tree[LeafT]) MerkleProofWithMixin(
=======
func (m *Tree[RootT]) MerkleProofWithMixin(
>>>>>>> a6be19be
	index uint64,
) ([][32]byte, error) {
	proof, err := m.MerkleProof(index)
	if err != nil {
		return nil, err
	}

	mixin := [32]byte{}
	binary.LittleEndian.PutUint64(mixin[:8], uint64(len(m.leaves)))
	return append(proof, mixin), nil
}<|MERGE_RESOLUTION|>--- conflicted
+++ resolved
@@ -36,15 +36,9 @@
 	MaxTreeDepth = 62
 )
 
-<<<<<<< HEAD
-// Tree[LeafT] implements a Merkle tree that has been optimized to
-// handle leaves that are 32 bytes in size.
-type Tree[LeafT ~[32]byte] struct {
-=======
 // Tree[RootT] implements a Merkle tree that has been optimized to
 // handle leaves that are 32 bytes in size.
 type Tree[RootT ~[32]byte] struct {
->>>>>>> a6be19be
 	depth    uint8
 	branches [][]RootT
 	leaves   []RootT
@@ -52,15 +46,9 @@
 
 // NewTreeFromLeaves constructs a Merkle tree, with the minimum
 // depth required to support the number of leaves.
-<<<<<<< HEAD
-func NewTreeFromLeaves[LeafT ~[32]byte](
-	leaves []LeafT,
-) (*Tree[LeafT], error) {
-=======
 func NewTreeFromLeaves[RootT ~[32]byte](
 	leaves []RootT,
 ) (*Tree[RootT], error) {
->>>>>>> a6be19be
 	return NewTreeFromLeavesWithDepth(
 		leaves,
 		math.U64(len(leaves)).NextPowerOfTwo().ILog2Ceil(),
@@ -69,17 +57,10 @@
 
 // NewTreeWithMaxLeaves constructs a Merkle tree with a maximum number of
 // leaves.
-<<<<<<< HEAD
-func NewTreeWithMaxLeaves[LeafT ~[32]byte](
-	leaves []LeafT,
-	maxLeaves uint64,
-) (*Tree[LeafT], error) {
-=======
 func NewTreeWithMaxLeaves[RootT ~[32]byte](
 	leaves []RootT,
 	maxLeaves uint64,
 ) (*Tree[RootT], error) {
->>>>>>> a6be19be
 	return NewTreeFromLeavesWithDepth(
 		leaves,
 		math.U64(maxLeaves).NextPowerOfTwo().ILog2Ceil(),
@@ -88,21 +69,6 @@
 
 // NewTreeFromLeaves constructs a Merkle tree from a sequence of byte slices.
 // It will fill the tree with zero hashes to create the required depth.
-<<<<<<< HEAD
-func NewTreeFromLeavesWithDepth[LeafT ~[32]byte](
-	leaves []LeafT,
-	depth uint8,
-) (*Tree[LeafT], error) {
-	err := verifySufficientDepth(len(leaves), depth)
-	if err != nil {
-		return &Tree[LeafT]{}, err
-	}
-
-	treeBuffer := NewSingleuseBuffer[LeafT]()
-	layers := make([][]LeafT, depth+1)
-	layers[0] = leaves
-
-=======
 func NewTreeFromLeavesWithDepth[RootT ~[32]byte](
 	leaves []RootT,
 	depth uint8,
@@ -121,22 +87,12 @@
 		layers[i] = make([]RootT, layerSize)
 	}
 
->>>>>>> a6be19be
 	for d := range depth {
 		currentLayer := layers[d]
 		if len(currentLayer)%2 == 1 {
 			currentLayer = append(currentLayer, zero.Hashes[d])
 		}
 
-<<<<<<< HEAD
-		layers[d+1], err = BuildParentTreeRoots(currentLayer, treeBuffer)
-		if err != nil {
-			return &Tree[LeafT]{}, err
-		}
-	}
-
-	return &Tree[LeafT]{
-=======
 		if err := BuildParentTreeRoots(
 			layers[d+1], currentLayer,
 		); err != nil {
@@ -145,7 +101,6 @@
 	}
 
 	return &Tree[RootT]{
->>>>>>> a6be19be
 		branches: layers,
 		leaves:   leaves,
 		depth:    depth,
@@ -153,11 +108,7 @@
 }
 
 // Insert an item into the tree.
-<<<<<<< HEAD
-func (m *Tree[LeafT]) Insert(item [32]byte, index int) error {
-=======
 func (m *Tree[RootT]) Insert(item [32]byte, index int) error {
->>>>>>> a6be19be
 	if index < 0 {
 		return errors.Wrap(ErrNegativeIndex, fmt.Sprintf("index: %d", index))
 	}
@@ -216,21 +167,13 @@
 }
 
 // Root returns the root of the Merkle tree.
-<<<<<<< HEAD
-func (m *Tree[LeafT]) Root() [32]byte {
-=======
 func (m *Tree[RootT]) Root() [32]byte {
->>>>>>> a6be19be
 	return m.branches[len(m.branches)-1][0]
 }
 
 // HashTreeRoot returns the Root of the Merkle tree with the
 // number of leaves mixed in.
-<<<<<<< HEAD
-func (m *Tree[LeafT]) HashTreeRoot() (common.Root, error) {
-=======
 func (m *Tree[RootT]) HashTreeRoot() ([32]byte, error) {
->>>>>>> a6be19be
 	numItems := uint64(len(m.leaves))
 	if len(m.leaves) == 1 &&
 		m.leaves[0] == zero.Hashes[0] {
@@ -240,11 +183,7 @@
 }
 
 // MerkleProof computes a proof from a tree's branches using a Merkle index.
-<<<<<<< HEAD
-func (m *Tree[LeafT]) MerkleProof(leafIndex uint64) ([][32]byte, error) {
-=======
 func (m *Tree[RootT]) MerkleProof(leafIndex uint64) ([][32]byte, error) {
->>>>>>> a6be19be
 	numLeaves := uint64(len(m.branches[0]))
 	if leafIndex >= numLeaves {
 		return nil, errors.Newf(
@@ -267,11 +206,7 @@
 
 // MerkleProofWithMixin computes a proof from a tree's branches using a Merkle
 // index.
-<<<<<<< HEAD
-func (m *Tree[LeafT]) MerkleProofWithMixin(
-=======
 func (m *Tree[RootT]) MerkleProofWithMixin(
->>>>>>> a6be19be
 	index uint64,
 ) ([][32]byte, error) {
 	proof, err := m.MerkleProof(index)
