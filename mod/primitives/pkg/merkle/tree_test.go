// SPDX-License-Identifier: BUSL-1.1
//
// Copyright (C) 2024, Berachain Foundation. All rights reserved.
// Use of this software is governed by the Business Source License included
// in the LICENSE file of this repository and at www.mariadb.com/bsl11.
//
// ANY USE OF THE LICENSED WORK IN VIOLATION OF THIS LICENSE WILL AUTOMATICALLY
// TERMINATE YOUR RIGHTS UNDER THIS LICENSE FOR THE CURRENT AND ALL OTHER
// VERSIONS OF THE LICENSED WORK.
//
// THIS LICENSE DOES NOT GRANT YOU ANY RIGHT IN ANY TRADEMARK OR LOGO OF
// LICENSOR OR ITS AFFILIATES (PROVIDED THAT YOU MAY USE A TRADEMARK OR LOGO OF
// LICENSOR AS EXPRESSLY REQUIRED BY THIS LICENSE).
//
// TO THE EXTENT PERMITTED BY APPLICABLE LAW, THE LICENSED WORK IS PROVIDED ON
// AN “AS IS” BASIS. LICENSOR HEREBY DISCLAIMS ALL WARRANTIES AND CONDITIONS,
// EXPRESS OR IMPLIED, INCLUDING (WITHOUT LIMITATION) WARRANTIES OF
// MERCHANTABILITY, FITNESS FOR A PARTICULAR PURPOSE, NON-INFRINGEMENT, AND
// TITLE.

package merkle_test

import (
	"strconv"
	"testing"

	byteslib "github.com/berachain/beacon-kit/mod/primitives/pkg/bytes"
	"github.com/berachain/beacon-kit/mod/primitives/pkg/merkle"
	"github.com/stretchr/testify/require"
)

const (
	treeDepth uint8 = 32
)

func TestNewTreeFromLeavesWithDepth_NoItemsProvided(t *testing.T) {
	_, err := merkle.NewTreeFromLeavesWithDepth[[32]byte](
		nil,
		treeDepth,
	)
	require.ErrorIs(t, err, merkle.ErrEmptyLeaves)
}

func TestNewTreeFromLeavesWithDepth_DepthSupport(t *testing.T) {
	items := [][32]byte{
		byteslib.ToBytes32([]byte("A")),
		byteslib.ToBytes32([]byte("BB")),
		byteslib.ToBytes32([]byte("CCC")),
		byteslib.ToBytes32([]byte("DDDD")),
		byteslib.ToBytes32([]byte("EEEEE")),
		byteslib.ToBytes32([]byte("FFFFFF")),
		byteslib.ToBytes32([]byte("GGGGGGG")),
	}
	// Supported depth
<<<<<<< HEAD
	m1, err := merkle.NewTreeFromLeavesWithDepth(
=======
	m1, err := merkle.NewTreeFromLeavesWithDepth[[32]byte](
>>>>>>> a6be19be
		items,
		merkle.MaxTreeDepth,
	)
	require.NoError(t, err)
	proof, err := m1.MerkleProofWithMixin(2)
	require.NoError(t, err)
	require.Len(t, proof, int(merkle.MaxTreeDepth)+1)
	// Unsupported depth
<<<<<<< HEAD
	_, err = merkle.NewTreeFromLeavesWithDepth(
=======
	_, err = merkle.NewTreeFromLeavesWithDepth[[32]byte](
>>>>>>> a6be19be
		items,
		merkle.MaxTreeDepth+1,
	)
	require.ErrorIs(t, err, merkle.ErrExceededDepth)
}

func TestMerkleTree_IsValidMerkleBranch(t *testing.T) {
	items := [][32]byte{
		byteslib.ToBytes32([]byte("A")),
		byteslib.ToBytes32([]byte("B")),
		byteslib.ToBytes32([]byte("C")),
		byteslib.ToBytes32([]byte("D")),
		byteslib.ToBytes32([]byte("E")),
		byteslib.ToBytes32([]byte("F")),
		byteslib.ToBytes32([]byte("G")),
		byteslib.ToBytes32([]byte("H")),
	}
<<<<<<< HEAD

	m, err := merkle.NewTreeFromLeavesWithDepth(items, treeDepth)
=======
	m, err := merkle.NewTreeFromLeavesWithDepth[[32]byte](
		items,
		treeDepth,
	)
>>>>>>> a6be19be
	require.NoError(t, err)

	proof, err := m.MerkleProofWithMixin(0)
	require.NoError(t, err)
	require.Len(
		t,
		proof,
		int(treeDepth)+1,
	)

	root, err := m.HashTreeRoot()
	require.NoError(t, err)
	require.True(t, merkle.VerifyProof(
		root, items[0], 0, proof,
	), "First Merkle proof did not verify")

	proof, err = m.MerkleProofWithMixin(3)
	require.NoError(t, err)
	require.True(
		t,
		merkle.VerifyProof(
			root,
			items[3],
			3,
			proof,
		),
	)
	require.False(
		t,
		merkle.IsValidMerkleBranch(
			byteslib.ToBytes32([]byte("buzz")),
			proof,
			treeDepth,
			3,
			root,
		),
	)
}

func TestMerkleTree_VerifyProof(t *testing.T) {
	items := [][32]byte{
		byteslib.ToBytes32([]byte("A")),
		byteslib.ToBytes32([]byte("B")),
		byteslib.ToBytes32([]byte("C")),
		byteslib.ToBytes32([]byte("D")),
		byteslib.ToBytes32([]byte("E")),
		byteslib.ToBytes32([]byte("F")),
		byteslib.ToBytes32([]byte("G")),
		byteslib.ToBytes32([]byte("H")),
	}

<<<<<<< HEAD
	m, err := merkle.NewTreeFromLeavesWithDepth(
=======
	m, err := merkle.NewTreeFromLeavesWithDepth[[32]byte](
>>>>>>> a6be19be
		items,
		treeDepth,
	)
	require.NoError(t, err)
	proof, err := m.MerkleProofWithMixin(0)
	require.NoError(t, err)
	require.Len(
		t,
		proof,
		int(treeDepth)+1,
	)
	root, err := m.HashTreeRoot()
	require.NoError(t, err)
	if ok := merkle.VerifyProof(root, items[0], 0, proof); !ok {
		t.Error("First Merkle proof did not verify")
	}
	proof, err = m.MerkleProofWithMixin(3)
	require.NoError(t, err)
	require.True(t, merkle.VerifyProof(root, items[3], 3, proof))
	require.False(
		t,
		merkle.VerifyProof(
			root,
			byteslib.ToBytes32([]byte("buzz")),
			3,
			proof,
		),
	)
}

func TestMerkleTree_NegativeIndexes(t *testing.T) {
	items := [][32]byte{
		byteslib.ToBytes32([]byte("A")),
		byteslib.ToBytes32([]byte("B")),
		byteslib.ToBytes32([]byte("C")),
		byteslib.ToBytes32([]byte("D")),
		byteslib.ToBytes32([]byte("E")),
		byteslib.ToBytes32([]byte("F")),
		byteslib.ToBytes32([]byte("G")),
		byteslib.ToBytes32([]byte("H")),
	}
<<<<<<< HEAD
	m, err := merkle.NewTreeFromLeavesWithDepth(
=======
	m, err := merkle.NewTreeFromLeavesWithDepth[[32]byte](
>>>>>>> a6be19be
		items,
		treeDepth,
	)
	require.NoError(t, err)
	err = m.Insert(byteslib.ToBytes32([]byte{'J'}), -1)
	require.ErrorIs(t, err, merkle.ErrNegativeIndex)
}

func TestMerkleTree_VerifyProof_TrieUpdated(t *testing.T) {
	items := [][32]byte{
		{1},
		{2},
		{3},
		{4},
	}
<<<<<<< HEAD
	m, err := merkle.NewTreeFromLeavesWithDepth(
=======
	m, err := merkle.NewTreeFromLeavesWithDepth[[32]byte](
>>>>>>> a6be19be
		items,
		treeDepth+1,
	)
	require.NoError(t, err)
	proof, err := m.MerkleProofWithMixin(0)
	require.NoError(t, err)
	root, err := m.HashTreeRoot()
	require.NoError(t, err)
	require.True(
		t,
		merkle.VerifyProof(
			root,
			items[0],
			0,
			proof,
		),
	)

	// Now we update the merkle.
	require.NoError(t, m.Insert(byteslib.ToBytes32([]byte{5}), 3))
	proof, err = m.MerkleProofWithMixin(3)
	require.NoError(t, err)
	root, err = m.HashTreeRoot()
	require.NoError(t, err)
	require.True(t, merkle.VerifyProof(
		root, [32]byte{5}, 3, proof,
	), "Second Merkle proof did not verify")
	require.False(t, merkle.VerifyProof(
		root, [32]byte{4}, 3, proof,
	), "Old item should not verify")

	// Now we update the tree at an index larger than the number of items.
	require.NoError(t, m.Insert(byteslib.ToBytes32([]byte{6}), 15))
}

func BenchmarkNewTreeFromLeavesWithDepth(b *testing.B) {
	items := [][32]byte{
		byteslib.ToBytes32([]byte("A")),
		byteslib.ToBytes32([]byte("BB")),
		byteslib.ToBytes32([]byte("CCC")),
		byteslib.ToBytes32([]byte("DDDD")),
		byteslib.ToBytes32([]byte("EEEEE")),
		byteslib.ToBytes32([]byte("FFFFFF")),
		byteslib.ToBytes32([]byte("GGGGGGG")),
	}
	for i := 0; i < b.N; i++ {
		_, err := merkle.NewTreeFromLeavesWithDepth[[32]byte](
			items,
			treeDepth,
		)
		require.NoError(b, err, "Could not generate Merkle tree from items")
	}
}

func BenchmarkInsertTrie_Optimized(b *testing.B) {
	b.StopTimer()
	numDeposits := 16000
	items := make([][32]byte, numDeposits)
	for i := range numDeposits {
		items[i] = byteslib.ToBytes32([]byte(strconv.Itoa(i)))
	}
<<<<<<< HEAD
	tr, err := merkle.NewTreeFromLeavesWithDepth(
=======
	tr, err := merkle.NewTreeFromLeavesWithDepth[[32]byte](
>>>>>>> a6be19be
		items,
		treeDepth,
	)
	require.NoError(b, err)

	someItem := byteslib.ToBytes32([]byte("hello-world"))
	b.StartTimer()
	for i := range b.N {
		require.NoError(b, tr.Insert(someItem, i%numDeposits))
	}
}

func BenchmarkGenerateProof(b *testing.B) {
	b.StopTimer()
	items := [][32]byte{
		byteslib.ToBytes32([]byte("A")),
		byteslib.ToBytes32([]byte("BB")),
		byteslib.ToBytes32([]byte("CCC")),
		byteslib.ToBytes32([]byte("DDDD")),
		byteslib.ToBytes32([]byte("EEEEE")),
		byteslib.ToBytes32([]byte("FFFFFF")),
		byteslib.ToBytes32([]byte("GGGGGGG")),
	}
<<<<<<< HEAD
	goodTree, err := merkle.NewTreeFromLeavesWithDepth(
=======
	goodTree, err := merkle.NewTreeFromLeavesWithDepth[[32]byte](
>>>>>>> a6be19be
		items,
		treeDepth,
	)
	require.NoError(b, err)

	b.StartTimer()
	for i := 0; i < b.N; i++ {
		_, err = goodTree.MerkleProofWithMixin(3)
		require.NoError(b, err)
	}
}

func BenchmarkIsValidMerkleBranch(b *testing.B) {
	b.StopTimer()
	items := [][32]byte{
		byteslib.ToBytes32([]byte("A")),
		byteslib.ToBytes32([]byte("BB")),
		byteslib.ToBytes32([]byte("CCC")),
		byteslib.ToBytes32([]byte("DDDD")),
		byteslib.ToBytes32([]byte("EEEEE")),
		byteslib.ToBytes32([]byte("FFFFFF")),
		byteslib.ToBytes32([]byte("GGGGGGG")),
	}
<<<<<<< HEAD
	m, err := merkle.NewTreeFromLeavesWithDepth(
=======
	m, err := merkle.NewTreeFromLeavesWithDepth[[32]byte](
>>>>>>> a6be19be
		items,
		treeDepth,
	)
	require.NoError(b, err)
	proof, err := m.MerkleProofWithMixin(2)
	require.NoError(b, err)

	root, err := m.HashTreeRoot()
	require.NoError(b, err)
	b.StartTimer()
	for i := 0; i < b.N; i++ {
		if ok := merkle.IsValidMerkleBranch(
			items[2], proof, treeDepth, 2, root,
		); !ok {
			b.Error("Merkle proof did not verify")
		}
	}
}<|MERGE_RESOLUTION|>--- conflicted
+++ resolved
@@ -52,11 +52,7 @@
 		byteslib.ToBytes32([]byte("GGGGGGG")),
 	}
 	// Supported depth
-<<<<<<< HEAD
-	m1, err := merkle.NewTreeFromLeavesWithDepth(
-=======
 	m1, err := merkle.NewTreeFromLeavesWithDepth[[32]byte](
->>>>>>> a6be19be
 		items,
 		merkle.MaxTreeDepth,
 	)
@@ -65,11 +61,7 @@
 	require.NoError(t, err)
 	require.Len(t, proof, int(merkle.MaxTreeDepth)+1)
 	// Unsupported depth
-<<<<<<< HEAD
-	_, err = merkle.NewTreeFromLeavesWithDepth(
-=======
 	_, err = merkle.NewTreeFromLeavesWithDepth[[32]byte](
->>>>>>> a6be19be
 		items,
 		merkle.MaxTreeDepth+1,
 	)
@@ -87,15 +79,10 @@
 		byteslib.ToBytes32([]byte("G")),
 		byteslib.ToBytes32([]byte("H")),
 	}
-<<<<<<< HEAD
-
-	m, err := merkle.NewTreeFromLeavesWithDepth(items, treeDepth)
-=======
-	m, err := merkle.NewTreeFromLeavesWithDepth[[32]byte](
-		items,
-		treeDepth,
-	)
->>>>>>> a6be19be
+	m, err := merkle.NewTreeFromLeavesWithDepth[[32]byte](
+		items,
+		treeDepth,
+	)
 	require.NoError(t, err)
 
 	proof, err := m.MerkleProofWithMixin(0)
@@ -147,11 +134,7 @@
 		byteslib.ToBytes32([]byte("H")),
 	}
 
-<<<<<<< HEAD
-	m, err := merkle.NewTreeFromLeavesWithDepth(
-=======
-	m, err := merkle.NewTreeFromLeavesWithDepth[[32]byte](
->>>>>>> a6be19be
+	m, err := merkle.NewTreeFromLeavesWithDepth[[32]byte](
 		items,
 		treeDepth,
 	)
@@ -193,11 +176,7 @@
 		byteslib.ToBytes32([]byte("G")),
 		byteslib.ToBytes32([]byte("H")),
 	}
-<<<<<<< HEAD
-	m, err := merkle.NewTreeFromLeavesWithDepth(
-=======
-	m, err := merkle.NewTreeFromLeavesWithDepth[[32]byte](
->>>>>>> a6be19be
+	m, err := merkle.NewTreeFromLeavesWithDepth[[32]byte](
 		items,
 		treeDepth,
 	)
@@ -213,11 +192,7 @@
 		{3},
 		{4},
 	}
-<<<<<<< HEAD
-	m, err := merkle.NewTreeFromLeavesWithDepth(
-=======
-	m, err := merkle.NewTreeFromLeavesWithDepth[[32]byte](
->>>>>>> a6be19be
+	m, err := merkle.NewTreeFromLeavesWithDepth[[32]byte](
 		items,
 		treeDepth+1,
 	)
@@ -279,11 +254,7 @@
 	for i := range numDeposits {
 		items[i] = byteslib.ToBytes32([]byte(strconv.Itoa(i)))
 	}
-<<<<<<< HEAD
-	tr, err := merkle.NewTreeFromLeavesWithDepth(
-=======
 	tr, err := merkle.NewTreeFromLeavesWithDepth[[32]byte](
->>>>>>> a6be19be
 		items,
 		treeDepth,
 	)
@@ -307,11 +278,7 @@
 		byteslib.ToBytes32([]byte("FFFFFF")),
 		byteslib.ToBytes32([]byte("GGGGGGG")),
 	}
-<<<<<<< HEAD
-	goodTree, err := merkle.NewTreeFromLeavesWithDepth(
-=======
 	goodTree, err := merkle.NewTreeFromLeavesWithDepth[[32]byte](
->>>>>>> a6be19be
 		items,
 		treeDepth,
 	)
@@ -335,11 +302,7 @@
 		byteslib.ToBytes32([]byte("FFFFFF")),
 		byteslib.ToBytes32([]byte("GGGGGGG")),
 	}
-<<<<<<< HEAD
-	m, err := merkle.NewTreeFromLeavesWithDepth(
-=======
-	m, err := merkle.NewTreeFromLeavesWithDepth[[32]byte](
->>>>>>> a6be19be
+	m, err := merkle.NewTreeFromLeavesWithDepth[[32]byte](
 		items,
 		treeDepth,
 	)
