// SPDX-License-Identifier: BUSL-1.1
//
// Copyright (C) 2024, Berachain Foundation. All rights reserved.
// Use of this software is governed by the Business Source License included
// in the LICENSE file of this repository and at www.mariadb.com/bsl11.
//
// ANY USE OF THE LICENSED WORK IN VIOLATION OF THIS LICENSE WILL AUTOMATICALLY
// TERMINATE YOUR RIGHTS UNDER THIS LICENSE FOR THE CURRENT AND ALL OTHER
// VERSIONS OF THE LICENSED WORK.
//
// THIS LICENSE DOES NOT GRANT YOU ANY RIGHT IN ANY TRADEMARK OR LOGO OF
// LICENSOR OR ITS AFFILIATES (PROVIDED THAT YOU MAY USE A TRADEMARK OR LOGO OF
// LICENSOR AS EXPRESSLY REQUIRED BY THIS LICENSE).
//
// TO THE EXTENT PERMITTED BY APPLICABLE LAW, THE LICENSED WORK IS PROVIDED ON
// AN “AS IS” BASIS. LICENSOR HEREBY DISCLAIMS ALL WARRANTIES AND CONDITIONS,
// EXPRESS OR IMPLIED, INCLUDING (WITHOUT LIMITATION) WARRANTIES OF
// MERCHANTABILITY, FITNESS FOR A PARTICULAR PURPOSE, NON-INFRINGEMENT, AND
// TITLE.

package ssz

import (
	"reflect"

	"github.com/berachain/beacon-kit/mod/errors"
	"github.com/berachain/beacon-kit/mod/primitives/pkg/common"
	"github.com/berachain/beacon-kit/mod/primitives/pkg/merkle"
)

// MerkleizeBasic hashes the packed value and returns the HTR.
func MerkleizeBasic[
	SpecT any, U64T U64[U64T], U256L U256LT,
	RootT ~[32]byte, B interface {
		Basic[SpecT, RootT]
		MarshalSSZ() ([]byte, error)
	},
](
	value B,
) (RootT, error) {
	return MerkleizeVecBasic[U64T, U256L, RootT, SpecT]([]B{value})
}

// MerkleizeVecBasic implements the SSZ merkleization algorithm
// for a vector of basic
// types.
func MerkleizeVecBasic[
	U64T U64[U64T], U256L U256LT, RootT ~[32]byte,
	SpecT any, B interface {
		Basic[SpecT, RootT]
		MarshalSSZ() ([]byte, error)
	},
](
	value []B,
) (RootT, error) {
	packed, err := Pack[U64T, U256L, SpecT](value)
	if err != nil {
		return [32]byte{}, err
	}
	return Merkleize[U64T, RootT](packed)
}

// MerkleizeListBasic implements the SSZ merkleization algorithm for a list of
// basic types.
func MerkleizeListBasic[
	SpecT any, U64T U64[U64T], U256L U256LT, RootT ~[32]byte,
	B interface {
		Basic[SpecT, RootT]
		MarshalSSZ() ([]byte, error)
	},
](
	value []B,
	limit uint64,
) (RootT, error) {
	packed, err := Pack[U64T, U256L, SpecT](value)
	if err != nil {
		return [32]byte{}, err
	}
	root, err := Merkleize[U64T, RootT](
		packed,
		ChunkCountBasicList[SpecT](value, limit),
	)
	if err != nil {
		return [32]byte{}, err
	}
	return merkle.MixinLength(root, uint64(len(value))), nil
}

// TODO: MerkleizeBitlist

// MerkleizeContainer implements the SSZ merkleization algorithm for a
// container.
func MerkleizeContainer[
	SpecT any, U64T U64[U64T], RootT ~[32]byte,
	C Container[SpecT, RootT],
](
	value C, _ ...SpecT,
) (RootT, error) {
	rValue := reflect.ValueOf(value)
	if rValue.Kind() == reflect.Ptr {
		rValue = rValue.Elem()
	}
	numFields := rValue.NumField()
	htrs := make([]RootT, numFields)
	var err error
	for i := range numFields {
		fieldValue := rValue.Field(i)
		if !fieldValue.CanInterface() {
			return RootT{}, errors.Newf(
				"cannot interface with field %v",
				fieldValue,
			)
		}

		// TODO: handle different types.
		field, ok := fieldValue.Interface().(Basic[SpecT, RootT])
		if !ok {
			return RootT{}, errors.Newf(
				"field %d does not implement Hashable",
				i,
			)
		}
		htrs[i], err = field.HashTreeRoot( /*args...*/ )
		if err != nil {
			return RootT{}, err
		}
	}
	return Merkleize[U64T, RootT](htrs)
}

// MerkleizeVecComposite implements the SSZ merkleization algorithm for a vector
// of composite types.
func MerkleizeVecComposite[
	SpecT any, U64T U64[U64T], RootT ~[32]byte, C Composite[SpecT, RootT],
](
	value []C,
) (RootT, error) {
	var (
		err  error
		htr  RootT
		htrs = getBytes(len(value))
	)
	defer htrs.Put()

	for i, el := range value {
		htr, err = el.HashTreeRoot()
		if err != nil {
			return RootT{}, err
		}
		if htrs.Bytes != nil {
			copy(htrs.Bytes[i][:], htr[:])
		}
	}
	r, err := Merkleize[U64T, common.Root](
		htrs.Bytes,
	)
	return RootT(r), err
}

// MerkleizeListComposite implements the SSZ merkleization algorithm for a list
// of composite types.
func MerkleizeListComposite[
	SpecT any, U64T U64[U64T], RootT ~[32]byte,
	C Composite[SpecT, RootT],
](
	value []C,
	limit uint64,
) (RootT, error) {
	var (
		err  error
		htr  RootT
		htrs = getBytes(len(value))
	)
	defer htrs.Put()

	for i, el := range value {
		htr, err = el.HashTreeRoot()
		if err != nil {
			return RootT{}, err
		}
		if htrs.Bytes != nil {
			copy(htrs.Bytes[i][:], htr[:])
		} else {
			return RootT{}, errors.New("htrs.Bytes is nil")
		}
	}
	root, err := Merkleize[U64T](
		htrs.Bytes,
		ChunkCountCompositeList[C](value, limit),
	)
	if err != nil {
		return RootT{}, err
	}
	return RootT(merkle.MixinLength(root, uint64(len(value)))), nil
}

// Merkleize hashes a list of chunks and returns the HTR of the list of.
//
// merkleize(chunks, limit=None): Given ordered BYTES_PER_CHUNK-byte chunks,
// merkleize the chunks, and return the root: The merkleization depends on the
// effective input, which must be padded/limited:
//
//	if no limit:
//		pad the chunks with zeroed chunks to next_pow_of_two(len(chunks))
//
// (virtually for memory efficiency).
//
//	if limit >= len(chunks):
//		pad the chunks with zeroed chunks to next_pow_of_two(limit) (virtually for
//
// memory efficiency).
//
//	if limit < len(chunks):
//		do not merkleize, input exceeds limit. Raise an error instead.
//	  Then, merkleize the chunks (empty input is padded to 1 zero chunk):
//	 If 1 chunk: the root is the chunk itself.
//	If > 1 chunks: merkleize as binary tree.
func Merkleize[U64T U64[U64T], RootT ~[32]byte](
	chunks []RootT,
	limit ...uint64,
) (RootT, error) {
	var (
		effectiveLimit  U64T
		effectiveChunks []RootT
		lenChunks       = uint64(len(chunks))
	)

	//#nosec:G701 // This is a safe operation.
	switch {
	case len(limit) == 0:
		//#nosec:G701 // This is a safe operation.
		effectiveLimit = U64T(lenChunks).NextPowerOfTwo()
	case limit[0] >= lenChunks:
		//#nosec:G701 // This is a safe operation.
		effectiveLimit = U64T(limit[0]).NextPowerOfTwo()
	default:
		//#nosec:G701 // This is a safe operation.
		if limit[0] < lenChunks {
			return RootT{}, errors.New("input exceeds limit")
		}
		//#nosec:G701 // This is a safe operation.
		effectiveLimit = U64T(limit[0])
	}

	effectiveChunks = PadTo(chunks, effectiveLimit)
	if len(effectiveChunks) == 1 {
		return effectiveChunks[0], nil
	}

	return merkle.NewRootWithMaxLeaves(
		effectiveChunks,
<<<<<<< HEAD
		//#nosec:G701 // This is a safe operation.
		uint64(effectiveLimit),
		merkle.NewSingleuseBuffer[ChunkT](),
=======
		effectiveLimit,
>>>>>>> a6be19be
	)
}<|MERGE_RESOLUTION|>--- conflicted
+++ resolved
@@ -249,12 +249,6 @@
 
 	return merkle.NewRootWithMaxLeaves(
 		effectiveChunks,
-<<<<<<< HEAD
-		//#nosec:G701 // This is a safe operation.
-		uint64(effectiveLimit),
-		merkle.NewSingleuseBuffer[ChunkT](),
-=======
 		effectiveLimit,
->>>>>>> a6be19be
 	)
 }