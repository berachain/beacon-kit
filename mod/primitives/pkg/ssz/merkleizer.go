--- conflicted
+++ resolved
@@ -214,10 +214,6 @@
 	if err != nil {
 		return RootT{}, err
 	}
-<<<<<<< HEAD
-
-=======
->>>>>>> 08b0316d
 	return m.Merkleize(chunks, numChunks)
 }
 
@@ -272,7 +268,7 @@
 	return m.hasher.NewRootWithMaxLeaves(effectiveChunks, effectiveLimit)
 }
 
-// PadTo function to pad the chunks to the effective limit with zeroed chunks.
+// padTo function to pad the chunks to the effective limit with zeroed chunks.
 func (m *merkleizer[SpecT, RootT, T]) padTo(
 	chunks []RootT,
 	size math.U64,
@@ -286,7 +282,8 @@
 		return chunks[:size]
 	default:
 		// Append zeroed chunks to the end of the list.
-		return append(chunks, make([]RootT, size-numChunks)...)
+		// #nosec:G701 // size - numChunks is always > 0.
+		return append(chunks, m.paddingBuffer.Get(int(size-numChunks))...)
 	}
 }
 
@@ -332,11 +329,11 @@
 	[]RootT, uint64, error,
 ) {
 	//nolint:mnd // we add 31 in order to round up the division.
-	numChunks := max((uint64(len(input))+31)/constants.RootLength, 1)
-	// TODO: figure out how to safely chunk these bytes.
-	chunks := make([]RootT, numChunks)
+	numChunks := max((len(input)+31)/constants.RootLength, 1)
+	chunks := m.intermediateBuffer.Get(numChunks)
 	for i := range chunks {
 		copy(chunks[i][:], input[32*i:])
 	}
-	return chunks, numChunks, nil
+	// #nosec:G701 // numChunks is always >= 1.
+	return chunks, uint64(numChunks), nil
 }