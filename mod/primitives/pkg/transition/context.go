--- conflicted
+++ resolved
@@ -75,11 +75,8 @@
 	return c.SkipValidateResult
 }
 
-<<<<<<< HEAD
-=======
 // GetProposerAddress returns the address of the validator
 // selected by consensus to propose the block.
->>>>>>> 39cd3508
 func (c *Context) GetProposerAddress() []byte {
 	return c.ProposerAddress
 }
