--- conflicted
+++ resolved
@@ -31,16 +31,10 @@
 type Context struct {
 	context.Context
 
-<<<<<<< HEAD
 	// OptimisticEngine indicates whether to optimistically assume
 	// the execution client has the correct state certain errors
 	// are returned by the execution engine.
 	OptimisticEngine bool
-=======
-	// SkipValidateResult indicates whether to validate the result of
-	// the state transition.
-	SkipValidateResult bool
->>>>>>> 230f86a6
 
 	// SkipPayloadIfExists indicates whether to skip verifying
 	// the payload if it already exists on the execution client.
@@ -55,18 +49,11 @@
 	SkipValidateResult bool
 }
 
-<<<<<<< HEAD
-
-// GetValidateResult returns whether to validate the result of the state
-=======
 // GetSkipValidateResult returns whether to validate the result of the state
->>>>>>> 230f86a6
-// transition.
 func (c *Context) GetSkipValidateResult() bool {
 	return c.SkipValidateResult
 }
 
-// GetSkipPayloadIfExists returns whether to skip verifying the payload if it
 // already exists on the execution client.
 func (c *Context) GetSkipPayloadIfExists() bool {
 	return c.SkipPayloadIfExists
