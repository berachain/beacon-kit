--- conflicted
+++ resolved
@@ -29,11 +29,6 @@
 	"errors"
 	"time"
 
-<<<<<<< HEAD
-=======
-	"github.com/berachain/beacon-kit/mod/core/state"
-	datypes "github.com/berachain/beacon-kit/mod/da/types"
->>>>>>> 54f7540a
 	engineclient "github.com/berachain/beacon-kit/mod/execution/client"
 	"github.com/berachain/beacon-kit/mod/primitives/math"
 	"github.com/berachain/beacon-kit/mod/runtime/encoding"
@@ -44,35 +39,6 @@
 	"github.com/sourcegraph/conc/iter"
 )
 
-<<<<<<< HEAD
-=======
-type BuilderService interface {
-	RequestBestBlock(
-		context.Context,
-		state.BeaconState,
-		math.Slot,
-	) (*primitives.BeaconBlockDeneb, *datypes.BlobSidecars, error)
-}
-
-type BlockchainService interface {
-	ProcessSlot(state.BeaconState) error
-	BeaconState(context.Context) state.BeaconState
-	ProcessBeaconBlock(
-		context.Context,
-		state.BeaconState,
-		primitives.ReadOnlyBeaconBlock,
-		*datypes.BlobSidecars,
-	) error
-	PostBlockProcess(
-		context.Context,
-		state.BeaconState,
-		primitives.ReadOnlyBeaconBlock,
-	) error
-	ChainSpec() primitives.ChainSpec
-	ValidatePayloadOnBlk(context.Context, primitives.ReadOnlyBeaconBlock) error
-}
-
->>>>>>> 54f7540a
 // Handler is a struct that encapsulates the necessary components to handle
 // the proposal processes.
 type Handler struct {
@@ -133,14 +99,24 @@
 	defer telemetry.MeasureSince(time.Now(), MetricKeyProcessProposalTime, "ms")
 	logger := ctx.Logger().With("module", "process-proposal")
 
+	// We have to keep a copy of beaconBz to re-inject it into the proposal
+	// after the underlying process proposal handler has run. This is to avoid
+	// making a copy of the entire request.
+	//
+	// TODO: there has to be a more friendly way to handle this, but hey it
+	// works.
+	if req == nil || req.Txs == nil || len(req.Txs) < 2 {
+		return &cmtabci.ResponseProcessProposal{
+			Status: cmtabci.ResponseProcessProposal_REJECT,
+		}, nil
+	}
+
 	// If the request is nil we can just accept the proposal and it'll slash the
 	// proposer.
 	blk, err := encoding.UnmarshalBeaconBlockFromABCIRequest(
-		req,
-		BeaconBlockTxIndex,
+		req, BeaconBlockTxIndex,
 		h.chainService.ChainSpec().
-			ActiveForkVersionForSlot(math.Slot(req.Height)),
-	)
+			ActiveForkVersionForSlot(math.Slot(req.Height)))
 	if err != nil {
 		logger.Error(
 			"failed to retrieve beacon block from request",
@@ -171,26 +147,6 @@
 		}, err
 	}
 
-	// We have to keep a copy of beaconBz to re-inject it into the proposal
-	// after the underlying process proposal handler has run. This is to avoid
-	// making a copy of the entire request.
-	//
-	// TODO: there has to be a more friendly way to handle this, but hey it
-	// works.
-	if req == nil || req.Txs == nil || len(req.Txs) < 2 {
-		return &cmtabci.ResponseProcessProposal{
-			Status: cmtabci.ResponseProcessProposal_REJECT,
-		}, nil
-	}
-	beaconBz := req.Txs[BeaconBlockTxIndex]
-	blobsBz := req.Txs[BlobSidecarsTxIndex]
-	defer func() {
-		req.Txs = append([][]byte{beaconBz, blobsBz}, req.Txs...)
-	}()
-	req.Txs = append(
-		req.Txs[:BlobSidecarsTxIndex], req.Txs[BlobSidecarsTxIndex+1:]...,
-	)
-
 	// return h.nextProcess(ctx, req)
 	return &cmtabci.ResponseProcessProposal{
 		Status: cmtabci.ResponseProcessProposal_ACCEPT,
