// SPDX-License-Identifier: MIT
//
// Copyright (c) 2024 Berachain Foundation
//
// Permission is hereby granted, free of charge, to any person
// obtaining a copy of this software and associated documentation
// files (the "Software"), to deal in the Software without
// restriction, including without limitation the rights to use,
// copy, modify, merge, publish, distribute, sublicense, and/or sell
// copies of the Software, and to permit persons to whom the
// Software is furnished to do so, subject to the following
// conditions:
//
// The above copyright notice and this permission notice shall be
// included in all copies or substantial portions of the Software.
//
// THE SOFTWARE IS PROVIDED "AS IS", WITHOUT WARRANTY OF ANY KIND,
// EXPRESS OR IMPLIED, INCLUDING BUT NOT LIMITED TO THE WARRANTIES
// OF MERCHANTABILITY, FITNESS FOR A PARTICULAR PURPOSE AND
// NONINFRINGEMENT. IN NO EVENT SHALL THE AUTHORS OR COPYRIGHT
// HOLDERS BE LIABLE FOR ANY CLAIM, DAMAGES OR OTHER LIABILITY,
// WHETHER IN AN ACTION OF CONTRACT, TORT OR OTHERWISE, ARISING
// FROM, OUT OF OR IN CONNECTION WITH THE SOFTWARE OR THE USE OR
// OTHER DEALINGS IN THE SOFTWARE.

package abci

import (
	"errors"
	"time"

	engineclient "github.com/berachain/beacon-kit/mod/execution/client"
	"github.com/berachain/beacon-kit/mod/primitives/math"
	"github.com/berachain/beacon-kit/mod/runtime/encoding"
	cmtabci "github.com/cometbft/cometbft/abci/types"
	"github.com/cosmos/cosmos-sdk/telemetry"
	sdk "github.com/cosmos/cosmos-sdk/types"
	ssz "github.com/ferranbt/fastssz"
	"github.com/sourcegraph/conc/iter"
)

// Handler is a struct that encapsulates the necessary components to handle
// the proposal processes.
type Handler struct {
	builderService BuilderService
	chainService   BlockchainService
}

// NewHandler creates a new instance of the Handler struct.
func NewHandler(
	builderService BuilderService,
	chainService BlockchainService,
) *Handler {
	return &Handler{
		builderService: builderService,
		chainService:   chainService,
	}
}

// PrepareProposalHandler is a wrapper around the prepare proposal handler
// that injects the beacon block into the proposal.
func (h *Handler) PrepareProposalHandler(
	ctx sdk.Context, req *cmtabci.RequestPrepareProposal,
) (*cmtabci.ResponsePrepareProposal, error) {
	defer telemetry.MeasureSince(time.Now(), MetricKeyPrepareProposalTime, "ms")
	logger := ctx.Logger().With("module", "prepare-proposal")
	st := h.chainService.BeaconState(ctx)

	// Process the Slot to set the state root for the block.
	if err := h.chainService.ProcessSlot(st); err != nil {
		return &cmtabci.ResponsePrepareProposal{}, err
	}

	blk, blobs, err := h.builderService.RequestBestBlock(
		ctx, st, math.Slot(req.Height))
	if err != nil || blk == nil || blk.IsNil() {
		logger.Error("failed to build block", "error", err, "block", blk)
		return &cmtabci.ResponsePrepareProposal{}, err
	}

	// Serialize the block and blobs.
	txs, err := iter.MapErr[ssz.Marshaler, []byte](
		[]ssz.Marshaler{blk, blobs},
		func(m *ssz.Marshaler) ([]byte, error) {
			return (*m).MarshalSSZ()
		})

	return &cmtabci.ResponsePrepareProposal{
		Txs: txs,
	}, err
}

// ProcessProposalHandler is a wrapper around the process proposal handler
// that extracts the beacon block from the proposal and processes it.
func (h *Handler) ProcessProposalHandler(
	ctx sdk.Context, req *cmtabci.RequestProcessProposal,
) (*cmtabci.ResponseProcessProposal, error) {
	defer telemetry.MeasureSince(time.Now(), MetricKeyProcessProposalTime, "ms")
	logger := ctx.Logger().With("module", "process-proposal")

<<<<<<< HEAD
	// Unmarshal the beacon block from the abci request.
=======
	// We have to keep a copy of beaconBz to re-inject it into the proposal
	// after the underlying process proposal handler has run. This is to avoid
	// making a copy of the entire request.
	//
	// TODO: there has to be a more friendly way to handle this, but hey it
	// works.
	if req == nil || req.Txs == nil || len(req.Txs) < 2 {
		return &cmtabci.ResponseProcessProposal{
			Status: cmtabci.ResponseProcessProposal_REJECT,
		}, nil
	}

	// If the request is nil we can just accept the proposal and it'll slash the
	// proposer.
>>>>>>> 8264ca4d
	blk, err := encoding.UnmarshalBeaconBlockFromABCIRequest(
		req, BeaconBlockTxIndex,
		h.chainService.ChainSpec().
			ActiveForkVersionForSlot(math.Slot(req.Height)))
	if err != nil {
		logger.Error(
			"failed to retrieve beacon block from request",
			"error",
			err,
		)

		return &cmtabci.ResponseProcessProposal{
			Status: cmtabci.ResponseProcessProposal_REJECT,
		}, nil
	}

	// If the block is syncing, we reject the proposal. This is guard against a
	// potential attack under the unlikely scenario in which a supermajority of
	// validators have their EL's syncing. If nodes were to accept this proposal
	// optmistically when they are syncing, it could potentially allow for a
	// malicious validator to push a bad block through.
	//
	// TODO: figure out a way to prevent newPayload from being called twiced as
	// it will be called again
	// in PreBlocker.
	if err = h.chainService.ValidatePayloadOnBlk(ctx, blk); errors.Is(
		err,
		engineclient.ErrSyncingPayloadStatus,
	) {
		return &cmtabci.ResponseProcessProposal{
			Status: cmtabci.ResponseProcessProposal_REJECT,
		}, err
	}

	// return h.nextProcess(ctx, req)
	return &cmtabci.ResponseProcessProposal{
		Status: cmtabci.ResponseProcessProposal_ACCEPT,
	}, nil
}<|MERGE_RESOLUTION|>--- conflicted
+++ resolved
@@ -98,24 +98,7 @@
 	defer telemetry.MeasureSince(time.Now(), MetricKeyProcessProposalTime, "ms")
 	logger := ctx.Logger().With("module", "process-proposal")
 
-<<<<<<< HEAD
 	// Unmarshal the beacon block from the abci request.
-=======
-	// We have to keep a copy of beaconBz to re-inject it into the proposal
-	// after the underlying process proposal handler has run. This is to avoid
-	// making a copy of the entire request.
-	//
-	// TODO: there has to be a more friendly way to handle this, but hey it
-	// works.
-	if req == nil || req.Txs == nil || len(req.Txs) < 2 {
-		return &cmtabci.ResponseProcessProposal{
-			Status: cmtabci.ResponseProcessProposal_REJECT,
-		}, nil
-	}
-
-	// If the request is nil we can just accept the proposal and it'll slash the
-	// proposer.
->>>>>>> 8264ca4d
 	blk, err := encoding.UnmarshalBeaconBlockFromABCIRequest(
 		req, BeaconBlockTxIndex,
 		h.chainService.ChainSpec().
@@ -150,7 +133,6 @@
 		}, err
 	}
 
-	// return h.nextProcess(ctx, req)
 	return &cmtabci.ResponseProcessProposal{
 		Status: cmtabci.ResponseProcessProposal_ACCEPT,
 	}, nil
