--- conflicted
+++ resolved
@@ -198,13 +198,8 @@
 	golang.org/x/crypto v0.26.0 // indirect
 	golang.org/x/exp v0.0.0-20240719175910-8a7402abbf56 // indirect
 	golang.org/x/net v0.28.0 // indirect
-<<<<<<< HEAD
 	golang.org/x/sync v0.8.0 // indirect
-	golang.org/x/sys v0.23.0 // indirect
-=======
-	golang.org/x/sync v0.8.0
 	golang.org/x/sys v0.24.0 // indirect
->>>>>>> 08528a55
 	golang.org/x/text v0.17.0 // indirect
 	google.golang.org/genproto/googleapis/rpc v0.0.0-20240711142825-46eb208f015d // indirect
 	google.golang.org/grpc v1.65.0 // indirect
