// SPDX-License-Identifier: BUSL-1.1
//
// Copyright (C) 2024, Berachain Foundation. All rights reserved.
// Use of this software is governed by the Business Source License included
// in the LICENSE file of this repository and at www.mariadb.com/bsl11.
//
// ANY USE OF THE LICENSED WORK IN VIOLATION OF THIS LICENSE WILL AUTOMATICALLY
// TERMINATE YOUR RIGHTS UNDER THIS LICENSE FOR THE CURRENT AND ALL OTHER
// VERSIONS OF THE LICENSED WORK.
//
// THIS LICENSE DOES NOT GRANT YOU ANY RIGHT IN ANY TRADEMARK OR LOGO OF
// LICENSOR OR ITS AFFILIATES (PROVIDED THAT YOU MAY USE A TRADEMARK OR LOGO OF
// LICENSOR AS EXPRESSLY REQUIRED BY THIS LICENSE).
//
// TO THE EXTENT PERMITTED BY APPLICABLE LAW, THE LICENSED WORK IS PROVIDED ON
// AN “AS IS” BASIS. LICENSOR HEREBY DISCLAIMS ALL WARRANTIES AND CONDITIONS,
// EXPRESS OR IMPLIED, INCLUDING (WITHOUT LIMITATION) WARRANTIES OF
// MERCHANTABILITY, FITNESS FOR A PARTICULAR PURPOSE, NON-INFRINGEMENT, AND
// TITLE.

package runtime

import (
	"context"
	"encoding/json"
	"errors"
	"io"

	"cosmossdk.io/log"
	storetypes "cosmossdk.io/store/types"
<<<<<<< HEAD
=======
	"github.com/berachain/beacon-kit/mod/consensus-types/pkg/types"
>>>>>>> 99679c55
	"github.com/berachain/beacon-kit/mod/primitives/pkg/crypto"
	"github.com/berachain/beacon-kit/mod/primitives/pkg/transition"
	"github.com/berachain/beacon-kit/mod/runtime/pkg/cosmos/baseapp"
	abci "github.com/cometbft/cometbft/api/cometbft/abci/v1"
	dbm "github.com/cosmos/cosmos-db"
	servertypes "github.com/cosmos/cosmos-sdk/server/types"
	sdk "github.com/cosmos/cosmos-sdk/types"
	"github.com/cosmos/gogoproto/proto"
	"github.com/sourcegraph/conc/iter"
)

var _ servertypes.Application = &App{}

// App can be used to create a hybrid app.go setup where some configuration is
// done declaratively with an app config and the rest of it is done the old way.
// See simapp/app.go for an example of this setup.
type App struct {
	*baseapp.BaseApp

	Middleware Middleware
<<<<<<< HEAD
	config     *runtimev1alpha1.Module
	storeKeys  []storetypes.StoreKey
	logger     log.Logger
=======
	StoreKeys  []storetypes.StoreKey
	Logger     log.Logger
>>>>>>> 99679c55
	// initChainer is the init chainer function defined by the app config.
	// this is only required if the chain wants to add special InitChainer
	// logic.
	initChainer sdk.InitChainer
}

// NewBeaconKitApp returns a reference to an initialized BeaconApp.
func NewBeaconKitApp(
	db dbm.DB,
	traceStore io.Writer,
	loadLatest bool,
	appBuilder *AppBuilder,
	middleware Middleware,
	baseAppOptions ...func(*baseapp.BaseApp),
) *App {
	app := &App{
		Middleware: middleware,
	}

	// Build the runtime.App using the app builder.
	app = appBuilder.Build(db, traceStore, baseAppOptions...)

	// Load the app.
	if err := app.Load(loadLatest); err != nil {
		panic(err)
	}

	return app
}

// Load finishes all initialization operations and loads the app.
func (a *App) Load(loadLatest bool) error {
	a.SetInitChainer(a.InitChainer)
	a.SetFinalizeBlocker(a.FinalizeBlocker)

	if loadLatest {
		if err := a.LoadLatestVersion(); err != nil {
			return err
		}
	}

	return nil
}

// FinalizeBlocker application updates every end block.
func (a *App) FinalizeBlocker(
	ctx context.Context,
	req proto.Message,
) (transition.ValidatorUpdates, error) {
	return a.Middleware.FinalizeBlock(ctx, req)
}

// InitChainer initializes the chain.
func (a *App) InitChainer(
	ctx sdk.Context,
	req *abci.InitChainRequest,
) (*abci.InitChainResponse, error) {
	var genesisState map[string]json.RawMessage
	if err := json.Unmarshal(req.AppStateBytes, &genesisState); err != nil {
		return nil, err
	}
	valUpdates, err := a.Middleware.InitGenesis(
		ctx,
		[]byte(genesisState["beacon"]),
	)
	if err != nil {
		return nil, err
	}

	convertedValUpdates, err := iter.MapErr(
		valUpdates,
		convertValidatorUpdate[abci.ValidatorUpdate],
	)
	if err != nil {
		return nil, err
	}

	return &abci.InitChainResponse{
		Validators: convertedValUpdates,
	}, nil

}

// LoadHeight loads a particular height.
func (a *App) LoadHeight(height int64) error {
	return a.LoadVersion(height)
}

<<<<<<< HEAD
=======
// DefaultGenesis returns the default genesis state for the application.
func (app *App) DefaultGenesis() map[string]json.RawMessage {
	// Implement the default genesis state for the application.
	// This should return a map of module names to their respective default
	// genesis states.
	gen := make(map[string]json.RawMessage)
	s := types.DefaultGenesisDeneb()
	var err error
	gen["beacon"], err = json.Marshal(s)
	if err != nil {
		panic(err)
	}
	return gen
}

// ValidateGenesis validates the provided genesis state.
func (app *App) ValidateGenesis(genesisData map[string]json.RawMessage) error {
	// Implement the validation logic for the provided genesis state.
	// This should validate the genesis state for each module in the
	// application.
	return nil
}

>>>>>>> 99679c55
// convertValidatorUpdate abstracts the conversion of a
// transition.ValidatorUpdate to an appmodulev2.ValidatorUpdate.
// TODO: this is so hood, bktypes -> sdktypes -> generic is crazy
// maybe make this some kind of codec/func that can be passed in?
func convertValidatorUpdate[ValidatorUpdateT any](
	u **transition.ValidatorUpdate,
) (ValidatorUpdateT, error) {
	var valUpdate ValidatorUpdateT
	update := *u
	if update == nil {
		return valUpdate, errors.New("undefined validator update")
	}
	return any(abci.ValidatorUpdate{
		PubKeyBytes: update.Pubkey[:],
		PubKeyType:  crypto.CometBLSType,
		//#nosec:G701 // this is safe.
		Power: int64(update.EffectiveBalance.Unwrap()),
	}).(ValidatorUpdateT), nil
}<|MERGE_RESOLUTION|>--- conflicted
+++ resolved
@@ -28,10 +28,7 @@
 
 	"cosmossdk.io/log"
 	storetypes "cosmossdk.io/store/types"
-<<<<<<< HEAD
-=======
 	"github.com/berachain/beacon-kit/mod/consensus-types/pkg/types"
->>>>>>> 99679c55
 	"github.com/berachain/beacon-kit/mod/primitives/pkg/crypto"
 	"github.com/berachain/beacon-kit/mod/primitives/pkg/transition"
 	"github.com/berachain/beacon-kit/mod/runtime/pkg/cosmos/baseapp"
@@ -52,14 +49,8 @@
 	*baseapp.BaseApp
 
 	Middleware Middleware
-<<<<<<< HEAD
-	config     *runtimev1alpha1.Module
-	storeKeys  []storetypes.StoreKey
-	logger     log.Logger
-=======
 	StoreKeys  []storetypes.StoreKey
 	Logger     log.Logger
->>>>>>> 99679c55
 	// initChainer is the init chainer function defined by the app config.
 	// this is only required if the chain wants to add special InitChainer
 	// logic.
@@ -148,8 +139,6 @@
 	return a.LoadVersion(height)
 }
 
-<<<<<<< HEAD
-=======
 // DefaultGenesis returns the default genesis state for the application.
 func (app *App) DefaultGenesis() map[string]json.RawMessage {
 	// Implement the default genesis state for the application.
@@ -173,7 +162,6 @@
 	return nil
 }
 
->>>>>>> 99679c55
 // convertValidatorUpdate abstracts the conversion of a
 // transition.ValidatorUpdate to an appmodulev2.ValidatorUpdate.
 // TODO: this is so hood, bktypes -> sdktypes -> generic is crazy
