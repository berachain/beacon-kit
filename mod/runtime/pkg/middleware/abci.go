--- conflicted
+++ resolved
@@ -165,12 +165,6 @@
 ) (*cmtabci.ProcessProposalResponse, error) {
 	var (
 		startTime = time.Now()
-<<<<<<< HEAD
-		logger    = ctx.Logger().With(
-			"service", "process-proposal",
-		)
-=======
->>>>>>> 38d39cfe
 	)
 	defer h.metrics.measureProcessProposalDuration(startTime)
 
