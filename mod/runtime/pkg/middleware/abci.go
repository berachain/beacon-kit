--- conflicted
+++ resolved
@@ -71,16 +71,10 @@
 // waitForGenesisProcessed waits until the genesis data has been processed and
 // returns the validator updates, or err if the context is cancelled.
 func (h *ABCIMiddleware[
-<<<<<<< HEAD
-	_, _, _, _, _, _, _,
+	_, _, _, _,
 ]) waitForGenesisProcessed(
 	ctx context.Context,
 ) (transition.ValidatorUpdates, error) {
-=======
-	_, _, GenesisT, _,
-]) waitForGenesisData(ctx context.Context) (
-	transition.ValidatorUpdates, error) {
->>>>>>> 98176ac1
 	select {
 	case <-ctx.Done():
 		return nil, ctx.Err()
@@ -95,11 +89,7 @@
 
 // prepareProposal is the internal handler for preparing proposals.
 func (h *ABCIMiddleware[
-<<<<<<< HEAD
-	_, BeaconBlockT, BlobSidecarsT, _, _, _, SlotDataT,
-=======
-	_, _, _, SlotDataT,
->>>>>>> 98176ac1
+	BeaconBlockT, BlobSidecarsT, _, SlotDataT,
 ]) PrepareProposal(
 	ctx context.Context,
 	slotData SlotDataT,
@@ -144,15 +134,10 @@
 
 // waitForBuiltBeaconBlock waits for the built beacon block to be received.
 func (h *ABCIMiddleware[
-<<<<<<< HEAD
-	_, BeaconBlockT, BlobSidecarsT, _, _, _, SlotDataT,
+	BeaconBlockT, BlobSidecarsT, _, SlotDataT,
 ]) waitForBuiltBeaconBlock(
 	ctx context.Context,
 ) (BeaconBlockT, error) {
-=======
-	_, _, _, _,
-]) waitForSidecars(ctx context.Context) ([]byte, error) {
->>>>>>> 98176ac1
 	select {
 	case <-ctx.Done():
 		return *new(BeaconBlockT), ctx.Err()
@@ -163,15 +148,10 @@
 
 // waitForBuiltSidecars waits for the built sidecars to be received.
 func (h *ABCIMiddleware[
-<<<<<<< HEAD
-	_, BeaconBlockT, BlobSidecarsT, _, _, _, SlotDataT,
+	_, BlobSidecarsT, _, _,
 ]) waitForBuiltSidecars(
 	ctx context.Context,
 ) (BlobSidecarsT, error) {
-=======
-	_, _, _, _,
-]) waitforBeaconBlk(ctx context.Context) ([]byte, error) {
->>>>>>> 98176ac1
 	select {
 	case <-ctx.Done():
 		return *new(BlobSidecarsT), ctx.Err()
@@ -183,7 +163,7 @@
 // handleBuiltBeaconBlockAndSidecars gossips the built beacon block and blob
 // sidecars to the network.
 func (h *ABCIMiddleware[
-	_, BeaconBlockT, BlobSidecarsT, _, _, _, _,
+	BeaconBlockT, BlobSidecarsT, _, _,
 ]) handleBuiltBeaconBlockAndSidecars(
 	ctx context.Context,
 	bb BeaconBlockT,
@@ -270,13 +250,8 @@
 // waitForBeaconBlockVerification waits for the built beacon block to be
 // verified.
 func (h *ABCIMiddleware[
-<<<<<<< HEAD
-	_, BeaconBlockT, _, _, _, _, _,
+	BeaconBlockT, _, _, _,
 ]) waitForBeaconBlockVerification(
-=======
-	BeaconBlockT, BlobSidecarsT, _, _,
-]) verifyBeaconBlock(
->>>>>>> 98176ac1
 	ctx context.Context,
 ) (BeaconBlockT, error) {
 	select {
@@ -289,13 +264,8 @@
 
 // waitForSidecarVerification waits for the built sidecars to be verified.
 func (h *ABCIMiddleware[
-<<<<<<< HEAD
-	_, _, BlobSidecarsT, _, _, _, _,
+	_, BlobSidecarsT, _, _,
 ]) waitForSidecarVerification(
-=======
-	BeaconBlockT, BlobSidecarsT, _, _,
-]) verifyBlobSidecars(
->>>>>>> 98176ac1
 	ctx context.Context,
 ) (BlobSidecarsT, error) {
 	select {
@@ -309,15 +279,10 @@
 // createResponse generates the appropriate ProcessProposalResponse based on the
 // error.
 func (*ABCIMiddleware[
-<<<<<<< HEAD
-	_, _, _, _, _, _, _,
-]) createProcessProposalResponse(err error) (proto.Message, error) {
-=======
 	BeaconBlockT, _, BlobSidecarsT, _,
 ]) createProcessProposalResponse(
 	err error,
 ) (proto.Message, error) {
->>>>>>> 98176ac1
 	status := cmtabci.PROCESS_PROPOSAL_STATUS_REJECT
 	if !errors.IsFatal(err) {
 		status = cmtabci.PROCESS_PROPOSAL_STATUS_ACCEPT
@@ -368,29 +333,11 @@
 		return nil, err
 	}
 
-<<<<<<< HEAD
 	// notify that the final blob sidecars have been received.
 	if err = h.dispatcher.Publish(
 		async.NewEvent(ctx, events.FinalSidecarsReceived, blobs),
 	); err != nil {
 		return nil, err
-=======
-	// Process the beacon block and return the validator updates.
-	return h.processBeaconBlock(
-		ctx, blk,
-	)
-}
-
-// processSidecars publishes the sidecars and waits for a response.
-func (h *ABCIMiddleware[
-	_, BlobSidecarsT, _, _,
-]) processSidecars(ctx context.Context, blobs BlobSidecarsT) error {
-	// Publish the sidecars.
-	if err := h.sidecarsBroker.Publish(ctx, asynctypes.NewEvent(
-		ctx, events.BlobSidecarsProcessRequest, blobs,
-	)); err != nil {
-		return err
->>>>>>> 98176ac1
 	}
 
 	// wait for the final validator updates.
@@ -405,15 +352,9 @@
 // waitForFinalValidatorUpdates waits for the final validator updates to be
 // received.
 func (h *ABCIMiddleware[
-<<<<<<< HEAD
-	_, _, _, _, _, _, _,
+	_, _, _, _,
 ]) waitForFinalValidatorUpdates(
 	ctx context.Context,
-=======
-	BeaconBlockT, _, _, _,
-]) processBeaconBlock(
-	ctx context.Context, blk BeaconBlockT,
->>>>>>> 98176ac1
 ) (transition.ValidatorUpdates, error) {
 	select {
 	case <-ctx.Done():
