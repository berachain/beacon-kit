--- conflicted
+++ resolved
@@ -21,14 +21,11 @@
 package middleware
 
 import (
-<<<<<<< HEAD
-=======
 	"github.com/berachain/beacon-kit/mod/consensus-types/pkg/types"
 	"github.com/berachain/beacon-kit/mod/p2p"
 	"github.com/berachain/beacon-kit/mod/primitives"
 	"github.com/berachain/beacon-kit/mod/primitives/pkg/crypto"
 	"github.com/berachain/beacon-kit/mod/primitives/pkg/math"
->>>>>>> 6ff4ff4c
 	"github.com/berachain/beacon-kit/mod/primitives/pkg/ssz"
 	"github.com/berachain/beacon-kit/mod/primitives/pkg/transition"
 	"github.com/berachain/beacon-kit/mod/runtime/pkg/encoding"
@@ -52,17 +49,6 @@
 	BeaconBlockHeaderT BeaconBlockHeader,
 	BeaconStateT BeaconState,
 	BlobSidecarsT ssz.Marshallable,
-<<<<<<< HEAD
-	DepositT,
-	Eth1DataT,
-	ExecutionPayloadT,
-	ExecutionPayloadHeaderT any,
-	StorageBackendT StorageBackend[BeaconStateT],
-] struct {
-	FinalizeBlock *FinalizeBlockMiddleware[
-		BeaconBlockT, BeaconStateT, BlobSidecarsT,
-		DepositT, ExecutionPayloadHeaderT,
-=======
 ] struct {
 	// chainSpec is the chain specification.
 	chainSpec primitives.ChainSpec
@@ -73,7 +59,6 @@
 		BeaconBlockT,
 		BeaconStateT,
 		BlobSidecarsT,
->>>>>>> 6ff4ff4c
 	]
 	// TODO: we will eventually gossip the blobs separately from
 	// CometBFT, but for now, these are no-op gossipers.
@@ -127,18 +112,6 @@
 	chainSpec primitives.ChainSpec,
 	validatorService ValidatorService[
 		BeaconBlockT,
-<<<<<<< HEAD
-		BeaconBlockBodyT,
-		BeaconBlockHeaderT,
-		BeaconStateT,
-		BlobSidecarsT,
-		DepositT,
-		Eth1DataT,
-		ExecutionPayloadT,
-		ExecutionPayloadHeaderT,
-		StorageBackendT,
-	]
-=======
 		BeaconStateT,
 		BlobSidecarsT,
 	],
@@ -165,5 +138,4 @@
 		errCh:        make(chan error),
 		metrics:      newABCIMiddlewareMetrics(telemetrySink),
 	}
->>>>>>> 6ff4ff4c
 }