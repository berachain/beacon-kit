// SPDX-License-Identifier: BUSL-1.1
//
// Copyright (C) 2024, Berachain Foundation. All rights reserved.
// Use of this software is governed by the Business Source License included
// in the LICENSE file of this repository and at www.mariadb.com/bsl11.
//
// ANY USE OF THE LICENSED WORK IN VIOLATION OF THIS LICENSE WILL AUTOMATICALLY
// TERMINATE YOUR RIGHTS UNDER THIS LICENSE FOR THE CURRENT AND ALL OTHER
// VERSIONS OF THE LICENSED WORK.
//
// THIS LICENSE DOES NOT GRANT YOU ANY RIGHT IN ANY TRADEMARK OR LOGO OF
// LICENSOR OR ITS AFFILIATES (PROVIDED THAT YOU MAY USE A TRADEMARK OR LOGO OF
// LICENSOR AS EXPRESSLY REQUIRED BY THIS LICENSE).
//
// TO THE EXTENT PERMITTED BY APPLICABLE LAW, THE LICENSED WORK IS PROVIDED ON
// AN “AS IS” BASIS. LICENSOR HEREBY DISCLAIMS ALL WARRANTIES AND CONDITIONS,
// EXPRESS OR IMPLIED, INCLUDING (WITHOUT LIMITATION) WARRANTIES OF
// MERCHANTABILITY, FITNESS FOR A PARTICULAR PURPOSE, NON-INFRINGEMENT, AND
// TITLE.

package middleware

import (
	"context"

	"github.com/berachain/beacon-kit/mod/async/pkg/event"
	asynctypes "github.com/berachain/beacon-kit/mod/async/pkg/types"
	"github.com/berachain/beacon-kit/mod/log"
	"github.com/berachain/beacon-kit/mod/p2p"
	"github.com/berachain/beacon-kit/mod/primitives/pkg/common"
	"github.com/berachain/beacon-kit/mod/primitives/pkg/events"
	"github.com/berachain/beacon-kit/mod/primitives/pkg/math"
	"github.com/berachain/beacon-kit/mod/primitives/pkg/ssz"
	"github.com/berachain/beacon-kit/mod/runtime/pkg/encoding"
	rp2p "github.com/berachain/beacon-kit/mod/runtime/pkg/p2p"
	cmtabci "github.com/cometbft/cometbft/abci/types"
)

// ABCIMiddleware is a middleware between ABCI and the validator logic.
type ABCIMiddleware[
	AvailabilityStoreT any,
	BeaconBlockT BeaconBlock[BeaconBlockT],
	BeaconStateT BeaconState,
	BlobSidecarsT ssz.Marshallable,
	DepositT,
	ExecutionPayloadT any,
	GenesisT Genesis,
] struct {
	// chainSpec is the chain specification.
	chainSpec common.ChainSpec
	// chainService represents the blockchain service.
	chainService BlockchainService[
		BeaconBlockT, BlobSidecarsT, DepositT, GenesisT,
	]
	// daService is the service responsible for building the data availability
	daService DAService[BlobSidecarsT]
	// TODO: we will eventually gossip the blobs separately from
	// CometBFT, but for now, these are no-op gossipers.
	blobGossiper p2p.PublisherReceiver[
		BlobSidecarsT,
		[]byte,
		encoding.ABCIRequest,
		BlobSidecarsT,
	]
	// TODO: we will eventually gossip the blocks separately from
	// CometBFT, but for now, these are no-op gossipers.
	beaconBlockGossiper p2p.PublisherReceiver[
		BeaconBlockT,
		[]byte,
		encoding.ABCIRequest,
		BeaconBlockT,
	]
	// metrics is the metrics emitter.
	metrics *ABCIMiddlewareMetrics
	// logger is the logger for the middleware.
	logger log.Logger[any]

	// Feeds
	//
	// blkFeed is a feed for blocks.
	blkFeed *event.FeedOf[
		asynctypes.EventID, *asynctypes.Event[BeaconBlockT]]
	// sidecarsFeed is a feed for sidecars.
	sidecarsFeed *event.FeedOf[
		asynctypes.EventID, *asynctypes.Event[BlobSidecarsT]]
	// slotFeed is a feed for slots.
	slotFeed *event.FeedOf[
		asynctypes.EventID, *asynctypes.Event[math.Slot]]

	// TODO: this is a temporary hack.
	req *cmtabci.FinalizeBlockRequest

	// Channels
	//
	// PrepareProposal
	//
	// errCh is used to communicate errors to the EndBlock
	// method.
	errCh chan error
	// blkCh is used to communicate the beacon block to the EndBlock method.
	blkCh chan *asynctypes.Event[BeaconBlockT]
	// sidecarsCh is used to communicate the sidecars to the EndBlock method.
	sidecarsCh chan *asynctypes.Event[BlobSidecarsT]
}

// NewABCIMiddleware creates a new instance of the Handler struct.
func NewABCIMiddleware[
	AvailabilityStoreT any,
	BeaconBlockT BeaconBlock[BeaconBlockT],
	BeaconStateT BeaconState,
	BlobSidecarsT ssz.Marshallable,
	DepositT,
	ExecutionPayloadT any,
	GenesisT Genesis,
](
	chainSpec common.ChainSpec,
	chainService BlockchainService[
		BeaconBlockT, BlobSidecarsT, DepositT, GenesisT,
	],
	daService DAService[BlobSidecarsT],
	logger log.Logger[any],
	telemetrySink TelemetrySink,
	blkFeed *event.FeedOf[
		asynctypes.EventID, *asynctypes.Event[BeaconBlockT]],
	sidecarsFeed *event.FeedOf[
		asynctypes.EventID, *asynctypes.Event[BlobSidecarsT]],
	slotFeed *event.FeedOf[
		asynctypes.EventID, *asynctypes.Event[math.Slot]],
) *ABCIMiddleware[
	AvailabilityStoreT, BeaconBlockT, BeaconStateT,
	BlobSidecarsT, DepositT, ExecutionPayloadT, GenesisT,
] {
	return &ABCIMiddleware[
		AvailabilityStoreT, BeaconBlockT, BeaconStateT,
		BlobSidecarsT, DepositT, ExecutionPayloadT, GenesisT,
	]{
		chainSpec:    chainSpec,
		chainService: chainService,
		daService:    daService,
		blobGossiper: rp2p.NewNoopBlobHandler[
			BlobSidecarsT, encoding.ABCIRequest](),
		beaconBlockGossiper: rp2p.
			NewNoopBlockGossipHandler[BeaconBlockT, encoding.ABCIRequest](
			chainSpec,
		),
		logger:       logger,
		metrics:      newABCIMiddlewareMetrics(telemetrySink),
		blkFeed:      blkFeed,
		sidecarsFeed: sidecarsFeed,
		slotFeed:     slotFeed,
		blkCh: make(
			chan *asynctypes.Event[BeaconBlockT],
			1,
		),
		sidecarsCh: make(
			chan *asynctypes.Event[BlobSidecarsT],
			1,
		),
		errCh: make(chan error, 1),
	}
}

// Name returns the name of the middleware.
func (am *ABCIMiddleware[
	AvailabilityStoreT, BeaconBlockT, BeaconStateT,
	BlobSidecarsT, DepositT, ExecutionPayloadT, GenesisT,
]) Name() string {
	return "abci-middleware"
}

// Start the middleware.
func (am *ABCIMiddleware[
	_, _, _, _, _, _, _,
]) Start(ctx context.Context) error {
	go am.start(ctx)
	return nil
}

// start starts the middleware.
func (am *ABCIMiddleware[
	_, BeaconBlockT, _, BlobSidecarsT, _, _, _,
]) start(ctx context.Context) {
	subSidecarsCh := make(chan *asynctypes.Event[BlobSidecarsT], 1)
	subBlkCh := make(chan *asynctypes.Event[BeaconBlockT], 1)
	blkSub := am.blkFeed.Subscribe(subBlkCh)
	sidecarsSub := am.sidecarsFeed.Subscribe(subSidecarsCh)
	defer blkSub.Unsubscribe()
	defer sidecarsSub.Unsubscribe()

	for {
		select {
		case <-ctx.Done():
			return
		case msg := <-subBlkCh:
			switch msg.Type() {
			case events.BeaconBlockBuilt:
				fallthrough
			case events.BeaconBlockVerified:
<<<<<<< HEAD
				fallthrough
			case events.BeaconBlockFinalized:
=======
>>>>>>> 349564fd
				am.blkCh <- msg
			}
		case msg := <-subSidecarsCh:
			switch msg.Type() {
			case events.BlobSidecarsBuilt:
				fallthrough
			case events.BlobSidecarsVerified:
				fallthrough
			case events.BlobSidecarsProcessed:
				am.sidecarsCh <- msg
			}
		}
	}
}<|MERGE_RESOLUTION|>--- conflicted
+++ resolved
@@ -196,11 +196,6 @@
 			case events.BeaconBlockBuilt:
 				fallthrough
 			case events.BeaconBlockVerified:
-<<<<<<< HEAD
-				fallthrough
-			case events.BeaconBlockFinalized:
-=======
->>>>>>> 349564fd
 				am.blkCh <- msg
 			}
 		case msg := <-subSidecarsCh:
