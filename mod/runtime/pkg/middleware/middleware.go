--- conflicted
+++ resolved
@@ -93,19 +93,10 @@
 	telemetrySink TelemetrySink,
 	dispatcher types.Dispatcher,
 ) *ABCIMiddleware[
-<<<<<<< HEAD
-	AvailabilityStoreT, BeaconBlockT, BlobSidecarsT,
-	DepositT, ExecutionPayloadT, GenesisT, SlotDataT,
-] {
-	return &ABCIMiddleware[
-		AvailabilityStoreT, BeaconBlockT, BlobSidecarsT,
-		DepositT, ExecutionPayloadT, GenesisT, SlotDataT,
-=======
 	BeaconBlockT, BlobSidecarsT, GenesisT, SlotDataT,
 ] {
 	return &ABCIMiddleware[
 		BeaconBlockT, BlobSidecarsT, GenesisT, SlotDataT,
->>>>>>> 98176ac1
 	]{
 		chainSpec: chainSpec,
 		blobGossiper: rp2p.NewNoopBlobHandler[
@@ -129,28 +120,14 @@
 	}
 }
 
-<<<<<<< HEAD
 // Start subscribes the middleware to the events it needs to listen for.
-func (am *ABCIMiddleware[
-	_, _, _, _, _, _, _,
-]) Start(_ context.Context) error {
+func (am *ABCIMiddleware[_, _, _, _]) Start(
+	_ context.Context,
+) error {
 	var err error
 	if err = am.dispatcher.Subscribe(
 		events.GenesisDataProcessed, am.subGenDataProcessed,
 	); err != nil {
-=======
-// Name returns the name of the middleware.
-func (am *ABCIMiddleware[_, _, _, _]) Name() string {
-	return "abci-middleware"
-}
-
-// Start the middleware.
-func (am *ABCIMiddleware[_, _, _, _]) Start(
-	ctx context.Context,
-) error {
-	subBlkCh, err := am.blkBroker.Subscribe()
-	if err != nil {
->>>>>>> 98176ac1
 		return err
 	}
 	if err = am.dispatcher.Subscribe(
@@ -183,36 +160,7 @@
 
 // Name returns the name of the middleware.
 func (am *ABCIMiddleware[
-<<<<<<< HEAD
-	_, _, _, _, _, _, _,
+	_, _, _, _,
 ]) Name() string {
 	return "abci-middleware"
-=======
-	BeaconBlockT, BlobSidecarsT, _, _,
-]) start(
-	ctx context.Context,
-	blkCh chan *asynctypes.Event[BeaconBlockT],
-	sidecarsCh chan *asynctypes.Event[BlobSidecarsT],
-) {
-	for {
-		select {
-		case <-ctx.Done():
-			return
-		case msg := <-blkCh:
-			switch msg.Type() {
-			case events.BeaconBlockBuilt:
-				fallthrough
-			case events.BeaconBlockVerified:
-				am.blkCh <- msg
-			}
-		case msg := <-sidecarsCh:
-			switch msg.Type() {
-			case events.BlobSidecarsBuilt:
-				fallthrough
-			case events.BlobSidecarsProcessed:
-				am.sidecarsCh <- msg
-			}
-		}
-	}
->>>>>>> 98176ac1
 }