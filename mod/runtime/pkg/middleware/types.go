// SPDX-License-Identifier: BUSL-1.1
//
// Copyright (C) 2024, Berachain Foundation. All rights reserved.
// Use of this software is governed by the Business Source License included
// in the LICENSE file of this repository and at www.mariadb.com/bsl11.
//
// ANY USE OF THE LICENSED WORK IN VIOLATION OF THIS LICENSE WILL AUTOMATICALLY
// TERMINATE YOUR RIGHTS UNDER THIS LICENSE FOR THE CURRENT AND ALL OTHER
// VERSIONS OF THE LICENSED WORK.
//
// THIS LICENSE DOES NOT GRANT YOU ANY RIGHT IN ANY TRADEMARK OR LOGO OF
// LICENSOR OR ITS AFFILIATES (PROVIDED THAT YOU MAY USE A TRADEMARK OR LOGO OF
// LICENSOR AS EXPRESSLY REQUIRED BY THIS LICENSE).
//
// TO THE EXTENT PERMITTED BY APPLICABLE LAW, THE LICENSED WORK IS PROVIDED ON
// AN “AS IS” BASIS. LICENSOR HEREBY DISCLAIMS ALL WARRANTIES AND CONDITIONS,
// EXPRESS OR IMPLIED, INCLUDING (WITHOUT LIMITATION) WARRANTIES OF
// MERCHANTABILITY, FITNESS FOR A PARTICULAR PURPOSE, NON-INFRINGEMENT, AND
// TITLE.

package middleware

import (
	"context"
	"time"

	"github.com/berachain/beacon-kit/mod/consensus-types/pkg/genesis"
	"github.com/berachain/beacon-kit/mod/primitives"
	"github.com/berachain/beacon-kit/mod/primitives/pkg/bytes"
	"github.com/berachain/beacon-kit/mod/primitives/pkg/common"
	"github.com/berachain/beacon-kit/mod/primitives/pkg/crypto"
	"github.com/berachain/beacon-kit/mod/primitives/pkg/eip4844"
	"github.com/berachain/beacon-kit/mod/primitives/pkg/math"
	"github.com/berachain/beacon-kit/mod/primitives/pkg/ssz"
	"github.com/berachain/beacon-kit/mod/primitives/pkg/transition"
)

type BeaconBlock[
	T any,
	BeaconBlockBodyT BeaconBlockBody[
		DepositT, Eth1DataT, ExecutionPayloadT,
	],
	BeaconBlockHeaderT BeaconBlockHeader,
	DepositT,
	Eth1DataT,
	ExecutionPayloadT any,
] interface {
	ssz.Marshallable
	SetStateRoot(common.Root)
	GetStateRoot() common.Root
	IsNil() bool
	Version() uint32
	GetSlot() math.Slot
	GetProposerIndex() math.ValidatorIndex
	GetParentBlockRoot() common.Root
	GetBody() BeaconBlockBodyT
	GetHeader() BeaconBlockHeaderT
	NewFromSSZ([]byte, uint32) (T, error)
	NewWithVersion(
		math.Slot,
		math.ValidatorIndex,
		primitives.Root,
		uint32,
	) (T, error)
	Empty(uint32) T
}

type BeaconBlockBody[
	DepositT,
	Eth1DataT,
	ExecutionPayloadT any,
] interface {
	ssz.Marshallable
	GetBlobKzgCommitments() eip4844.KZGCommitments[common.ExecutionHash]
	GetDeposits() []DepositT
	GetEth1Data() Eth1DataT
	GetExecutionPayload() ExecutionPayloadT
	GetGraffiti() bytes.B32
	GetRandaoReveal() bytes.B96
	GetTopLevelRoots() ([][32]byte, error)
	IsNil() bool
	SetBlobKzgCommitments(eip4844.KZGCommitments[common.ExecutionHash])
	SetDeposits([]DepositT)
	SetEth1Data(Eth1DataT)
	SetExecutionData(ExecutionPayloadT) error
	SetRandaoReveal(bytes.B96)
	Length() uint64
}

type BeaconBlockHeader interface {
}

// BeaconState is an interface for accessing the beacon state.
type BeaconState interface {
	// ValidatorIndexByPubkey returns the validator index for the given pubkey.
	ValidatorIndexByPubkey(
		pubkey crypto.BLSPubkey,
	) (math.ValidatorIndex, error)
	// GetBlockRootAtIndex returns the block root at the given index.
	GetBlockRootAtIndex(
		index uint64,
	) (primitives.Root, error)
	// ValidatorIndexByCometBFTAddress returns the validator index for the given
	ValidatorIndexByCometBFTAddress(
		cometBFTAddress []byte,
	) (math.ValidatorIndex, error)
}

// BlockchainService defines the interface for interacting with the blockchain
// state and processing blocks.
type BlockchainService[
	BeaconBlockT any,
	BlobSidecarsT ssz.Marshallable,
	DepositT,
	ExecutionPayloadHeaderT any,
] interface {
	// ProcessGenesisData processes the genesis data and initializes the beacon
	// state.
	ProcessGenesisData(
		context.Context,
		*genesis.Genesis[
<<<<<<< HEAD
			DepositT, ExecutionPayloadHeaderT,
=======
			*types.Deposit, *types.ExecutionPayloadHeader,
>>>>>>> 6ff4ff4c
		],
	) ([]*transition.ValidatorUpdate, error)
	// ProcessBlockAndBlobs processes the given beacon block and associated
	// blobs sidecars.
	ProcessBlockAndBlobs(
		context.Context,
		BeaconBlockT,
		BlobSidecarsT,
	) ([]*transition.ValidatorUpdate, error)

	// ReceiveBlockAndBlobs receives a beacon block and
	// associated blobs sidecars for processing.
	ReceiveBlockAndBlobs(
		ctx context.Context,
		blk BeaconBlockT,
		blobs BlobSidecarsT,
	) error
}

// Genesis is the interface for the genesis data.
type Genesis[
	DepositT,
	ExecutionPayloadHeaderT any,
] interface {
	GetForkVersion() primitives.Version
	GetDeposits() []DepositT
	GetExecutionPayloadHeader() ExecutionPayloadHeaderT
}

// ValidatorService is responsible for building beacon blocks.
type ValidatorService[
	BeaconBlockT any,
	BeaconStateT any,
	BlobSidecarsT ssz.Marshallable,
] interface {
	// RequestBlockForProposal requests the best beacon block for a given slot.
	// It returns the beacon block, associated blobs sidecars, and an error if
	// any.
	RequestBlockForProposal(
		context.Context, // The context for the request.
		math.Slot, // The slot for which the best block is requested.
	) (BeaconBlockT, BlobSidecarsT, error)
}

// TelemetrySink is an interface for sending metrics to a telemetry backend.
type TelemetrySink interface {
	// MeasureSince measures the time since the given time.
	MeasureSince(key string, start time.Time, args ...string)
}

// StorageBackend is an interface for accessing the storage backend.
type StorageBackend[BeaconStateT any] interface {
	StateFromContext(ctx context.Context) BeaconStateT
}<|MERGE_RESOLUTION|>--- conflicted
+++ resolved
@@ -119,11 +119,7 @@
 	ProcessGenesisData(
 		context.Context,
 		*genesis.Genesis[
-<<<<<<< HEAD
 			DepositT, ExecutionPayloadHeaderT,
-=======
-			*types.Deposit, *types.ExecutionPayloadHeader,
->>>>>>> 6ff4ff4c
 		],
 	) ([]*transition.ValidatorUpdate, error)
 	// ProcessBlockAndBlobs processes the given beacon block and associated
