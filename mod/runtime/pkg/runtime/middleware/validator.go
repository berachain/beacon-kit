// SPDX-License-Identifier: BUSL-1.1
//
// Copyright (C) 2024, Berachain Foundation. All rights reserved.
// Use of this software is govered by the Business Source License included
// in the LICENSE file of this repository and at www.mariadb.com/bsl11.
//
// ANY USE OF THE LICENSED WORK IN VIOLATION OF THIS LICENSE WILL AUTOMATICALLY
// TERMINATE YOUR RIGHTS UNDER THIS LICENSE FOR THE CURRENT AND ALL OTHER
// VERSIONS OF THE LICENSED WORK.
//
// THIS LICENSE DOES NOT GRANT YOU ANY RIGHT IN ANY TRADEMARK OR LOGO OF
// LICENSOR OR ITS AFFILIATES (PROVIDED THAT YOU MAY USE A TRADEMARK OR LOGO OF
// LICENSOR AS EXPRESSLY REQUIRED BY THIS LICENSE).
//
// TO THE EXTENT PERMITTED BY APPLICABLE LAW, THE LICENSED WORK IS PROVIDED ON
// AN “AS IS” BASIS. LICENSOR HEREBY DISCLAIMS ALL WARRANTIES AND CONDITIONS,
// EXPRESS OR IMPLIED, INCLUDING (WITHOUT LIMITATION) WARRANTIES OF
// MERCHANTABILITY, FITNESS FOR A PARTICULAR PURPOSE, NON-INFRINGEMENT, AND
// TITLE.

package middleware

import (
	"time"

	"github.com/berachain/beacon-kit/mod/consensus-types/pkg/types"
	"github.com/berachain/beacon-kit/mod/p2p"
	"github.com/berachain/beacon-kit/mod/primitives"
	"github.com/berachain/beacon-kit/mod/primitives/pkg/crypto"
	"github.com/berachain/beacon-kit/mod/primitives/pkg/math"
	"github.com/berachain/beacon-kit/mod/primitives/pkg/ssz"
	"github.com/berachain/beacon-kit/mod/runtime/pkg/encoding"
	rp2p "github.com/berachain/beacon-kit/mod/runtime/pkg/p2p"
	cmtabci "github.com/cometbft/cometbft/abci/types"
	sdk "github.com/cosmos/cosmos-sdk/types"
	"golang.org/x/sync/errgroup"
)

// ValidatorMiddleware is a middleware between ABCI and the validator logic.
type ValidatorMiddleware[
	AvailabilityStoreT any,
	BeaconBlockT interface {
		types.RawBeaconBlock[BeaconBlockBodyT]
		NewFromSSZ([]byte, uint32) (BeaconBlockT, error)
		NewWithVersion(
			math.Slot,
			math.ValidatorIndex,
			primitives.Root,
			uint32,
		) (BeaconBlockT, error)
		Empty(uint32) BeaconBlockT
	},
	BeaconBlockBodyT types.BeaconBlockBody,
	BeaconStateT interface {
		ValidatorIndexByPubkey(pk crypto.BLSPubkey) (math.ValidatorIndex, error)
		GetBlockRootAtIndex(slot uint64) (primitives.Root, error)
		ValidatorIndexByCometBFTAddress(
			cometBFTAddress []byte,
		) (math.ValidatorIndex, error)
	},
	BlobSidecarsT ssz.Marshallable,
	StorageBackendT any,
] struct {
	// chainSpec is the chain specification.
	chainSpec primitives.ChainSpec
	// validatorService is the service responsible for building beacon blocks.
	validatorService ValidatorService[
		BeaconBlockT,
		BeaconStateT,
		BlobSidecarsT,
	]
	// TODO: we will eventually gossip the blobs separately from
	// CometBFT, but for now, these are no-op gossipers.
	blobGossiper p2p.PublisherReceiver[
		BlobSidecarsT,
		[]byte,
		encoding.ABCIRequest,
		BlobSidecarsT,
	]
	// TODO: we will eventually gossip the blocks separately from
	// CometBFT, but for now, these are no-op gossipers.
	beaconBlockGossiper p2p.PublisherReceiver[
		BeaconBlockT,
		[]byte,
		encoding.ABCIRequest,
		BeaconBlockT,
	]
	// metrics is the metrics emitter.
	metrics *validatorMiddlewareMetrics

	// storageBackend is the storage backend.
	storageBackend StorageBackend[BeaconStateT]
}

// NewValidatorMiddleware creates a new instance of the Handler struct.
func NewValidatorMiddleware[
	AvailabilityStoreT any,
	BeaconBlockT interface {
		types.RawBeaconBlock[BeaconBlockBodyT]
		NewFromSSZ([]byte, uint32) (BeaconBlockT, error)
		NewWithVersion(
			math.Slot,
			math.ValidatorIndex,
			primitives.Root,
			uint32,
		) (BeaconBlockT, error)
		Empty(uint32) BeaconBlockT
	},
	BeaconBlockBodyT types.BeaconBlockBody,
	BeaconStateT interface {
		ValidatorIndexByPubkey(pk crypto.BLSPubkey) (math.ValidatorIndex, error)
		GetBlockRootAtIndex(slot uint64) (primitives.Root, error)
		ValidatorIndexByCometBFTAddress(
			cometBFTAddress []byte,
		) (math.ValidatorIndex, error)
	},
	BlobSidecarsT ssz.Marshallable,
	StorageBackendT StorageBackend[BeaconStateT],
](
	chainSpec primitives.ChainSpec,
	validatorService ValidatorService[
		BeaconBlockT,
		BeaconStateT,
		BlobSidecarsT,
	],
	telemetrySink TelemetrySink,
	storageBackend StorageBackendT,
) *ValidatorMiddleware[
	AvailabilityStoreT, BeaconBlockT, BeaconBlockBodyT,
	BeaconStateT, BlobSidecarsT, StorageBackendT,
] {
	return &ValidatorMiddleware[
		AvailabilityStoreT, BeaconBlockT, BeaconBlockBodyT,
		BeaconStateT, BlobSidecarsT, StorageBackendT,
	]{
		chainSpec:        chainSpec,
		validatorService: validatorService,
		blobGossiper: rp2p.NewNoopBlobHandler[
			BlobSidecarsT, encoding.ABCIRequest](),
		beaconBlockGossiper: rp2p.
			NewNoopBlockGossipHandler[BeaconBlockT, encoding.ABCIRequest](
			chainSpec,
		),
		metrics:        newValidatorMiddlewareMetrics(telemetrySink),
		storageBackend: storageBackend,
	}
}

// PrepareProposalHandler is a wrapper around the prepare proposal handler
// that injects the beacon block into the proposal.
func (h *ValidatorMiddleware[
	AvailabilityStoreT,
	BeaconBlockT,
	BeaconBlockBodyT,
	BeaconStateT,
	BlobSidecarsT,
	DepositStoreT,
]) PrepareProposalHandler(
	ctx sdk.Context,
	req *cmtabci.PrepareProposalRequest,
) (*cmtabci.PrepareProposalResponse, error) {
	var (
		logger = ctx.Logger().With("service", "prepare-proposal")
	)

	// Get the best block and blobs.
	blk, blobs, err := h.validatorService.RequestBestBlock(
		ctx, math.Slot(req.GetHeight()))
	if err != nil || blk.IsNil() {
		logger.Error("failed to build block", "error", err, "block", blk)
		return &cmtabci.PrepareProposalResponse{}, err
	}

	// "Publish" the blobs and the beacon block.
	var sidecarsBz, beaconBlockBz []byte
	g, gCtx := errgroup.WithContext(ctx)
	g.Go(func() error {
		var localErr error
		sidecarsBz, localErr = h.blobGossiper.Publish(gCtx, blobs)
		if localErr != nil {
			logger.Error("failed to publish blobs", "error", err)
		}
		return err
	})

	g.Go(func() error {
		var localErr error
		beaconBlockBz, localErr = h.beaconBlockGossiper.Publish(gCtx, blk)
		if localErr != nil {
			logger.Error("failed to publish beacon block", "error", err)
		}
		return err
	})

	return &cmtabci.PrepareProposalResponse{
		Txs: [][]byte{beaconBlockBz, sidecarsBz},
	}, g.Wait()
}

// ProcessProposalHandler is a wrapper around the process proposal handler
// that extracts the beacon block from the proposal and processes it.
func (h *ValidatorMiddleware[
	AvailabilityStoreT,
	BeaconBlockT,
	BeaconBlockBodyT,
	BeaconStateT,
	BlobSidecarsT,
	DepositStoreT,
]) ProcessProposalHandler(
	ctx sdk.Context,
	req *cmtabci.ProcessProposalRequest,
) (*cmtabci.ProcessProposalResponse, error) {
	startTime := time.Now()
	defer h.metrics.measureProcessProposalDuration(startTime)

	blk, err := h.beaconBlockGossiper.Request(ctx, req)
	if err != nil {
		// do nothing
	}

<<<<<<< HEAD
	if err = h.validatorService.VerifyIncomingBlock(ctx, blk); err != nil {
		//nolint:nilerr // err is not nil, but we want to return nil.
		return &cmtabci.ProcessProposalResponse{
			Status: cmtabci.PROCESS_PROPOSAL_STATUS_ACCEPT,
		}, nil
	}

	blobs, err := h.blobGossiper.Request(ctx, req)
	if err != nil {
		//nolint:nilerr // err is not nil, but we want to return nil.
=======
	sidecars, err := h.blobGossiper.Request(ctx, req)
	if err != nil {
		// do nothing
	}

	if err = h.validatorService.VerifyIncomingBlock(ctx, blk); err != nil {
>>>>>>> 15a73c85
		return &cmtabci.ProcessProposalResponse{
			Status: cmtabci.PROCESS_PROPOSAL_STATUS_ACCEPT,
		}, nil
	}

	if err = h.validatorService.VerifyIncomingBlobs(ctx, blk, sidecars); err != nil {
		return &cmtabci.ProcessProposalResponse{
			Status: cmtabci.PROCESS_PROPOSAL_STATUS_ACCEPT,
		}, err
	}

	return &cmtabci.ProcessProposalResponse{
		Status: cmtabci.PROCESS_PROPOSAL_STATUS_ACCEPT,
	}, nil
}<|MERGE_RESOLUTION|>--- conflicted
+++ resolved
@@ -218,7 +218,11 @@
 		// do nothing
 	}
 
-<<<<<<< HEAD
+	sidecars, err := h.blobGossiper.Request(ctx, req)
+	if err != nil {
+		// do nothing
+	}
+
 	if err = h.validatorService.VerifyIncomingBlock(ctx, blk); err != nil {
 		//nolint:nilerr // err is not nil, but we want to return nil.
 		return &cmtabci.ProcessProposalResponse{
@@ -226,22 +230,6 @@
 		}, nil
 	}
 
-	blobs, err := h.blobGossiper.Request(ctx, req)
-	if err != nil {
-		//nolint:nilerr // err is not nil, but we want to return nil.
-=======
-	sidecars, err := h.blobGossiper.Request(ctx, req)
-	if err != nil {
-		// do nothing
-	}
-
-	if err = h.validatorService.VerifyIncomingBlock(ctx, blk); err != nil {
->>>>>>> 15a73c85
-		return &cmtabci.ProcessProposalResponse{
-			Status: cmtabci.PROCESS_PROPOSAL_STATUS_ACCEPT,
-		}, nil
-	}
-
 	if err = h.validatorService.VerifyIncomingBlobs(ctx, blk, sidecars); err != nil {
 		return &cmtabci.ProcessProposalResponse{
 			Status: cmtabci.PROCESS_PROPOSAL_STATUS_ACCEPT,
