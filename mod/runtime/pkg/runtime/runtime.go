// SPDX-License-Identifier: MIT
//
// Copyright (c) 2024 Berachain Foundation
//
// Permission is hereby granted, free of charge, to any person
// obtaining a copy of this software and associated documentation
// files (the "Software"), to deal in the Software without
// restriction, including without limitation the rights to use,
// copy, modify, merge, publish, distribute, sublicense, and/or sell
// copies of the Software, and to permit persons to whom the
// Software is furnished to do so, subject to the following
// conditions:
//
// The above copyright notice and this permission notice shall be
// included in all copies or substantial portions of the Software.
//
// THE SOFTWARE IS PROVIDED "AS IS", WITHOUT WARRANTY OF ANY KIND,
// EXPRESS OR IMPLIED, INCLUDING BUT NOT LIMITED TO THE WARRANTIES
// OF MERCHANTABILITY, FITNESS FOR A PARTICULAR PURPOSE AND
// NONINFRINGEMENT. IN NO EVENT SHALL THE AUTHORS OR COPYRIGHT
// HOLDERS BE LIABLE FOR ANY CLAIM, DAMAGES OR OTHER LIABILITY,
// WHETHER IN AN ACTION OF CONTRACT, TORT OR OTHERWISE, ARISING
// FROM, OUT OF OR IN CONNECTION WITH THE SOFTWARE OR THE USE OR
// OTHER DEALINGS IN THE SOFTWARE.

package runtime

import (
	"context"

	"github.com/berachain/beacon-kit/mod/beacon/blockchain"
	"github.com/berachain/beacon-kit/mod/beacon/validator"
	"github.com/berachain/beacon-kit/mod/consensus-types/pkg/types"
	"github.com/berachain/beacon-kit/mod/log"
	"github.com/berachain/beacon-kit/mod/primitives"
	"github.com/berachain/beacon-kit/mod/runtime/pkg/runtime/middleware"
	"github.com/berachain/beacon-kit/mod/runtime/pkg/service"
	"github.com/berachain/beacon-kit/mod/state-transition/pkg/core"
)

// BeaconKitRuntime is a struct that holds the
// service registry.
type BeaconKitRuntime[
	AvailabilityStoreT AvailabilityStore[types.BeaconBlockBody, BlobSidecarsT],
	BeaconBlockBodyT types.BeaconBlockBody,
	BeaconStateT core.BeaconState[*types.Validator],
	BlobSidecarsT BlobSidecars,
	DepositStoreT DepositStore,
	StorageBackendT StorageBackend[
		AvailabilityStoreT, BeaconBlockBodyT,
		BeaconStateT, BlobSidecarsT, DepositStoreT,
	],
] struct {
	// logger is used for logging within the BeaconKitRuntime.
	logger log.Logger[any]
	// services is a registry of services used by the BeaconKitRuntime.
	services *service.Registry
	// storageBackend is the backend storage interface used by the
	// BeaconKitRuntime.
	storageBackend StorageBackendT
	// chainSpec defines the chain specifications for the BeaconKitRuntime.
	chainSpec primitives.ChainSpec
	// abciFinalizeBlockMiddleware handles ABCI interactions for the
	// BeaconKitRuntime.
	abciFinalizeBlockMiddleware *middleware.FinalizeBlockMiddleware[
		types.BeaconBlock, BeaconStateT, BlobSidecarsT,
	]
	// abciValidatorMiddleware is responsible for forward ABCI requests to the
	// validator service.
	abciValidatorMiddleware *middleware.ValidatorMiddleware[
		BeaconStateT, BlobSidecarsT,
	]
}

// NewBeaconKitRuntime creates a new BeaconKitRuntime
// and applies the provided options.
func NewBeaconKitRuntime[
	AvailabilityStoreT AvailabilityStore[types.BeaconBlockBody, BlobSidecarsT],
	BeaconBlockBodyT types.BeaconBlockBody,
	BeaconStateT core.BeaconState[*types.Validator],
	BlobSidecarsT BlobSidecars,
	DepositStoreT DepositStore,
	StorageBackendT StorageBackend[
		AvailabilityStoreT, BeaconBlockBodyT,
		BeaconStateT, BlobSidecarsT,
		DepositStoreT,
	],
](
	chainSpec primitives.ChainSpec,
	logger log.Logger[any],
	services *service.Registry,
	storageBackend StorageBackendT,
) (*BeaconKitRuntime[
	AvailabilityStoreT, BeaconBlockBodyT, BeaconStateT,
	BlobSidecarsT, DepositStoreT, StorageBackendT,
], error) {
	var (
		chainService *blockchain.Service[
			AvailabilityStoreT,
			core.BeaconState[*types.Validator],
			BlobSidecarsT,
			DepositStoreT,
		]
		validatorService *validator.Service[
<<<<<<< HEAD
			core.BeaconState[*types.Validator], BlobSidecarsT]
=======
			types.BeaconBlock,
			types.BeaconBlockBody,
			BeaconStateT,
			BlobSidecarsT,
		]
>>>>>>> 715eeaeb
	)

	if err := services.FetchService(&chainService); err != nil {
		panic(err)
	}

	if err := services.FetchService(&validatorService); err != nil {
		panic(err)
	}

	return &BeaconKitRuntime[
		AvailabilityStoreT, BeaconBlockBodyT, BeaconStateT,
		BlobSidecarsT, DepositStoreT, StorageBackendT,
	]{
		abciFinalizeBlockMiddleware: middleware.
			NewFinalizeBlockMiddleware[types.BeaconBlock, BeaconStateT](
			chainSpec,
			chainService,
		),
		abciValidatorMiddleware: middleware.
			NewValidatorMiddleware[
			BeaconStateT, BlobSidecarsT,
		](
			chainSpec,
			validatorService,
		),
		chainSpec:      chainSpec,
		logger:         logger,
		services:       services,
		storageBackend: storageBackend,
	}, nil
}

// StartServices starts the services.
func (r *BeaconKitRuntime[
	AvailabilityStoreT, BeaconBlockBodyT, BeaconStateT,
	BlobSidecarsT, DepositStoreT, StorageBackendT,
]) StartServices(
	ctx context.Context,
) error {
	return r.services.StartAll(ctx)
}

// ABCIHandler returns the ABCI handler.
func (r *BeaconKitRuntime[
	AvailabilityStoreT, BeaconBlockBodyT, BeaconStateT,
	BlobSidecarsT, DepositStoreT, StorageBackendT,
]) ABCIFinalizeBlockMiddleware() *middleware.FinalizeBlockMiddleware[
	types.BeaconBlock, BeaconStateT, BlobSidecarsT,
] {
	return r.abciFinalizeBlockMiddleware
}

// ABCIValidatorMiddleware returns the ABCI validator middleware.
func (r *BeaconKitRuntime[
	AvailabilityStoreT, BeaconBlockBodyT, BeaconStateT,
	BlobSidecarsT, DepositStoreT, StorageBackendT,
]) ABCIValidatorMiddleware() *middleware.ValidatorMiddleware[
	BeaconStateT, BlobSidecarsT,
] {
	return r.abciValidatorMiddleware
}<|MERGE_RESOLUTION|>--- conflicted
+++ resolved
@@ -102,15 +102,11 @@
 			DepositStoreT,
 		]
 		validatorService *validator.Service[
-<<<<<<< HEAD
-			core.BeaconState[*types.Validator], BlobSidecarsT]
-=======
 			types.BeaconBlock,
 			types.BeaconBlockBody,
-			BeaconStateT,
+			core.BeaconState[*types.Validator],
 			BlobSidecarsT,
 		]
->>>>>>> 715eeaeb
 	)
 
 	if err := services.FetchService(&chainService); err != nil {
