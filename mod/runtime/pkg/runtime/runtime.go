// SPDX-License-Identifier: MIT
//
// Copyright (c) 2024 Berachain Foundation
//
// Permission is hereby granted, free of charge, to any person
// obtaining a copy of this software and associated documentation
// files (the "Software"), to deal in the Software without
// restriction, including without limitation the rights to use,
// copy, modify, merge, publish, distribute, sublicense, and/or sell
// copies of the Software, and to permit persons to whom the
// Software is furnished to do so, subject to the following
// conditions:
//
// The above copyright notice and this permission notice shall be
// included in all copies or substantial portions of the Software.
//
// THE SOFTWARE IS PROVIDED "AS IS", WITHOUT WARRANTY OF ANY KIND,
// EXPRESS OR IMPLIED, INCLUDING BUT NOT LIMITED TO THE WARRANTIES
// OF MERCHANTABILITY, FITNESS FOR A PARTICULAR PURPOSE AND
// NONINFRINGEMENT. IN NO EVENT SHALL THE AUTHORS OR COPYRIGHT
// HOLDERS BE LIABLE FOR ANY CLAIM, DAMAGES OR OTHER LIABILITY,
// WHETHER IN AN ACTION OF CONTRACT, TORT OR OTHERWISE, ARISING
// FROM, OUT OF OR IN CONNECTION WITH THE SOFTWARE OR THE USE OR
// OTHER DEALINGS IN THE SOFTWARE.

package runtime

import (
	"context"

	"github.com/berachain/beacon-kit/mod/beacon/blockchain"
	"github.com/berachain/beacon-kit/mod/beacon/validator"
	"github.com/berachain/beacon-kit/mod/consensus-types/pkg/types"
	engineprimitives "github.com/berachain/beacon-kit/mod/engine-primitives/pkg/engine-primitives"
	"github.com/berachain/beacon-kit/mod/log"
	"github.com/berachain/beacon-kit/mod/primitives"
	"github.com/berachain/beacon-kit/mod/primitives/pkg/math"
	"github.com/berachain/beacon-kit/mod/runtime/pkg/runtime/middleware"
	"github.com/berachain/beacon-kit/mod/runtime/pkg/service"
	"github.com/berachain/beacon-kit/mod/state-transition/pkg/core"
)

// BeaconKitRuntime is a struct that holds the
// service registry.
type BeaconKitRuntime[
<<<<<<< HEAD
	AvailabilityStoreT AvailabilityStore[BeaconBlockBodyT, BlobSidecarsT],
=======
	AvailabilityStoreT AvailabilityStore[types.BeaconBlockBody, BlobSidecarsT],
	BeaconBlockT interface {
		types.RawBeaconBlock
		NewFromSSZ([]byte, uint32) (BeaconBlockT, error)
		NewWithVersion(
			math.Slot,
			math.ValidatorIndex,
			primitives.Root,
			uint32,
		) (BeaconBlockT, error)
	},
>>>>>>> a656b14b
	BeaconBlockBodyT types.BeaconBlockBody,
	BeaconStateT core.BeaconState[
		*types.BeaconBlockHeader,
		*types.ExecutionPayloadHeader,
		*types.Validator,
		*engineprimitives.Withdrawal,
	],
	BlobSidecarsT BlobSidecars,
	DepositStoreT DepositStore,
	StorageBackendT StorageBackend[
		AvailabilityStoreT,
		BeaconStateT, BlobSidecarsT, DepositStoreT,
	],
] struct {
	// logger is used for logging within the BeaconKitRuntime.
	logger log.Logger[any]
	// services is a registry of services used by the BeaconKitRuntime.
	services *service.Registry
	// storageBackend is the backend storage interface used by the
	// BeaconKitRuntime.
	storageBackend StorageBackendT
	// chainSpec defines the chain specifications for the BeaconKitRuntime.
	chainSpec primitives.ChainSpec
	// abciFinalizeBlockMiddleware handles ABCI interactions for the
	// BeaconKitRuntime.
	abciFinalizeBlockMiddleware *middleware.FinalizeBlockMiddleware[
		BeaconBlockT, BeaconStateT, BlobSidecarsT,
	]
	// abciValidatorMiddleware is responsible for forward ABCI requests to the
	// validator service.
	abciValidatorMiddleware *middleware.ValidatorMiddleware[
<<<<<<< HEAD
		AvailabilityStoreT, BeaconBlockBodyT, BeaconStateT, BlobSidecarsT, StorageBackendT,
=======
		BeaconBlockT, BeaconStateT, BlobSidecarsT,
>>>>>>> a656b14b
	]
}

// NewBeaconKitRuntime creates a new BeaconKitRuntime
// and applies the provided options.
func NewBeaconKitRuntime[
<<<<<<< HEAD
	AvailabilityStoreT AvailabilityStore[BeaconBlockBodyT, BlobSidecarsT],
=======
	AvailabilityStoreT AvailabilityStore[types.BeaconBlockBody, BlobSidecarsT],
	BeaconBlockT interface {
		types.RawBeaconBlock
		NewFromSSZ([]byte, uint32) (BeaconBlockT, error)
		NewWithVersion(
			math.Slot,
			math.ValidatorIndex,
			primitives.Root,
			uint32,
		) (BeaconBlockT, error)
	},
>>>>>>> a656b14b
	BeaconBlockBodyT types.BeaconBlockBody,
	BeaconStateT core.BeaconState[
		*types.BeaconBlockHeader, *types.ExecutionPayloadHeader,
		*types.Validator, *engineprimitives.Withdrawal,
	],
	BlobSidecarsT BlobSidecars,
	DepositStoreT DepositStore,
	StorageBackendT blockchain.StorageBackend[
		AvailabilityStoreT,
		BeaconStateT,
		BlobSidecarsT,
		DepositStoreT,
	],
](
	chainSpec primitives.ChainSpec,
	logger log.Logger[any],
	services *service.Registry,
	storageBackend StorageBackendT,
	telemetrySink middleware.TelemetrySink,
) (*BeaconKitRuntime[
	AvailabilityStoreT, BeaconBlockT, BeaconBlockBodyT, BeaconStateT,
	BlobSidecarsT, DepositStoreT, StorageBackendT,
], error) {
	var (
		chainService *blockchain.Service[
			AvailabilityStoreT,
<<<<<<< HEAD
			BeaconBlockBodyT,
			core.BeaconState[*types.Validator],
=======
			BeaconBlockT,
			core.BeaconState[
				*types.BeaconBlockHeader,
				*types.ExecutionPayloadHeader,
				*types.Validator,
				*engineprimitives.Withdrawal,
			],
>>>>>>> a656b14b
			BlobSidecarsT,
			DepositStoreT,
		]
		validatorService *validator.Service[
			BeaconBlockT,
			types.BeaconBlockBody,
			core.BeaconState[
				*types.BeaconBlockHeader,
				*types.ExecutionPayloadHeader,
				*types.Validator,
				*engineprimitives.Withdrawal,
			],
			BlobSidecarsT,
		]
	)

	if err := services.FetchService(&chainService); err != nil {
		panic(err)
	}

	if err := services.FetchService(&validatorService); err != nil {
		panic(err)
	}

	return &BeaconKitRuntime[
		AvailabilityStoreT, BeaconBlockT, BeaconBlockBodyT, BeaconStateT,
		BlobSidecarsT, DepositStoreT, StorageBackendT,
	]{
		abciFinalizeBlockMiddleware: middleware.
			NewFinalizeBlockMiddleware[
			BeaconBlockT, BeaconStateT, BlobSidecarsT,
		](
			chainSpec,
			chainService,
			telemetrySink,
		),
		abciValidatorMiddleware: middleware.
			NewValidatorMiddleware[
<<<<<<< HEAD
			AvailabilityStoreT,
			BeaconBlockBodyT,
			BeaconStateT,
			BlobSidecarsT,
			StorageBackendT,
=======
			BeaconBlockT, BeaconStateT, BlobSidecarsT,
>>>>>>> a656b14b
		](
			chainSpec,
			validatorService,
			telemetrySink,
			storageBackend,
		),
		chainSpec:      chainSpec,
		logger:         logger,
		services:       services,
		storageBackend: storageBackend,
	}, nil
}

// StartServices starts the services.
func (r *BeaconKitRuntime[
	AvailabilityStoreT, BeaconBlockT, BeaconBlockBodyT, BeaconStateT,
	BlobSidecarsT, DepositStoreT, StorageBackendT,
]) StartServices(
	ctx context.Context,
) error {
	return r.services.StartAll(ctx)
}

// ABCIHandler returns the ABCI handler.
func (r *BeaconKitRuntime[
	AvailabilityStoreT, BeaconBlockT, BeaconBlockBodyT, BeaconStateT,
	BlobSidecarsT, DepositStoreT, StorageBackendT,
]) ABCIFinalizeBlockMiddleware() *middleware.FinalizeBlockMiddleware[
	BeaconBlockT, BeaconStateT, BlobSidecarsT,
] {
	return r.abciFinalizeBlockMiddleware
}

// ABCIValidatorMiddleware returns the ABCI validator middleware.
func (r *BeaconKitRuntime[
	AvailabilityStoreT, BeaconBlockT, BeaconBlockBodyT, BeaconStateT,
	BlobSidecarsT, DepositStoreT, StorageBackendT,
]) ABCIValidatorMiddleware() *middleware.ValidatorMiddleware[
<<<<<<< HEAD
	AvailabilityStoreT, BeaconBlockBodyT, BeaconStateT, BlobSidecarsT, StorageBackendT,
=======
	BeaconBlockT, BeaconStateT, BlobSidecarsT,
>>>>>>> a656b14b
] {
	return r.abciValidatorMiddleware
}<|MERGE_RESOLUTION|>--- conflicted
+++ resolved
@@ -43,12 +43,9 @@
 // BeaconKitRuntime is a struct that holds the
 // service registry.
 type BeaconKitRuntime[
-<<<<<<< HEAD
 	AvailabilityStoreT AvailabilityStore[BeaconBlockBodyT, BlobSidecarsT],
-=======
-	AvailabilityStoreT AvailabilityStore[types.BeaconBlockBody, BlobSidecarsT],
 	BeaconBlockT interface {
-		types.RawBeaconBlock
+		types.RawBeaconBlock[BeaconBlockBodyT]
 		NewFromSSZ([]byte, uint32) (BeaconBlockT, error)
 		NewWithVersion(
 			math.Slot,
@@ -57,7 +54,6 @@
 			uint32,
 		) (BeaconBlockT, error)
 	},
->>>>>>> a656b14b
 	BeaconBlockBodyT types.BeaconBlockBody,
 	BeaconStateT core.BeaconState[
 		*types.BeaconBlockHeader,
@@ -68,7 +64,7 @@
 	BlobSidecarsT BlobSidecars,
 	DepositStoreT DepositStore,
 	StorageBackendT StorageBackend[
-		AvailabilityStoreT,
+		AvailabilityStoreT, BeaconBlockBodyT,
 		BeaconStateT, BlobSidecarsT, DepositStoreT,
 	],
 ] struct {
@@ -89,23 +85,17 @@
 	// abciValidatorMiddleware is responsible for forward ABCI requests to the
 	// validator service.
 	abciValidatorMiddleware *middleware.ValidatorMiddleware[
-<<<<<<< HEAD
-		AvailabilityStoreT, BeaconBlockBodyT, BeaconStateT, BlobSidecarsT, StorageBackendT,
-=======
-		BeaconBlockT, BeaconStateT, BlobSidecarsT,
->>>>>>> a656b14b
+		AvailabilityStoreT, BeaconBlockT, BeaconBlockBodyT,
+		BeaconStateT, BlobSidecarsT, StorageBackendT,
 	]
 }
 
 // NewBeaconKitRuntime creates a new BeaconKitRuntime
 // and applies the provided options.
 func NewBeaconKitRuntime[
-<<<<<<< HEAD
 	AvailabilityStoreT AvailabilityStore[BeaconBlockBodyT, BlobSidecarsT],
-=======
-	AvailabilityStoreT AvailabilityStore[types.BeaconBlockBody, BlobSidecarsT],
 	BeaconBlockT interface {
-		types.RawBeaconBlock
+		types.RawBeaconBlock[BeaconBlockBodyT]
 		NewFromSSZ([]byte, uint32) (BeaconBlockT, error)
 		NewWithVersion(
 			math.Slot,
@@ -114,7 +104,6 @@
 			uint32,
 		) (BeaconBlockT, error)
 	},
->>>>>>> a656b14b
 	BeaconBlockBodyT types.BeaconBlockBody,
 	BeaconStateT core.BeaconState[
 		*types.BeaconBlockHeader, *types.ExecutionPayloadHeader,
@@ -124,6 +113,7 @@
 	DepositStoreT DepositStore,
 	StorageBackendT blockchain.StorageBackend[
 		AvailabilityStoreT,
+		BeaconBlockBodyT,
 		BeaconStateT,
 		BlobSidecarsT,
 		DepositStoreT,
@@ -141,24 +131,20 @@
 	var (
 		chainService *blockchain.Service[
 			AvailabilityStoreT,
-<<<<<<< HEAD
+			BeaconBlockT,
 			BeaconBlockBodyT,
-			core.BeaconState[*types.Validator],
-=======
-			BeaconBlockT,
 			core.BeaconState[
 				*types.BeaconBlockHeader,
 				*types.ExecutionPayloadHeader,
 				*types.Validator,
 				*engineprimitives.Withdrawal,
 			],
->>>>>>> a656b14b
 			BlobSidecarsT,
 			DepositStoreT,
 		]
 		validatorService *validator.Service[
 			BeaconBlockT,
-			types.BeaconBlockBody,
+			BeaconBlockBodyT,
 			core.BeaconState[
 				*types.BeaconBlockHeader,
 				*types.ExecutionPayloadHeader,
@@ -190,17 +176,7 @@
 			telemetrySink,
 		),
 		abciValidatorMiddleware: middleware.
-			NewValidatorMiddleware[
-<<<<<<< HEAD
-			AvailabilityStoreT,
-			BeaconBlockBodyT,
-			BeaconStateT,
-			BlobSidecarsT,
-			StorageBackendT,
-=======
-			BeaconBlockT, BeaconStateT, BlobSidecarsT,
->>>>>>> a656b14b
-		](
+			NewValidatorMiddleware[AvailabilityStoreT](
 			chainSpec,
 			validatorService,
 			telemetrySink,
@@ -238,11 +214,8 @@
 	AvailabilityStoreT, BeaconBlockT, BeaconBlockBodyT, BeaconStateT,
 	BlobSidecarsT, DepositStoreT, StorageBackendT,
 ]) ABCIValidatorMiddleware() *middleware.ValidatorMiddleware[
-<<<<<<< HEAD
-	AvailabilityStoreT, BeaconBlockBodyT, BeaconStateT, BlobSidecarsT, StorageBackendT,
-=======
-	BeaconBlockT, BeaconStateT, BlobSidecarsT,
->>>>>>> a656b14b
+	AvailabilityStoreT, BeaconBlockT, BeaconBlockBodyT,
+	BeaconStateT, BlobSidecarsT, StorageBackendT,
 ] {
 	return r.abciValidatorMiddleware
 }