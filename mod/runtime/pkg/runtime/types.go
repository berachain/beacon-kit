// SPDX-License-Identifier: MIT
//
// Copyright (c) 2024 Berachain Foundation
//
// Permission is hereby granted, free of charge, to any person
// obtaining a copy of this software and associated documentation
// files (the "Software"), to deal in the Software without
// restriction, including without limitation the rights to use,
// copy, modify, merge, publish, distribute, sublicense, and/or sell
// copies of the Software, and to permit persons to whom the
// Software is furnished to do so, subject to the following
// conditions:
//
// The above copyright notice and this permission notice shall be
// included in all copies or substantial portions of the Software.
//
// THE SOFTWARE IS PROVIDED "AS IS", WITHOUT WARRANTY OF ANY KIND,
// EXPRESS OR IMPLIED, INCLUDING BUT NOT LIMITED TO THE WARRANTIES
// OF MERCHANTABILITY, FITNESS FOR A PARTICULAR PURPOSE AND
// NONINFRINGEMENT. IN NO EVENT SHALL THE AUTHORS OR COPYRIGHT
// HOLDERS BE LIABLE FOR ANY CLAIM, DAMAGES OR OTHER LIABILITY,
// WHETHER IN AN ACTION OF CONTRACT, TORT OR OTHERWISE, ARISING
// FROM, OUT OF OR IN CONNECTION WITH THE SOFTWARE OR THE USE OR
// OTHER DEALINGS IN THE SOFTWARE.

package runtime

import (
	"context"

	"github.com/berachain/beacon-kit/mod/consensus-types/pkg/types"
	"github.com/berachain/beacon-kit/mod/primitives/pkg/math"
	ssz "github.com/ferranbt/fastssz"
)

// AppOptions is an interface that provides the ability to
// retrieve options from the application.
type AppOptions interface {
	Get(string) interface{}
}

// The AvailabilityStore interface is responsible for validating and storing
// sidecars for specific blocks, as well as verifying sidecars that have already
// been stored.
type AvailabilityStore[BeaconBlockBodyT, BlobSidecarsT any] interface {
	// IsDataAvailable ensures that all blobs referenced in the block are
	// securely stored before it returns without an error.
	IsDataAvailable(
		context.Context, math.Slot, BeaconBlockBodyT,
	) bool
	// Persist makes sure that the sidecar remains accessible for data
	// availability checks throughout the beacon node's operation.
	Persist(math.Slot, BlobSidecarsT) error
}

// StorageBackend defines an interface for accessing various storage components
// required by the beacon node.
type StorageBackend[
	AvailabilityStoreT AvailabilityStore[BeaconBlockBodyT, BlobSidecarsT],
	BeaconBlockBodyT,
	BeaconStateT,
	BlobSidecarsT any,
	DepositStoreT DepositStore,
] interface {
	// AvailabilityStore returns the availability store for the given context.
	AvailabilityStore(context.Context) AvailabilityStoreT
	// StateFromContext retrieves the beacon state from the given context.
	StateFromContext(context.Context) BeaconStateT
	// DepositStore returns the deposit store for the given context.
	DepositStore(context.Context) DepositStoreT
}

// BlobSidecars is an interface that represents the sidecars.
type BlobSidecars interface {
	ssz.Marshaler
	ssz.Unmarshaler
	Len() int
}

// DepositStore is an interface that provides the
// expected deposits to the runtime.
type DepositStore interface {
	GetDepositsByIndex(
		startIndex uint64,
		numView uint64,
	) ([]*types.Deposit, error)
	EnqueueDeposits(deposits []*types.Deposit) error
<<<<<<< HEAD
	DequeueDeposits(
		numDequeue uint64,
	) ([]*types.Deposit, error)
	Prune(
		index uint64,
	) error
=======
	PruneFromInclusive(index uint64, numPrune uint64) error
>>>>>>> 8ad80ed0
}

// Service is a struct that can be registered into a ServiceRegistry for
// easy dependency management.
type Service interface {
	// Start spawns any goroutines required by the service.
	Start(ctx context.Context)
	// Status returns error if the service is not considered healthy.
	Status() error
}<|MERGE_RESOLUTION|>--- conflicted
+++ resolved
@@ -85,16 +85,7 @@
 		numView uint64,
 	) ([]*types.Deposit, error)
 	EnqueueDeposits(deposits []*types.Deposit) error
-<<<<<<< HEAD
-	DequeueDeposits(
-		numDequeue uint64,
-	) ([]*types.Deposit, error)
-	Prune(
-		index uint64,
-	) error
-=======
 	PruneFromInclusive(index uint64, numPrune uint64) error
->>>>>>> 8ad80ed0
 }
 
 // Service is a struct that can be registered into a ServiceRegistry for
