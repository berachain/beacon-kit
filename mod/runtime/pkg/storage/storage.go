--- conflicted
+++ resolved
@@ -53,22 +53,14 @@
 // required by the runtime.
 type Backend struct {
 	cs                primitives.ChainSpec
-<<<<<<< HEAD
-	availabilityStore *da.Store[consensus.ReadOnlyBeaconBlock]
-=======
-	availabilityStore *dastore.Store[primitives.ReadOnlyBeaconBlock]
->>>>>>> 7824366d
+	availabilityStore *dastore.Store[consensus.ReadOnlyBeaconBlock]
 	beaconStore       *KVStore
 	depositStore      *deposit.KVStore
 }
 
 func NewBackend(
 	cs primitives.ChainSpec,
-<<<<<<< HEAD
-	availabilityStore *da.Store[consensus.ReadOnlyBeaconBlock],
-=======
-	availabilityStore *dastore.Store[primitives.ReadOnlyBeaconBlock],
->>>>>>> 7824366d
+	availabilityStore *dastore.Store[consensus.ReadOnlyBeaconBlock],
 	beaconStore *KVStore,
 	depositStore *deposit.KVStore,
 ) *Backend {
