// SPDX-License-Identifier: MIT
//
// Copyright (c) 2024 Berachain Foundation
//
// Permission is hereby granted, free of charge, to any person
// obtaining a copy of this software and associated documentation
// files (the "Software"), to deal in the Software without
// restriction, including without limitation the rights to use,
// copy, modify, merge, publish, distribute, sublicense, and/or sell
// copies of the Software, and to permit persons to whom the
// Software is furnished to do so, subject to the following
// conditions:
//
// The above copyright notice and this permission notice shall be
// included in all copies or substantial portions of the Software.
//
// THE SOFTWARE IS PROVIDED "AS IS", WITHOUT WARRANTY OF ANY KIND,
// EXPRESS OR IMPLIED, INCLUDING BUT NOT LIMITED TO THE WARRANTIES
// OF MERCHANTABILITY, FITNESS FOR A PARTICULAR PURPOSE AND
// NONINFRINGEMENT. IN NO EVENT SHALL THE AUTHORS OR COPYRIGHT
// HOLDERS BE LIABLE FOR ANY CLAIM, DAMAGES OR OTHER LIABILITY,
// WHETHER IN AN ACTION OF CONTRACT, TORT OR OTHERWISE, ARISING
// FROM, OUT OF OR IN CONNECTION WITH THE SOFTWARE OR THE USE OR
// OTHER DEALINGS IN THE SOFTWARE.

package runtime

import (
	"context"

	"cosmossdk.io/log"
	"github.com/berachain/beacon-kit/mod/primitives/pkg/consensus"
	"github.com/berachain/beacon-kit/mod/primitives/pkg/ssz"
	"github.com/berachain/beacon-kit/mod/runtime/pkg/service"
)

// BeaconKitRuntime is a struct that holds the
// service registry.
type BeaconKitRuntime[
	BlobSidecarsT ssz.Marshallable,
	DepositStoreT DepositStore,
<<<<<<< HEAD
	StorageBackendT BeaconStorageBackend[
		DepositStoreT,
		consensus.ReadOnlyBeaconBlockBody,
		BlobSidecarsT,
	],
] struct {
	logger   log.Logger
	services *service.Registry
	fscp     StorageBackendT
=======
] struct {
	logger   log.Logger
	services *service.Registry
	fscp     BeaconStorageBackend[
		DepositStoreT,
		consensus.ReadOnlyBeaconBlockBody,
		BlobSidecarsT,
	]
>>>>>>> 7eaa6402
}

// NewBeaconKitRuntime creates a new BeaconKitRuntime
// and applies the provided options.
func NewBeaconKitRuntime[
<<<<<<< HEAD
	BlobSidecarsT ssz.Marshallable,
	DepositStoreT DepositStore,
	StorageBackendT BeaconStorageBackend[
=======
	BlobSidecarsT ssz.Marshallable, DepositStoreT DepositStore,
](
	logger log.Logger,
	services *service.Registry,
	fscp BeaconStorageBackend[
>>>>>>> 7eaa6402
		DepositStoreT,
		consensus.ReadOnlyBeaconBlockBody,
		BlobSidecarsT,
	],
<<<<<<< HEAD
](
	logger log.Logger,
	services *service.Registry,
	fscp StorageBackendT,
) (*BeaconKitRuntime[BlobSidecarsT, DepositStoreT, StorageBackendT], error) {
	bkr := &BeaconKitRuntime[BlobSidecarsT, DepositStoreT, StorageBackendT]{
=======
) (*BeaconKitRuntime[BlobSidecarsT, DepositStoreT], error) {
	bkr := &BeaconKitRuntime[BlobSidecarsT, DepositStoreT]{
>>>>>>> 7eaa6402
		logger:   logger.With("module", "beacon-kit-runtime"),
		services: services,
		fscp:     fscp,
	}
	return bkr, nil
}

// StartServices starts the services.
func (r *BeaconKitRuntime[
<<<<<<< HEAD
	BlobSidecarsT, DepositStoreT, StorageBackendT,
=======
	BlobSidecarsT, DepositStoreT,
>>>>>>> 7eaa6402
]) StartServices(
	ctx context.Context,
) {
	r.services.StartAll(ctx)
}<|MERGE_RESOLUTION|>--- conflicted
+++ resolved
@@ -39,57 +39,33 @@
 type BeaconKitRuntime[
 	BlobSidecarsT ssz.Marshallable,
 	DepositStoreT DepositStore,
-<<<<<<< HEAD
 	StorageBackendT BeaconStorageBackend[
+		BlobSidecarsT,
 		DepositStoreT,
 		consensus.ReadOnlyBeaconBlockBody,
-		BlobSidecarsT,
 	],
 ] struct {
 	logger   log.Logger
 	services *service.Registry
 	fscp     StorageBackendT
-=======
-] struct {
-	logger   log.Logger
-	services *service.Registry
-	fscp     BeaconStorageBackend[
-		DepositStoreT,
-		consensus.ReadOnlyBeaconBlockBody,
-		BlobSidecarsT,
-	]
->>>>>>> 7eaa6402
 }
 
 // NewBeaconKitRuntime creates a new BeaconKitRuntime
 // and applies the provided options.
 func NewBeaconKitRuntime[
-<<<<<<< HEAD
 	BlobSidecarsT ssz.Marshallable,
 	DepositStoreT DepositStore,
 	StorageBackendT BeaconStorageBackend[
-=======
-	BlobSidecarsT ssz.Marshallable, DepositStoreT DepositStore,
-](
-	logger log.Logger,
-	services *service.Registry,
-	fscp BeaconStorageBackend[
->>>>>>> 7eaa6402
+		BlobSidecarsT,
 		DepositStoreT,
 		consensus.ReadOnlyBeaconBlockBody,
-		BlobSidecarsT,
 	],
-<<<<<<< HEAD
 ](
 	logger log.Logger,
 	services *service.Registry,
 	fscp StorageBackendT,
 ) (*BeaconKitRuntime[BlobSidecarsT, DepositStoreT, StorageBackendT], error) {
 	bkr := &BeaconKitRuntime[BlobSidecarsT, DepositStoreT, StorageBackendT]{
-=======
-) (*BeaconKitRuntime[BlobSidecarsT, DepositStoreT], error) {
-	bkr := &BeaconKitRuntime[BlobSidecarsT, DepositStoreT]{
->>>>>>> 7eaa6402
 		logger:   logger.With("module", "beacon-kit-runtime"),
 		services: services,
 		fscp:     fscp,
@@ -99,11 +75,7 @@
 
 // StartServices starts the services.
 func (r *BeaconKitRuntime[
-<<<<<<< HEAD
 	BlobSidecarsT, DepositStoreT, StorageBackendT,
-=======
-	BlobSidecarsT, DepositStoreT,
->>>>>>> 7eaa6402
 ]) StartServices(
 	ctx context.Context,
 ) {
