// SPDX-License-Identifier: MIT
//
// Copyright (c) 2024 Berachain Foundation
//
// Permission is hereby granted, free of charge, to any person
// obtaining a copy of this software and associated documentation
// files (the "Software"), to deal in the Software without
// restriction, including without limitation the rights to use,
// copy, modify, merge, publish, distribute, sublicense, and/or sell
// copies of the Software, and to permit persons to whom the
// Software is furnished to do so, subject to the following
// conditions:
//
// The above copyright notice and this permission notice shall be
// included in all copies or substantial portions of the Software.
//
// THE SOFTWARE IS PROVIDED "AS IS", WITHOUT WARRANTY OF ANY KIND,
// EXPRESS OR IMPLIED, INCLUDING BUT NOT LIMITED TO THE WARRANTIES
// OF MERCHANTABILITY, FITNESS FOR A PARTICULAR PURPOSE AND
// NONINFRINGEMENT. IN NO EVENT SHALL THE AUTHORS OR COPYRIGHT
// HOLDERS BE LIABLE FOR ANY CLAIM, DAMAGES OR OTHER LIABILITY,
// WHETHER IN AN ACTION OF CONTRACT, TORT OR OTHERWISE, ARISING
// FROM, OUT OF OR IN CONNECTION WITH THE SOFTWARE OR THE USE OR
// OTHER DEALINGS IN THE SOFTWARE.

package runtime

import (
	"context"

	"cosmossdk.io/log"
	"github.com/berachain/beacon-kit/mod/node-builder/config"
	"github.com/berachain/beacon-kit/mod/node-builder/service"
<<<<<<< HEAD
	"github.com/berachain/beacon-kit/mod/node-builder/utils/jwt"
	"github.com/berachain/beacon-kit/mod/runtime/services/blockchain"
	"github.com/berachain/beacon-kit/mod/runtime/services/builder"
	localbuilder "github.com/berachain/beacon-kit/mod/runtime/services/builder/local"
	"github.com/berachain/beacon-kit/mod/runtime/services/builder/local/cache"
	"github.com/berachain/beacon-kit/mod/runtime/services/staking"
	"github.com/berachain/beacon-kit/mod/runtime/services/staking/abi"
	deposit "github.com/berachain/beacon-kit/mod/storage/deposit"
	gokzg4844 "github.com/crate-crypto/go-kzg-4844"
=======
>>>>>>> 1a72d550
)

// BeaconKitRuntime is a struct that holds the
// service registry.
type BeaconKitRuntime struct {
	cfg      *config.Config
	logger   log.Logger
	services *service.Registry
	fscp     BeaconStorageBackend
}

// NewBeaconKitRuntime creates a new BeaconKitRuntime
// and applies the provided options.
func NewBeaconKitRuntime(
	opts ...Option,
) (*BeaconKitRuntime, error) {
	bkr := &BeaconKitRuntime{}
	for _, opt := range opts {
		if err := opt(bkr); err != nil {
			return nil, err
		}
	}

	return bkr, nil
}

<<<<<<< HEAD
// NewDefaultBeaconKitRuntime creates a new BeaconKitRuntime with the default
// services.
func NewDefaultBeaconKitRuntime(
	cfg *config.Config,
	signer core.BLSSigner,
	jwtSecret *jwt.Secret,
	kzgTrustedSetup *gokzg4844.JSONTrustedSetup,
	bsb BeaconStorageBackend,
	depositStore *deposit.KVStore,
	logger log.Logger,
) (*BeaconKitRuntime, error) {
	// Set the module as beacon-kit to override the cosmos-sdk naming.
	logger = logger.With("module", "beacon-kit")
	// Create the base service, we will the create shallow copies for each
	// service.
	baseService := service.NewBaseService(
		cfg, bsb, logger,
	)
	// Build the client to interact with the Engine API.
	engineClient := engineclient.New(
		engineclient.WithEngineConfig(&cfg.Engine),
		engineclient.WithJWTSecret(jwtSecret),
		engineclient.WithLogger(logger),
	)
	// TODO: move.
	engineClient.Start(context.Background())

	// Extrac the staking ABI.
	depositABI, err := abi.BeaconDepositContractMetaData.GetAbi()
	if err != nil {
		return nil, err
	}

	// Build the execution engine.
	executionEngine := execution.NewEngine(engineClient, logger)

	// Build the staking service.
	stakingService := service.New[staking.Service](
		staking.WithBaseService(baseService.ShallowCopy("staking")),
		staking.WithDepositABI(depositABI),
		staking.WithExecutionEngine(executionEngine),
		staking.WithDepositStore(depositStore),
	)

	// Build the local builder service.
	localBuilder := service.New[localbuilder.Service](
		localbuilder.WithBaseService(baseService.ShallowCopy("local-builder")),
		localbuilder.WithBuilderConfig(&cfg.Builder),
		localbuilder.WithExecutionEngine(executionEngine),
		localbuilder.WithPayloadCache(cache.NewPayloadIDCache()),
	)

	// Build the Blobs Vierifer
	blobProofVerifier, err := da.NewBlobProofVerifier(
		cfg.KZG.Implementation, kzgTrustedSetup,
	)
	if err != nil {
		return nil, err
	}

	logger.Info(
		"successfully loaded blob verifier",
		"impl",
		cfg.KZG.Implementation,
	)

	// Build the Blobs Processor.
	blobsProcessor := blobs.NewProcessor(
		da.NewBlobVerifier(blobProofVerifier), logger)

	// Build the Randao Processor.
	randaoProcessor := randao.NewProcessor(
		randao.WithSigner(signer),
		randao.WithLogger(logger.With("service", "randao")),
		randao.WithConfig(cfg),
	)

	// Build the builder service.
	builderService := service.New[builder.Service](
		builder.WithBaseService(baseService.ShallowCopy("builder")),
		builder.WithBuilderConfig(&cfg.Builder),
		builder.WithLocalBuilder(localBuilder),
		builder.WithDepositStore(depositStore),
		builder.WithRandaoProcessor(randaoProcessor),
		builder.WithSigner(signer),
	)

	// Build the blockchain service.
	chainService := service.New[blockchain.Service](
		blockchain.WithBaseService(baseService.ShallowCopy("blockchain")),
		blockchain.WithBlockValidator(core.NewBlockValidator(&cfg.Beacon)),
		blockchain.WithExecutionEngine(executionEngine),
		blockchain.WithLocalBuilder(localBuilder),
		blockchain.WithPayloadValidator(core.NewPayloadValidator(&cfg.Beacon)),
		blockchain.WithStakingService(stakingService),
		blockchain.WithStateProcessor(
			core.NewStateProcessor(
				&cfg.Beacon,
				blobsProcessor,
				randaoProcessor,
				logger,
			)),
	)

	// Build the service registry.
	svcRegistry := service.NewRegistry(
		service.WithLogger(logger),
		service.WithService(builderService),
		service.WithService(chainService),
		service.WithService(stakingService),
	)

	// Pass all the services and options into the BeaconKitRuntime.
	return NewBeaconKitRuntime(
		WithBeaconStorageBackend(bsb),
		WithConfig(cfg),
		WithLogger(logger),
		WithServiceRegistry(svcRegistry),
	)
}

=======
>>>>>>> 1a72d550
// StartServices starts the services.
func (r *BeaconKitRuntime) StartServices(
	ctx context.Context,
) {
	r.services.StartAll(ctx)
}<|MERGE_RESOLUTION|>--- conflicted
+++ resolved
@@ -31,18 +31,6 @@
 	"cosmossdk.io/log"
 	"github.com/berachain/beacon-kit/mod/node-builder/config"
 	"github.com/berachain/beacon-kit/mod/node-builder/service"
-<<<<<<< HEAD
-	"github.com/berachain/beacon-kit/mod/node-builder/utils/jwt"
-	"github.com/berachain/beacon-kit/mod/runtime/services/blockchain"
-	"github.com/berachain/beacon-kit/mod/runtime/services/builder"
-	localbuilder "github.com/berachain/beacon-kit/mod/runtime/services/builder/local"
-	"github.com/berachain/beacon-kit/mod/runtime/services/builder/local/cache"
-	"github.com/berachain/beacon-kit/mod/runtime/services/staking"
-	"github.com/berachain/beacon-kit/mod/runtime/services/staking/abi"
-	deposit "github.com/berachain/beacon-kit/mod/storage/deposit"
-	gokzg4844 "github.com/crate-crypto/go-kzg-4844"
-=======
->>>>>>> 1a72d550
 )
 
 // BeaconKitRuntime is a struct that holds the
@@ -69,130 +57,6 @@
 	return bkr, nil
 }
 
-<<<<<<< HEAD
-// NewDefaultBeaconKitRuntime creates a new BeaconKitRuntime with the default
-// services.
-func NewDefaultBeaconKitRuntime(
-	cfg *config.Config,
-	signer core.BLSSigner,
-	jwtSecret *jwt.Secret,
-	kzgTrustedSetup *gokzg4844.JSONTrustedSetup,
-	bsb BeaconStorageBackend,
-	depositStore *deposit.KVStore,
-	logger log.Logger,
-) (*BeaconKitRuntime, error) {
-	// Set the module as beacon-kit to override the cosmos-sdk naming.
-	logger = logger.With("module", "beacon-kit")
-	// Create the base service, we will the create shallow copies for each
-	// service.
-	baseService := service.NewBaseService(
-		cfg, bsb, logger,
-	)
-	// Build the client to interact with the Engine API.
-	engineClient := engineclient.New(
-		engineclient.WithEngineConfig(&cfg.Engine),
-		engineclient.WithJWTSecret(jwtSecret),
-		engineclient.WithLogger(logger),
-	)
-	// TODO: move.
-	engineClient.Start(context.Background())
-
-	// Extrac the staking ABI.
-	depositABI, err := abi.BeaconDepositContractMetaData.GetAbi()
-	if err != nil {
-		return nil, err
-	}
-
-	// Build the execution engine.
-	executionEngine := execution.NewEngine(engineClient, logger)
-
-	// Build the staking service.
-	stakingService := service.New[staking.Service](
-		staking.WithBaseService(baseService.ShallowCopy("staking")),
-		staking.WithDepositABI(depositABI),
-		staking.WithExecutionEngine(executionEngine),
-		staking.WithDepositStore(depositStore),
-	)
-
-	// Build the local builder service.
-	localBuilder := service.New[localbuilder.Service](
-		localbuilder.WithBaseService(baseService.ShallowCopy("local-builder")),
-		localbuilder.WithBuilderConfig(&cfg.Builder),
-		localbuilder.WithExecutionEngine(executionEngine),
-		localbuilder.WithPayloadCache(cache.NewPayloadIDCache()),
-	)
-
-	// Build the Blobs Vierifer
-	blobProofVerifier, err := da.NewBlobProofVerifier(
-		cfg.KZG.Implementation, kzgTrustedSetup,
-	)
-	if err != nil {
-		return nil, err
-	}
-
-	logger.Info(
-		"successfully loaded blob verifier",
-		"impl",
-		cfg.KZG.Implementation,
-	)
-
-	// Build the Blobs Processor.
-	blobsProcessor := blobs.NewProcessor(
-		da.NewBlobVerifier(blobProofVerifier), logger)
-
-	// Build the Randao Processor.
-	randaoProcessor := randao.NewProcessor(
-		randao.WithSigner(signer),
-		randao.WithLogger(logger.With("service", "randao")),
-		randao.WithConfig(cfg),
-	)
-
-	// Build the builder service.
-	builderService := service.New[builder.Service](
-		builder.WithBaseService(baseService.ShallowCopy("builder")),
-		builder.WithBuilderConfig(&cfg.Builder),
-		builder.WithLocalBuilder(localBuilder),
-		builder.WithDepositStore(depositStore),
-		builder.WithRandaoProcessor(randaoProcessor),
-		builder.WithSigner(signer),
-	)
-
-	// Build the blockchain service.
-	chainService := service.New[blockchain.Service](
-		blockchain.WithBaseService(baseService.ShallowCopy("blockchain")),
-		blockchain.WithBlockValidator(core.NewBlockValidator(&cfg.Beacon)),
-		blockchain.WithExecutionEngine(executionEngine),
-		blockchain.WithLocalBuilder(localBuilder),
-		blockchain.WithPayloadValidator(core.NewPayloadValidator(&cfg.Beacon)),
-		blockchain.WithStakingService(stakingService),
-		blockchain.WithStateProcessor(
-			core.NewStateProcessor(
-				&cfg.Beacon,
-				blobsProcessor,
-				randaoProcessor,
-				logger,
-			)),
-	)
-
-	// Build the service registry.
-	svcRegistry := service.NewRegistry(
-		service.WithLogger(logger),
-		service.WithService(builderService),
-		service.WithService(chainService),
-		service.WithService(stakingService),
-	)
-
-	// Pass all the services and options into the BeaconKitRuntime.
-	return NewBeaconKitRuntime(
-		WithBeaconStorageBackend(bsb),
-		WithConfig(cfg),
-		WithLogger(logger),
-		WithServiceRegistry(svcRegistry),
-	)
-}
-
-=======
->>>>>>> 1a72d550
 // StartServices starts the services.
 func (r *BeaconKitRuntime) StartServices(
 	ctx context.Context,
