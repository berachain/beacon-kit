// SPDX-License-Identifier: MIT
//
// Copyright (c) 2024 Berachain Foundation
//
// Permission is hereby granted, free of charge, to any person
// obtaining a copy of this software and associated documentation
// files (the "Software"), to deal in the Software without
// restriction, including without limitation the rights to use,
// copy, modify, merge, publish, distribute, sublicense, and/or sell
// copies of the Software, and to permit persons to whom the
// Software is furnished to do so, subject to the following
// conditions:
//
// The above copyright notice and this permission notice shall be
// included in all copies or substantial portions of the Software.
//
// THE SOFTWARE IS PROVIDED "AS IS", WITHOUT WARRANTY OF ANY KIND,
// EXPRESS OR IMPLIED, INCLUDING BUT NOT LIMITED TO THE WARRANTIES
// OF MERCHANTABILITY, FITNESS FOR A PARTICULAR PURPOSE AND
// NONINFRINGEMENT. IN NO EVENT SHALL THE AUTHORS OR COPYRIGHT
// HOLDERS BE LIABLE FOR ANY CLAIM, DAMAGES OR OTHER LIABILITY,
// WHETHER IN AN ACTION OF CONTRACT, TORT OR OTHERWISE, ARISING
// FROM, OUT OF OR IN CONNECTION WITH THE SOFTWARE OR THE USE OR
// OTHER DEALINGS IN THE SOFTWARE.

package builder

import (
	"context"
	"fmt"

	"github.com/berachain/beacon-kit/mod/core/state"
	beacontypes "github.com/berachain/beacon-kit/mod/core/types"
	datypes "github.com/berachain/beacon-kit/mod/da/types"
	"github.com/berachain/beacon-kit/mod/node-builder/service"
	"github.com/berachain/beacon-kit/mod/payload/builder"
	"github.com/berachain/beacon-kit/mod/primitives"
	"github.com/berachain/beacon-kit/mod/primitives/math"
)

// Service is responsible for building beacon blocks.
type Service struct {
	service.BaseService
	cfg *builder.Config

	// signer is used to retrieve the public key of this node.
	signer BLSSigner

	// blobFactory is used to create blob sidecars for blocks.
	blobFactory BlobFactory[beacontypes.BeaconBlockBody]

	// localBuilder represents the local block builder, this builder
	// is connected to this nodes execution client via the EngineAPI.
	// Building blocks is done by submitting forkchoice updates through.
	// The local Builder.
	localBuilder PayloadBuilder

	// remoteBuilders represents a list of remote block builders, these
	// builders are connected to other execution clients via the EngineAPI.
	remoteBuilders []PayloadBuilder

	// randaoProcessor is responsible for building the reveal for the
	// current slot.
	randaoProcessor RandaoProcessor
}

// LocalBuilder returns the local builder.
func (s *Service) LocalBuilder() PayloadBuilder {
	return s.localBuilder
}

// RequestBestBlock builds a new beacon block.
//
//nolint:funlen // todo:fix.
func (s *Service) RequestBestBlock(
	ctx context.Context,
	st state.BeaconState,
	slot math.Slot,
) (beacontypes.BeaconBlock, *datypes.BlobSidecars, error) {
	s.Logger().Info("our turn to propose a block 🙈", "slot", slot)
	// The goal here is to acquire a payload whose parent is the previously
	// finalized block, such that, if this payload is accepted, it will be
	// the next finalized block in the chain. A byproduct of this design
	// is that we get the nice property of lazily propogating the finalized
	// and safe block hashes to the execution client.
	reveal, err := s.randaoProcessor.BuildReveal(st)
	if err != nil {
		return nil, nil, fmt.Errorf("failed to build reveal: %w", err)
	}

	parentBlockRoot, err := st.GetBlockRootAtIndex(
		uint64(slot) % s.ChainSpec().SlotsPerHistoricalRoot(),
	)
	if err != nil {
		return nil, nil, fmt.Errorf(
			"failed to get block root at index: %w",
			err,
		)
	}
	// Get the proposer index for the slot.
	proposerIndex, err := st.ValidatorIndexByPubkey(
		s.signer.PublicKey(),
	)
	if err != nil {
		return nil, nil, fmt.Errorf(
			"failed to get validator by pubkey: %w",
			err,
		)
	}

	// Compute the state root for the block.
	// TODO: IMPLEMENT RN THIS DOES NOTHING.
	stateRoot, err := s.computeStateRoot(ctx)
	if err != nil {
		return nil, nil, fmt.Errorf(
			"failed to compute state root: %w",
			err,
		)
	}

	// Create a new empty block from the current state.
	blk, err := beacontypes.EmptyBeaconBlock(
		slot,
		proposerIndex,
		parentBlockRoot,
		stateRoot,
		s.ChainSpec().ActiveForkVersionForSlot(slot),
		reveal,
	)
	if err != nil {
		return nil, nil, err
	} else if blk == nil {
		return nil, nil, beacontypes.ErrNilBlk
	}

	latestExecutionPayload, err := st.GetLatestExecutionPayload()
	if err != nil {
		return nil, nil, err
	}
	parentEth1BlockHash := latestExecutionPayload.GetBlockHash()

	// Get the payload for the block.
<<<<<<< HEAD
	envelope, err := s.localBuilder.RetrieveOrBuildPayload(
=======
	payload, blobsBundle, overrideBuilder, err := s.localBuilder.RetrieveBuiltPayload(
>>>>>>> 8ad49ac8
		ctx,
		st,
		slot,
		parentBlockRoot,
		parentEth1BlockHash,
	)
	if err != nil {
		return blk, nil, fmt.Errorf(
			"failed to get block root at index: %w",
			err,
		)
	}

	// TODO: allow external block builders to override the payload.
	_ = overrideBuilder

	// Assemble a new block with the payload.
	body := blk.GetBody()
	if body.IsNil() {
		return nil, nil, beacontypes.ErrNilBlkBody
	}

	// TODO: assemble real eth1data.
	body.SetEth1Data(&primitives.Eth1Data{
		DepositRoot:  primitives.Bytes32{},
		DepositCount: 0,
		BlockHash:    primitives.ExecutionHash{},
	})

	// If we get returned a nil blobs bundle, we should return an error.
	if blobsBundle == nil {
		return nil, nil, beacontypes.ErrNilBlobsBundle
	}

	// Set the KZG commitments on the block body.
	body.SetBlobKzgCommitments(blobsBundle.GetCommitments())

	// Dequeue deposits from the state.
	deposits, err := st.ExpectedDeposits(
		s.ChainSpec().MaxDepositsPerBlock(),
	)
	if err != nil {
		return nil, nil, err
	}

	// Set the deposits on the block body.
	body.SetDeposits(deposits)

	// if err = b
	if err = body.SetExecutionData(payload); err != nil {
		return nil, nil, err
	}

	blobSidecars, err := s.blobFactory.BuildSidecars(blk, blobsBundle)
	if err != nil {
		return nil, nil, err
	}

	s.Logger().Info("finished assembling beacon block 🛟",
		"slot", slot, "deposits", len(deposits))

	return blk, blobSidecars, nil
}<|MERGE_RESOLUTION|>--- conflicted
+++ resolved
@@ -140,11 +140,7 @@
 	parentEth1BlockHash := latestExecutionPayload.GetBlockHash()
 
 	// Get the payload for the block.
-<<<<<<< HEAD
 	envelope, err := s.localBuilder.RetrieveOrBuildPayload(
-=======
-	payload, blobsBundle, overrideBuilder, err := s.localBuilder.RetrieveBuiltPayload(
->>>>>>> 8ad49ac8
 		ctx,
 		st,
 		slot,
@@ -157,9 +153,6 @@
 			err,
 		)
 	}
-
-	// TODO: allow external block builders to override the payload.
-	_ = overrideBuilder
 
 	// Assemble a new block with the payload.
 	body := blk.GetBody()
@@ -175,6 +168,8 @@
 	})
 
 	// If we get returned a nil blobs bundle, we should return an error.
+	// TODO: allow external block builders to override the payload.
+	blobsBundle := envelope.GetBlobsBundle()
 	if blobsBundle == nil {
 		return nil, nil, beacontypes.ErrNilBlobsBundle
 	}
@@ -194,6 +189,7 @@
 	body.SetDeposits(deposits)
 
 	// if err = b
+	payload := envelope.GetExecutionPayload()
 	if err = body.SetExecutionData(payload); err != nil {
 		return nil, nil, err
 	}
