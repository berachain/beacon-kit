// SPDX-License-Identifier: MIT
//
// Copyright (c) 2024 Berachain Foundation
//
// Permission is hereby granted, free of charge, to any person
// obtaining a copy of this software and associated documentation
// files (the "Software"), to deal in the Software without
// restriction, including without limitation the rights to use,
// copy, modify, merge, publish, distribute, sublicense, and/or sell
// copies of the Software, and to permit persons to whom the
// Software is furnished to do so, subject to the following
// conditions:
//
// The above copyright notice and this permission notice shall be
// included in all copies or substantial portions of the Software.
//
// THE SOFTWARE IS PROVIDED "AS IS", WITHOUT WARRANTY OF ANY KIND,
// EXPRESS OR IMPLIED, INCLUDING BUT NOT LIMITED TO THE WARRANTIES
// OF MERCHANTABILITY, FITNESS FOR A PARTICULAR PURPOSE AND
// NONINFRINGEMENT. IN NO EVENT SHALL THE AUTHORS OR COPYRIGHT
// HOLDERS BE LIABLE FOR ANY CLAIM, DAMAGES OR OTHER LIABILITY,
// WHETHER IN AN ACTION OF CONTRACT, TORT OR OTHERWISE, ARISING
// FROM, OUT OF OR IN CONNECTION WITH THE SOFTWARE OR THE USE OR
// OTHER DEALINGS IN THE SOFTWARE.

package staking

import (
	"context"

<<<<<<< HEAD
	beacontypes "github.com/berachain/beacon-kit/mod/core/types"
=======
	"github.com/berachain/beacon-kit/mod/core/state"
>>>>>>> c0c09c3c
	"github.com/berachain/beacon-kit/mod/primitives"
	"github.com/berachain/beacon-kit/mod/runtime/services/staking/abi"
	coretypes "github.com/ethereum/go-ethereum/core/types"
)

// ProcessBlockEvents processes the logs from the deposit contract.
func (s *Service) ProcessBlockEvents(
	ctx context.Context,
	logs []coretypes.Log,
) error {
	for _, log := range logs {
		// We only care about logs from the deposit contract.
		if log.Address != s.BeaconCfg().DepositContractAddress {
			continue
		}

		// Switch statement to handle different log types.
		var err error
		switch logSig := log.Topics[0]; {
		case logSig == DepositEventSig:
			err = s.processDepositLog(ctx, log)
		default:
			continue
		}
		if err != nil {
			s.Logger().Error("failed to process log", "err", err)
			return err
		}
	}
	return nil
}

// processDepositLog adds a deposit to the queue.
func (s *Service) processDepositLog(
	_ context.Context,
	log coretypes.Log,
) error {
	d := &abi.BeaconDepositContractDeposit{}
	if err := s.abi.UnpackLogs(d, DepositEventName, log); err != nil {
		return err
	}

	s.Logger().Info(
		"he was a sk8r boi 🛹", "deposit", d.Index, "amount", d.Amount,
	)

<<<<<<< HEAD
	//nolint:contextcheck // its a todo to fix
	return s.ds.EnqueueDeposits(beacontypes.Deposits{{
		Index:       d.Index,
		Pubkey:      primitives.BLSPubkey(d.Pubkey),
		Credentials: beacontypes.WithdrawalCredentials(d.Credentials),
		Amount:      primitives.Gwei(d.Amount),
		Signature:   primitives.BLSSignature(d.Signature),
	}})
=======
	return st.EnqueueDeposits(
		primitives.Deposits{primitives.NewDeposit(
			primitives.BLSPubkey(d.Pubkey),
			primitives.WithdrawalCredentials(d.Credentials),
			primitives.Gwei(d.Amount),
			primitives.BLSSignature(d.Signature),
			d.Index,
		)})
>>>>>>> c0c09c3c
}<|MERGE_RESOLUTION|>--- conflicted
+++ resolved
@@ -28,11 +28,6 @@
 import (
 	"context"
 
-<<<<<<< HEAD
-	beacontypes "github.com/berachain/beacon-kit/mod/core/types"
-=======
-	"github.com/berachain/beacon-kit/mod/core/state"
->>>>>>> c0c09c3c
 	"github.com/berachain/beacon-kit/mod/primitives"
 	"github.com/berachain/beacon-kit/mod/runtime/services/staking/abi"
 	coretypes "github.com/ethereum/go-ethereum/core/types"
@@ -79,17 +74,7 @@
 		"he was a sk8r boi 🛹", "deposit", d.Index, "amount", d.Amount,
 	)
 
-<<<<<<< HEAD
-	//nolint:contextcheck // its a todo to fix
-	return s.ds.EnqueueDeposits(beacontypes.Deposits{{
-		Index:       d.Index,
-		Pubkey:      primitives.BLSPubkey(d.Pubkey),
-		Credentials: beacontypes.WithdrawalCredentials(d.Credentials),
-		Amount:      primitives.Gwei(d.Amount),
-		Signature:   primitives.BLSSignature(d.Signature),
-	}})
-=======
-	return st.EnqueueDeposits(
+	return s.ds.EnqueueDeposits(
 		primitives.Deposits{primitives.NewDeposit(
 			primitives.BLSPubkey(d.Pubkey),
 			primitives.WithdrawalCredentials(d.Credentials),
@@ -97,5 +82,4 @@
 			primitives.BLSSignature(d.Signature),
 			d.Index,
 		)})
->>>>>>> c0c09c3c
 }