// SPDX-License-Identifier: MIT
//
// Copyright (c) 2024 Berachain Foundation
//
// Permission is hereby granted, free of charge, to any person
// obtaining a copy of this software and associated documentation
// files (the "Software"), to deal in the Software without
// restriction, including without limitation the rights to use,
// copy, modify, merge, publish, distribute, sublicense, and/or sell
// copies of the Software, and to permit persons to whom the
// Software is furnished to do so, subject to the following
// conditions:
//
// The above copyright notice and this permission notice shall be
// included in all copies or substantial portions of the Software.
//
// THE SOFTWARE IS PROVIDED "AS IS", WITHOUT WARRANTY OF ANY KIND,
// EXPRESS OR IMPLIED, INCLUDING BUT NOT LIMITED TO THE WARRANTIES
// OF MERCHANTABILITY, FITNESS FOR A PARTICULAR PURPOSE AND
// NONINFRINGEMENT. IN NO EVENT SHALL THE AUTHORS OR COPYRIGHT
// HOLDERS BE LIABLE FOR ANY CLAIM, DAMAGES OR OTHER LIABILITY,
// WHETHER IN AN ACTION OF CONTRACT, TORT OR OTHERWISE, ARISING
// FROM, OUT OF OR IN CONNECTION WITH THE SOFTWARE OR THE USE OR
// OTHER DEALINGS IN THE SOFTWARE.

package staking

import (
	"context"

	"github.com/berachain/beacon-kit/mod/primitives"
	consensusprimitives "github.com/berachain/beacon-kit/mod/primitives-consensus"
	engineprimitives "github.com/berachain/beacon-kit/mod/primitives-engine"
	"github.com/berachain/beacon-kit/mod/runtime/services/staking/abi"
)

// ProcessBlockEvents processes the logs from the deposit contract.
func (s *Service) ProcessBlockEvents(
	ctx context.Context,
<<<<<<< HEAD
	logs []coretypes.Log,
=======
	st state.BeaconState,
	logs []engineprimitives.Log,
>>>>>>> 1a72d550
) error {
	for _, log := range logs {
		// We only care about logs from the deposit contract.
		if log.Address != s.ChainSpec().DepositContractAddress() {
			continue
		}

		// Switch statement to handle different log types.
		var err error
		switch logSig := log.Topics[0]; {
		case logSig == DepositEventSig:
			err = s.processDepositLog(ctx, log)
		default:
			continue
		}
		if err != nil {
			s.Logger().Error("failed to process log", "err", err)
			return err
		}
	}
	return nil
}

// processDepositLog adds a deposit to the queue.
func (s *Service) processDepositLog(
	_ context.Context,
<<<<<<< HEAD
	log coretypes.Log,
=======
	st state.BeaconState,
	log engineprimitives.Log,
>>>>>>> 1a72d550
) error {
	d := &abi.BeaconDepositContractDeposit{}
	if err := s.abi.UnpackLogs(d, DepositEventName, log); err != nil {
		return err
	}

	s.Logger().Info(
		"he was a sk8r boi 🛹", "deposit", d.Index, "amount", d.Amount,
	)

<<<<<<< HEAD
	return s.ds.EnqueueDeposits(
		primitives.Deposits{primitives.NewDeposit(
=======
	return st.EnqueueDeposits(
		[]*consensusprimitives.Deposit{consensusprimitives.NewDeposit(
>>>>>>> 1a72d550
			primitives.BLSPubkey(d.Pubkey),
			consensusprimitives.WithdrawalCredentials(d.Credentials),
			primitives.Gwei(d.Amount),
			primitives.BLSSignature(d.Signature),
			d.Index,
		)})
}<|MERGE_RESOLUTION|>--- conflicted
+++ resolved
@@ -28,6 +28,7 @@
 import (
 	"context"
 
+	"github.com/berachain/beacon-kit/mod/core/state"
 	"github.com/berachain/beacon-kit/mod/primitives"
 	consensusprimitives "github.com/berachain/beacon-kit/mod/primitives-consensus"
 	engineprimitives "github.com/berachain/beacon-kit/mod/primitives-engine"
@@ -37,12 +38,8 @@
 // ProcessBlockEvents processes the logs from the deposit contract.
 func (s *Service) ProcessBlockEvents(
 	ctx context.Context,
-<<<<<<< HEAD
-	logs []coretypes.Log,
-=======
 	st state.BeaconState,
 	logs []engineprimitives.Log,
->>>>>>> 1a72d550
 ) error {
 	for _, log := range logs {
 		// We only care about logs from the deposit contract.
@@ -54,7 +51,7 @@
 		var err error
 		switch logSig := log.Topics[0]; {
 		case logSig == DepositEventSig:
-			err = s.processDepositLog(ctx, log)
+			err = s.processDepositLog(ctx, st, log)
 		default:
 			continue
 		}
@@ -69,12 +66,8 @@
 // processDepositLog adds a deposit to the queue.
 func (s *Service) processDepositLog(
 	_ context.Context,
-<<<<<<< HEAD
-	log coretypes.Log,
-=======
 	st state.BeaconState,
 	log engineprimitives.Log,
->>>>>>> 1a72d550
 ) error {
 	d := &abi.BeaconDepositContractDeposit{}
 	if err := s.abi.UnpackLogs(d, DepositEventName, log); err != nil {
@@ -85,13 +78,8 @@
 		"he was a sk8r boi 🛹", "deposit", d.Index, "amount", d.Amount,
 	)
 
-<<<<<<< HEAD
 	return s.ds.EnqueueDeposits(
-		primitives.Deposits{primitives.NewDeposit(
-=======
-	return st.EnqueueDeposits(
 		[]*consensusprimitives.Deposit{consensusprimitives.NewDeposit(
->>>>>>> 1a72d550
 			primitives.BLSPubkey(d.Pubkey),
 			consensusprimitives.WithdrawalCredentials(d.Credentials),
 			primitives.Gwei(d.Amount),
