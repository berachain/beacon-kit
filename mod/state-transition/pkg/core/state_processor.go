// SPDX-License-Identifier: MIT
//
// Copyright (c) 2024 Berachain Foundation
//
// Permission is hereby granted, free of charge, to any person
// obtaining a copy of this software and associated documentation
// files (the "Software"), to deal in the Software without
// restriction, including without limitation the rights to use,
// copy, modify, merge, publish, distribute, sublicense, and/or sell
// copies of the Software, and to permit persons to whom the
// Software is furnished to do so, subject to the following
// conditions:
//
// The above copyright notice and this permission notice shall be
// included in all copies or substantial portions of the Software.
//
// THE SOFTWARE IS PROVIDED "AS IS", WITHOUT WARRANTY OF ANY KIND,
// EXPRESS OR IMPLIED, INCLUDING BUT NOT LIMITED TO THE WARRANTIES
// OF MERCHANTABILITY, FITNESS FOR A PARTICULAR PURPOSE AND
// NONINFRINGEMENT. IN NO EVENT SHALL THE AUTHORS OR COPYRIGHT
// HOLDERS BE LIABLE FOR ANY CLAIM, DAMAGES OR OTHER LIABILITY,
// WHETHER IN AN ACTION OF CONTRACT, TORT OR OTHERWISE, ARISING
// FROM, OUT OF OR IN CONNECTION WITH THE SOFTWARE OR THE USE OR
// OTHER DEALINGS IN THE SOFTWARE.

package core

import (
	"github.com/berachain/beacon-kit/mod/consensus-types/pkg/types"
	"github.com/berachain/beacon-kit/mod/errors"
	"github.com/berachain/beacon-kit/mod/log"
	"github.com/berachain/beacon-kit/mod/primitives"
	"github.com/berachain/beacon-kit/mod/primitives/pkg/constants"
	"github.com/berachain/beacon-kit/mod/primitives/pkg/crypto"
	"github.com/berachain/beacon-kit/mod/primitives/pkg/math"
	"github.com/berachain/beacon-kit/mod/state-transition/pkg/core/state"
)

// StateProcessor is a basic Processor, which takes care of the
// main state transition for the beacon chain.
type StateProcessor[
	BeaconBlockT types.BeaconBlock,
	BeaconStateT state.BeaconState,
	BlobSidecarsT interface{ Len() int },
] struct {
	cs              primitives.ChainSpec
	bp              BlobProcessor[BlobSidecarsT]
	rp              RandaoProcessor[BeaconBlockT, BeaconStateT]
	signer          crypto.BLSSigner
	logger          log.Logger[any]
	executionEngine ExecutionEngine
	// DepositProcessor
	// WithdrawalProcessor
}

// NewStateProcessor creates a new state processor.
func NewStateProcessor[
	BeaconBlockT types.BeaconBlock,
	BeaconStateT state.BeaconState,
	BlobSidecarsT interface{ Len() int },
](
	cs primitives.ChainSpec,
	bp BlobProcessor[BlobSidecarsT],
	rp RandaoProcessor[BeaconBlockT, BeaconStateT],
	executionEngine ExecutionEngine,
	signer crypto.BLSSigner,
	logger log.Logger[any],
) *StateProcessor[BeaconBlockT, BeaconStateT, BlobSidecarsT] {
	return &StateProcessor[BeaconBlockT, BeaconStateT, BlobSidecarsT]{
		cs:              cs,
		bp:              bp,
		rp:              rp,
		executionEngine: executionEngine,
		signer:          signer,
		logger:          logger,
	}
}

// Transition is the main function for processing a state transition.
func (sp *StateProcessor[
	BeaconBlockT, BeaconStateT, BlobSidecarsT,
]) Transition(
	ctx Context,
	st BeaconStateT,
	blk BeaconBlockT,
) error {
	// Process the slot.
	if err := sp.ProcessSlot(st); err != nil {
		return err
	}

	// Process the block.
	if err := sp.ProcessBlock(ctx, st, blk); err != nil {
		return err
	}

	return nil
}

// ProcessSlot is run when a slot is missed.
func (sp *StateProcessor[
	BeaconBlockT, BeaconStateT, BlobSidecarsT,
]) ProcessSlot(
	st BeaconStateT,
) error {
	slot, err := st.GetSlot()
	if err != nil {
		return err
	}

	// Before we make any changes, we calculate the previous state root.
	prevStateRoot, err := st.HashTreeRoot()
	if err != nil {
		return err
	}

	// We update our state roots and block roots.
	if err = st.UpdateStateRootAtIndex(
		uint64(slot)%sp.cs.SlotsPerHistoricalRoot(),
		prevStateRoot,
	); err != nil {
		return err
	}

	// We get the latest block header, this will not have
	// a state root on it.
	latestHeader, err := st.GetLatestBlockHeader()
	if err != nil {
		return err
	}

	// We set the "rawHeader" in the StateProcessor, but cannot fill in
	// the StateRoot until the following block.
	if (latestHeader.StateRoot == primitives.Root{}) {
		latestHeader.StateRoot = prevStateRoot
		if err = st.SetLatestBlockHeader(latestHeader); err != nil {
			return err
		}
	}

	// We update the block root.
	var prevBlockRoot primitives.Root
	prevBlockRoot, err = latestHeader.HashTreeRoot()
	if err != nil {
		return err
	}

	if err = st.UpdateBlockRootAtIndex(
		uint64(slot)%sp.cs.SlotsPerHistoricalRoot(), prevBlockRoot,
	); err != nil {
		return err
	}

	// Process the Epoch Boundary.
	if uint64(slot+1)%sp.cs.SlotsPerEpoch() == 0 {
		if err = sp.processEpoch(st); err != nil {
			return err
		}
		sp.logger.Info(
			"processed epoch transition 🔃",
			"old", uint64(slot)/sp.cs.SlotsPerEpoch(),
			"new", uint64(slot+1)/sp.cs.SlotsPerEpoch(),
		)
	}

	return st.SetSlot(slot + 1)
}

// ProcessBlock processes the block and ensures it matches the local state.
//
//nolint:funlen // todo fix.
func (sp *StateProcessor[
	BeaconBlockT, BeaconStateT, BlobSidecarsT,
]) ProcessBlock(
	ctx Context,
	st BeaconStateT,
	blk BeaconBlockT,
) error {
	// process the freshly created header.
	if err := sp.processBlockHeader(st, blk); err != nil {
		return err
	}

	body := blk.GetBody()

	// process the execution payload.
	if err := sp.processExecutionPayload(
		ctx, st, blk,
	); err != nil {
		return err
	}

	// process the withdrawals.
	if err := sp.processWithdrawals(
		st, body.GetExecutionPayload(),
	); err != nil {
		return err
	}

	// phase0.ProcessProposerSlashings
	// phase0.ProcessAttesterSlashings

	// process the randao reveal.
	if err := sp.processRandaoReveal(st, blk); err != nil {
		return err
	}

	// phase0.ProcessEth1Vote ? forkchoice?

	// TODO: LOOK HERE
	//
	// process the deposits and ensure they match the local state.
	if err := sp.processOperations(st, body); err != nil {
		return err
	}

	if ctx.GetValidateResult() {
		// Ensure the state root matches the block.
		//
		// TODO: We need to validate this in ProcessProposal as well.
		if stateRoot, err := st.HashTreeRoot(); err != nil {
			return err
		} else if blk.GetStateRoot() != stateRoot {
			return errors.Wrapf(
				ErrStateRootMismatch, "expected %s, got %s",
				primitives.Root(stateRoot), blk.GetStateRoot(),
			)
		}
	}
	return nil
}

// processEpoch processes the epoch and ensures it matches the local state.
func (sp *StateProcessor[
	BeaconBlockT, BeaconStateT, BlobSidecarsT,
]) processEpoch(
	st BeaconStateT,
) error {
	var err error
	if err = sp.processRewardsAndPenalties(st); err != nil {
		return err
	}
	if err = sp.processSlashingsReset(st); err != nil {
		return err
	}
	if err = sp.processRandaoMixesReset(st); err != nil {
		return err
	}
	return nil
}

// processBlockHeader processes the header and ensures it matches the local
// state.
func (sp *StateProcessor[
	BeaconBlockT, BeaconStateT, BlobSidecarsT,
]) processBlockHeader(
	st BeaconStateT,
	blk BeaconBlockT,
) error {
<<<<<<< HEAD
	// Get the current slot.
	slot, err := st.GetSlot()
	if err != nil {
		return err
	}

	// Ensure the block slot matches the state slot.
	if blk.GetSlot() != slot {
		return errors.Newf(
			"slot does not match, expected: %d, got: %d",
			slot,
			blk.GetSlot(),
		)
	}

	latestBlockHeader, err := st.GetLatestBlockHeader()
	if err != nil {
		return err
	}

	if blk.GetSlot() <= latestBlockHeader.GetSlot() {
		return errors.Newf(
			"block slot is too low, expected: > %d, got: %d",
			latestBlockHeader.GetSlot(),
			blk.GetSlot(),
		)
	}

	// Ensure the parent root matches the latest block header.
	parentBlockRoot, err := latestBlockHeader.HashTreeRoot()
	if err != nil {
		return err
	}

	// Ensure the parent root matches the latest block header.
	if parentBlockRoot != blk.GetParentBlockRoot() {
		return errors.Newf(
			"parent root does not match, expected: %x, got: %x",
			parentBlockRoot,
			blk.GetParentBlockRoot(),
		)
	}

	// Ensure the block is within the acceptable range.
	// TODO: move this is in the wrong spot.
	if deposits := blk.GetBody().GetDeposits(); uint64(
		len(deposits),
	) > sp.cs.MaxDepositsPerBlock() {
		return errors.Newf(
			"too many deposits, expected: %d, got: %d",
			sp.cs.MaxDepositsPerBlock(), len(deposits),
		)
	}

	// Ensure the proposer is not slashed.
=======
>>>>>>> 02cf9737
	bodyRoot, err := blk.GetBody().HashTreeRoot()
	if err != nil {
		return err
	}

<<<<<<< HEAD
	// Store as the new latest block
	if err = st.SetLatestBlockHeader(
=======
	// Store as the new latest header.
	return st.SetLatestBlockHeader(
>>>>>>> 02cf9737
		types.NewBeaconBlockHeader(
			blk.GetSlot(),
			blk.GetProposerIndex(),
			blk.GetParentBlockRoot(),
<<<<<<< HEAD
			// state_root is zeroed and overwritten
			// in the next `process_slot` call.
			[32]byte{},
			bodyRoot),
	); err != nil {
		return err
	}

	proposer, err := st.ValidatorByIndex(blk.GetProposerIndex())
	if err != nil {
		return err
	}

	// Verify the proposer is not slashed.
	if proposer.Slashed {
		return errors.Newf(
			"proposer is slashed, index: %d",
			blk.GetProposerIndex(),
		)
	}
	return nil
=======
			// state_root is zeroed and overwritten in the next `process_slot`
			// call.
			// with BlockHeaderState.UpdateStateRoot(), once the post state is
			// available.
			[32]byte{},
			bodyRoot,
		),
	)
>>>>>>> 02cf9737
}

// getAttestationDeltas as defined in the Ethereum 2.0 specification.
// https://github.com/ethereum/consensus-specs/blob/dev/specs/phase0/beacon-chain.md#get_attestation_deltas
//
//nolint:lll
func (sp *StateProcessor[
	BeaconBlockT, BeaconStateT, BlobSidecarsT,
]) getAttestationDeltas(
	st BeaconStateT,
) ([]math.Gwei, []math.Gwei, error) {
	// TODO: implement this function forreal
	validators, err := st.GetValidators()
	if err != nil {
		return nil, nil, err
	}
	placeholder := make([]math.Gwei, len(validators))
	return placeholder, placeholder, nil
}

// processRewardsAndPenalties as defined in the Ethereum 2.0 specification.
// https://github.com/ethereum/consensus-specs/blob/dev/specs/phase0/beacon-chain.md#process_rewards_and_penalties
//
//nolint:lll
func (sp *StateProcessor[
	BeaconBlockT, BeaconStateT, BlobSidecarsT,
]) processRewardsAndPenalties(
	st BeaconStateT,
) error {
	slot, err := st.GetSlot()
	if err != nil {
		return err
	}

	if sp.cs.SlotToEpoch(slot) == math.U64(constants.GenesisEpoch) {
		return nil
	}

	rewards, penalties, err := sp.getAttestationDeltas(st)
	if err != nil {
		return err
	}

	validators, err := st.GetValidators()
	if err != nil {
		return err
	}

	if len(validators) != len(rewards) || len(validators) != len(penalties) {
		return errors.Newf(
			"mismatched rewards and penalties lengths: %d, %d, %d",
			len(validators), len(rewards), len(penalties),
		)
	}

	for i := range validators {
		// Increase the balance of the validator.
		if err = st.IncreaseBalance(
			math.ValidatorIndex(i),
			rewards[i],
		); err != nil {
			return err
		}

		// Decrease the balance of the validator.
		if err = st.DecreaseBalance(
			math.ValidatorIndex(i),
			penalties[i],
		); err != nil {
			return err
		}
	}

	return nil
}<|MERGE_RESOLUTION|>--- conflicted
+++ resolved
@@ -257,7 +257,6 @@
 	st BeaconStateT,
 	blk BeaconBlockT,
 ) error {
-<<<<<<< HEAD
 	// Get the current slot.
 	slot, err := st.GetSlot()
 	if err != nil {
@@ -313,29 +312,22 @@
 	}
 
 	// Ensure the proposer is not slashed.
-=======
->>>>>>> 02cf9737
 	bodyRoot, err := blk.GetBody().HashTreeRoot()
 	if err != nil {
 		return err
 	}
 
-<<<<<<< HEAD
 	// Store as the new latest block
 	if err = st.SetLatestBlockHeader(
-=======
-	// Store as the new latest header.
-	return st.SetLatestBlockHeader(
->>>>>>> 02cf9737
 		types.NewBeaconBlockHeader(
 			blk.GetSlot(),
 			blk.GetProposerIndex(),
 			blk.GetParentBlockRoot(),
-<<<<<<< HEAD
 			// state_root is zeroed and overwritten
 			// in the next `process_slot` call.
 			[32]byte{},
-			bodyRoot),
+			bodyRoot,
+		),
 	); err != nil {
 		return err
 	}
@@ -353,16 +345,6 @@
 		)
 	}
 	return nil
-=======
-			// state_root is zeroed and overwritten in the next `process_slot`
-			// call.
-			// with BlockHeaderState.UpdateStateRoot(), once the post state is
-			// available.
-			[32]byte{},
-			bodyRoot,
-		),
-	)
->>>>>>> 02cf9737
 }
 
 // getAttestationDeltas as defined in the Ethereum 2.0 specification.
