--- conflicted
+++ resolved
@@ -235,15 +235,7 @@
 	}
 
 	// Before we make any changes, we calculate the previous state root.
-<<<<<<< HEAD
-	prevStateRoot, err := st.HashTreeRoot()
-	if err != nil {
-		return err
-	}
-	// We update our state roots and block roots.
-=======
 	prevStateRoot := st.HashTreeRoot()
->>>>>>> d1478c74
 	if err = st.UpdateStateRootAtIndex(
 		stateSlot.Unwrap()%sp.cs.SlotsPerHistoricalRoot(), prevStateRoot,
 	); err != nil {
@@ -256,25 +248,10 @@
 		return err
 	}
 	// We update the block root.
-<<<<<<< HEAD
-	var prevBlockRoot common.Root
-	prevBlockRoot, err = latestHeader.HashTreeRoot()
-	if err != nil {
-		return err
-	}
-	if err = st.UpdateBlockRootAtIndex(
-		stateSlot.Unwrap()%sp.cs.SlotsPerHistoricalRoot(), prevBlockRoot,
-	); err != nil {
-		return err
-	}
-
-	return nil
-=======
 	return st.UpdateBlockRootAtIndex(
 		stateSlot.Unwrap()%sp.cs.SlotsPerHistoricalRoot(),
 		latestHeader.HashTreeRoot(),
 	)
->>>>>>> d1478c74
 }
 
 // ProcessBlock processes the block, it optionally verifies the
