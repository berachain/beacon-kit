// SPDX-License-Identifier: MIT
//
// Copyright (c) 2024 Berachain Foundation
//
// Permission is hereby granted, free of charge, to any person
// obtaining a copy of this software and associated documentation
// files (the "Software"), to deal in the Software without
// restriction, including without limitation the rights to use,
// copy, modify, merge, publish, distribute, sublicense, and/or sell
// copies of the Software, and to permit persons to whom the
// Software is furnished to do so, subject to the following
// conditions:
//
// The above copyright notice and this permission notice shall be
// included in all copies or substantial portions of the Software.
//
// THE SOFTWARE IS PROVIDED "AS IS", WITHOUT WARRANTY OF ANY KIND,
// EXPRESS OR IMPLIED, INCLUDING BUT NOT LIMITED TO THE WARRANTIES
// OF MERCHANTABILITY, FITNESS FOR A PARTICULAR PURPOSE AND
// NONINFRINGEMENT. IN NO EVENT SHALL THE AUTHORS OR COPYRIGHT
// HOLDERS BE LIABLE FOR ANY CLAIM, DAMAGES OR OTHER LIABILITY,
// WHETHER IN AN ACTION OF CONTRACT, TORT OR OTHERWISE, ARISING
// FROM, OUT OF OR IN CONNECTION WITH THE SOFTWARE OR THE USE OR
// OTHER DEALINGS IN THE SOFTWARE.

package core

import (
	"github.com/berachain/beacon-kit/mod/consensus-types/pkg/types"
	"github.com/berachain/beacon-kit/mod/errors"
	"github.com/berachain/beacon-kit/mod/log"
	"github.com/berachain/beacon-kit/mod/primitives"
	"github.com/berachain/beacon-kit/mod/primitives/pkg/constants"
	"github.com/berachain/beacon-kit/mod/primitives/pkg/crypto"
	"github.com/berachain/beacon-kit/mod/primitives/pkg/math"
	"github.com/berachain/beacon-kit/mod/state-transition/pkg/core/state"
)

// StateProcessor is a basic Processor, which takes care of the
// main state transition for the beacon chain.
type StateProcessor[
	BeaconBlockT types.BeaconBlock,
	BeaconStateT state.BeaconState,
	BlobSidecarsT interface{ Len() int },
] struct {
	cs              primitives.ChainSpec
	bp              BlobProcessor[BlobSidecarsT]
	rp              RandaoProcessor[BeaconBlockT, BeaconStateT]
	signer          crypto.BLSSigner
	logger          log.Logger[any]
	executionEngine ExecutionEngine
	// DepositProcessor
	// WithdrawalProcessor
}

// NewStateProcessor creates a new state processor.
func NewStateProcessor[
	BeaconBlockT types.BeaconBlock,
	BeaconStateT state.BeaconState,
	BlobSidecarsT interface{ Len() int },
](
	cs primitives.ChainSpec,
	bp BlobProcessor[BlobSidecarsT],
	rp RandaoProcessor[BeaconBlockT, BeaconStateT],
	executionEngine ExecutionEngine,
	signer crypto.BLSSigner,
	logger log.Logger[any],
) *StateProcessor[BeaconBlockT, BeaconStateT, BlobSidecarsT] {
	return &StateProcessor[BeaconBlockT, BeaconStateT, BlobSidecarsT]{
		cs:              cs,
		bp:              bp,
		rp:              rp,
		executionEngine: executionEngine,
		signer:          signer,
		logger:          logger,
	}
}

// Transition is the main function for processing a state transition.
func (sp *StateProcessor[
	BeaconBlockT, BeaconStateT, BlobSidecarsT,
]) Transition(
	ctx Context,
	st BeaconStateT,
	blk BeaconBlockT,
) error {
	// Process the slot.
	if err := sp.ProcessSlot(st); err != nil {
		return err
	}

	// Process the block.
	if err := sp.ProcessBlock(ctx, st, blk); err != nil {
		return err
	}

	return nil
}

// ProcessSlot is run when a slot is missed.
func (sp *StateProcessor[
	BeaconBlockT, BeaconStateT, BlobSidecarsT,
]) ProcessSlot(
	st BeaconStateT,
) error {
	slot, err := st.GetSlot()
	if err != nil {
		return err
	}

	// Before we make any changes, we calculate the previous state root.
	prevStateRoot, err := st.HashTreeRoot()
	if err != nil {
		return err
	}

	// We update our state roots and block roots.
	if err = st.UpdateStateRootAtIndex(
		uint64(slot)%sp.cs.SlotsPerHistoricalRoot(),
		prevStateRoot,
	); err != nil {
		return err
	}

	// We get the latest block header, this will not have
	// a state root on it.
	latestHeader, err := st.GetLatestBlockHeader()
	if err != nil {
		return err
	}

	// We set the "rawHeader" in the StateProcessor, but cannot fill in
	// the StateRoot until the following block.
	if (latestHeader.StateRoot == primitives.Root{}) {
		latestHeader.StateRoot = prevStateRoot
		if err = st.SetLatestBlockHeader(latestHeader); err != nil {
			return err
		}
	}

	// We update the block root.
	var prevBlockRoot primitives.Root
	prevBlockRoot, err = latestHeader.HashTreeRoot()
	if err != nil {
		return err
	}

	if err = st.UpdateBlockRootAtIndex(
		uint64(slot)%sp.cs.SlotsPerHistoricalRoot(), prevBlockRoot,
	); err != nil {
		return err
	}

	// Process the Epoch Boundary.
	if uint64(slot+1)%sp.cs.SlotsPerEpoch() == 0 {
		if err = sp.processEpoch(st); err != nil {
			return err
		}
		sp.logger.Info(
			"processed epoch transition 🔃",
			"old", uint64(slot)/sp.cs.SlotsPerEpoch(),
			"new", uint64(slot+1)/sp.cs.SlotsPerEpoch(),
		)
	}

	return st.SetSlot(slot + 1)
}

// ProcessBlock processes the block and ensures it matches the local state.
//
//nolint:funlen // todo fix.
func (sp *StateProcessor[
	BeaconBlockT, BeaconStateT, BlobSidecarsT,
]) ProcessBlock(
	ctx Context,
	st BeaconStateT,
	blk BeaconBlockT,
) error {
	// process the freshly created header.
	if err := sp.processBlockHeader(st, blk); err != nil {
		return err
	}

	body := blk.GetBody()

	// process the execution payload.
	if err := sp.processExecutionPayload(
		ctx, st, blk,
	); err != nil {
		return err
	}

	// process the withdrawals.
	if err := sp.processWithdrawals(
		st, body.GetExecutionPayload(),
	); err != nil {
		return err
	}

	// phase0.ProcessProposerSlashings
	// phase0.ProcessAttesterSlashings

	// process the randao reveal.
	if err := sp.processRandaoReveal(st, blk); err != nil {
		return err
	}

	// phase0.ProcessEth1Vote ? forkchoice?

	// TODO: LOOK HERE
	//
	// process the deposits and ensure they match the local state.
	if err := sp.processOperations(st, body); err != nil {
		return err
	}

	if ctx.GetValidateResult() {
		// Ensure the state root matches the block.
		//
		// TODO: We need to validate this in ProcessProposal as well.
		if stateRoot, err := st.HashTreeRoot(); err != nil {
			return err
		} else if blk.GetStateRoot() != stateRoot {
			return errors.Wrapf(
				ErrStateRootMismatch, "expected %s, got %s",
				primitives.Root(stateRoot), blk.GetStateRoot(),
			)
		}
	}
	return nil
}

// processEpoch processes the epoch and ensures it matches the local state.
func (sp *StateProcessor[
	BeaconBlockT, BeaconStateT, BlobSidecarsT,
]) processEpoch(
	st BeaconStateT,
) error {
	if err := sp.processRewardsAndPenalties(st); err != nil {
		return err
	} else if err = sp.processSlashingsReset(st); err != nil {
		return err
	}
	return sp.processRandaoMixesReset(st)
}

// processBlockHeader processes the header and ensures it matches the local
// state.
func (sp *StateProcessor[
	BeaconBlockT, BeaconStateT, BlobSidecarsT,
]) processBlockHeader(
	st BeaconStateT,
	blk BeaconBlockT,
) error {
<<<<<<< HEAD
	// Get the current slot.
	slot, err := st.GetSlot()
	if err != nil {
		return err
	}

	// Ensure the block slot matches the state slot.
	if blk.GetSlot() != slot {
		return errors.Newf(
			"slot does not match, expected: %d, got: %d",
			slot,
			blk.GetSlot(),
		)
	}

	latestBlockHeader, err := st.GetLatestBlockHeader()
	if err != nil {
		return err
	}

	if blk.GetSlot() <= latestBlockHeader.GetSlot() {
		return errors.Newf(
			"block slot is too low, expected: > %d, got: %d",
			latestBlockHeader.GetSlot(),
			blk.GetSlot(),
		)
	}

	// Ensure the parent root matches the latest block header.
	parentBlockRoot, err := latestBlockHeader.HashTreeRoot()
	if err != nil {
		return err
	}

	// Ensure the parent root matches the latest block header.
	if parentBlockRoot != blk.GetParentBlockRoot() {
		return errors.Newf(
			"parent root does not match, expected: %x, got: %x",
			parentBlockRoot,
			blk.GetParentBlockRoot(),
		)
	}

	// Ensure the block is within the acceptable range.
	// TODO: move this is in the wrong spot.
	if deposits := blk.GetBody().GetDeposits(); uint64(
		len(deposits),
	) > sp.cs.MaxDepositsPerBlock() {
		return errors.Newf(
			"too many deposits, expected: %d, got: %d",
			sp.cs.MaxDepositsPerBlock(), len(deposits),
		)
	}

	// Ensure the proposer is not slashed.
	bodyRoot, err := blk.GetBody().HashTreeRoot()
	if err != nil {
		return err
	}

	// Store as the new latest block
	if err = st.SetLatestBlockHeader(
=======
	// Calculate the body root to place on the header.
	if bodyRoot, err := blk.GetBody().HashTreeRoot(); err != nil {
		return err
	} else if err = st.SetLatestBlockHeader(
>>>>>>> 55ae77b1
		types.NewBeaconBlockHeader(
			blk.GetSlot(),
			blk.GetProposerIndex(),
			blk.GetParentBlockRoot(),
			// state_root is zeroed and overwritten
			// in the next `process_slot` call.
			[32]byte{},
			bodyRoot,
		),
	); err != nil {
		return err
	}

<<<<<<< HEAD
	proposer, err := st.ValidatorByIndex(blk.GetProposerIndex())
	if err != nil {
		return err
	}

	// Verify the proposer is not slashed.
	if proposer.Slashed {
		return errors.Newf(
			"proposer is slashed, index: %d",
			blk.GetProposerIndex(),
=======
	// Check to make sure the proposer isn't slashed.
	if proposer, err := st.ValidatorByIndex(blk.GetProposerIndex()); err != nil {
		return err
	} else if proposer.Slashed {
		return errors.Wrapf(
			ErrProposerIsSlashed, "index: %d", blk.GetProposerIndex(),
>>>>>>> 55ae77b1
		)
	}
	return nil
}

// getAttestationDeltas as defined in the Ethereum 2.0 specification.
// https://github.com/ethereum/consensus-specs/blob/dev/specs/phase0/beacon-chain.md#get_attestation_deltas
//
//nolint:lll
func (sp *StateProcessor[
	BeaconBlockT, BeaconStateT, BlobSidecarsT,
]) getAttestationDeltas(
	st BeaconStateT,
) ([]math.Gwei, []math.Gwei, error) {
	// TODO: implement this function forreal
	validators, err := st.GetValidators()
	if err != nil {
		return nil, nil, err
	}
	placeholder := make([]math.Gwei, len(validators))
	return placeholder, placeholder, nil
}

// processRewardsAndPenalties as defined in the Ethereum 2.0 specification.
// https://github.com/ethereum/consensus-specs/blob/dev/specs/phase0/beacon-chain.md#process_rewards_and_penalties
//
//nolint:lll
func (sp *StateProcessor[
	BeaconBlockT, BeaconStateT, BlobSidecarsT,
]) processRewardsAndPenalties(
	st BeaconStateT,
) error {
	slot, err := st.GetSlot()
	if err != nil {
		return err
	}

	if sp.cs.SlotToEpoch(slot) == math.U64(constants.GenesisEpoch) {
		return nil
	}

	rewards, penalties, err := sp.getAttestationDeltas(st)
	if err != nil {
		return err
	}

	validators, err := st.GetValidators()
	if err != nil {
		return err
	}

	if len(validators) != len(rewards) || len(validators) != len(penalties) {
		return errors.Newf(
			"mismatched rewards and penalties lengths: %d, %d, %d",
			len(validators), len(rewards), len(penalties),
		)
	}

	for i := range validators {
		// Increase the balance of the validator.
		if err = st.IncreaseBalance(
			math.ValidatorIndex(i),
			rewards[i],
		); err != nil {
			return err
		}

		// Decrease the balance of the validator.
		if err = st.DecreaseBalance(
			math.ValidatorIndex(i),
			penalties[i],
		); err != nil {
			return err
		}
	}

	return nil
}<|MERGE_RESOLUTION|>--- conflicted
+++ resolved
@@ -252,15 +252,10 @@
 	st BeaconStateT,
 	blk BeaconBlockT,
 ) error {
-<<<<<<< HEAD
-	// Get the current slot.
-	slot, err := st.GetSlot()
-	if err != nil {
-		return err
-	}
-
 	// Ensure the block slot matches the state slot.
-	if blk.GetSlot() != slot {
+	if slot, err := st.GetSlot(); err != nil {
+		return err
+	} else if blk.GetSlot() != slot {
 		return errors.Newf(
 			"slot does not match, expected: %d, got: %d",
 			slot,
@@ -268,27 +263,19 @@
 		)
 	}
 
-	latestBlockHeader, err := st.GetLatestBlockHeader()
-	if err != nil {
-		return err
-	}
-
-	if blk.GetSlot() <= latestBlockHeader.GetSlot() {
+	// Verify the parent block root is correct.
+	if latestBlockHeader, err := st.GetLatestBlockHeader(); err != nil {
+		return err
+	} else if blk.GetSlot() <= latestBlockHeader.GetSlot() {
 		return errors.Newf(
 			"block slot is too low, expected: > %d, got: %d",
 			latestBlockHeader.GetSlot(),
 			blk.GetSlot(),
 		)
-	}
-
-	// Ensure the parent root matches the latest block header.
-	parentBlockRoot, err := latestBlockHeader.HashTreeRoot()
-	if err != nil {
-		return err
-	}
-
-	// Ensure the parent root matches the latest block header.
-	if parentBlockRoot != blk.GetParentBlockRoot() {
+	} else if parentBlockRoot,
+		err := latestBlockHeader.HashTreeRoot(); err != nil {
+		return err
+	} else if parentBlockRoot != blk.GetParentBlockRoot() {
 		return errors.Newf(
 			"parent root does not match, expected: %x, got: %x",
 			parentBlockRoot,
@@ -307,20 +294,10 @@
 		)
 	}
 
-	// Ensure the proposer is not slashed.
-	bodyRoot, err := blk.GetBody().HashTreeRoot()
-	if err != nil {
-		return err
-	}
-
-	// Store as the new latest block
-	if err = st.SetLatestBlockHeader(
-=======
 	// Calculate the body root to place on the header.
 	if bodyRoot, err := blk.GetBody().HashTreeRoot(); err != nil {
 		return err
 	} else if err = st.SetLatestBlockHeader(
->>>>>>> 55ae77b1
 		types.NewBeaconBlockHeader(
 			blk.GetSlot(),
 			blk.GetProposerIndex(),
@@ -334,25 +311,12 @@
 		return err
 	}
 
-<<<<<<< HEAD
-	proposer, err := st.ValidatorByIndex(blk.GetProposerIndex())
-	if err != nil {
-		return err
-	}
-
-	// Verify the proposer is not slashed.
-	if proposer.Slashed {
-		return errors.Newf(
-			"proposer is slashed, index: %d",
-			blk.GetProposerIndex(),
-=======
 	// Check to make sure the proposer isn't slashed.
 	if proposer, err := st.ValidatorByIndex(blk.GetProposerIndex()); err != nil {
 		return err
 	} else if proposer.Slashed {
 		return errors.Wrapf(
 			ErrProposerIsSlashed, "index: %d", blk.GetProposerIndex(),
->>>>>>> 55ae77b1
 		)
 	}
 	return nil
