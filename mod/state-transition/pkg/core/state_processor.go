--- conflicted
+++ resolved
@@ -179,11 +179,7 @@
 
 	// process the execution payload.
 	if err := sp.processExecutionPayload(
-<<<<<<< HEAD
-		ctx, st, body,
-=======
-		st, blk,
->>>>>>> 1a35b5ac
+		ctx, st, blk,
 	); err != nil {
 		return err
 	}
