--- conflicted
+++ resolved
@@ -25,10 +25,7 @@
 	"fmt"
 	"sync"
 
-<<<<<<< HEAD
-=======
 	"github.com/berachain/beacon-kit/mod/config/pkg/spec"
->>>>>>> 4a9144ff
 	"github.com/berachain/beacon-kit/mod/consensus-types/pkg/types"
 	"github.com/berachain/beacon-kit/mod/errors"
 	"github.com/berachain/beacon-kit/mod/log"
@@ -99,17 +96,6 @@
 	executionEngine ExecutionEngine[
 		ExecutionPayloadT, ExecutionPayloadHeaderT, WithdrawalsT,
 	]
-<<<<<<< HEAD
-
-	// processingGenesis allows initializing correctly
-	// eth1 deposit index upon genesis
-	processingGenesis bool
-
-	// prevEpochValidators tracks the set of validators active during
-	// previous epoch. This is useful at the turn of the epoch to send to
-	// consensus only the diffs rather than the full updated validator set.
-	prevEpochValidators []*transition.ValidatorUpdate
-=======
 	// ds allows checking payload deposits against the deposit contract
 	ds DepositStore[DepositT]
 	// metrics is the metrics for the service.
@@ -127,7 +113,6 @@
 	// ones.
 	// We prune the map to preserve only current and previous epoch
 	valSetByEpoch map[math.Epoch][]ValidatorT
->>>>>>> 4a9144ff
 }
 
 // NewStateProcessor creates a new state processor.
@@ -201,13 +186,9 @@
 		executionEngine:       executionEngine,
 		signer:                signer,
 		fGetAddressFromPubKey: fGetAddressFromPubKey,
-<<<<<<< HEAD
-		prevEpochValidators:   make([]*transition.ValidatorUpdate, 0),
-=======
 		ds:                    ds,
 		metrics:               newStateProcessorMetrics(telemetrySink),
 		valSetByEpoch:         make(map[math.Epoch][]ValidatorT, 0),
->>>>>>> 4a9144ff
 	}
 }
 
@@ -244,10 +225,7 @@
 	st BeaconStateT, slot math.Slot,
 ) (transition.ValidatorUpdates, error) {
 	var res transition.ValidatorUpdates
-<<<<<<< HEAD
-=======
-
->>>>>>> 4a9144ff
+
 	stateSlot, err := st.GetSlot()
 	if err != nil {
 		return nil, err
