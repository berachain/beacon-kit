// SPDX-License-Identifier: BUSL-1.1
//
// Copyright (C) 2024, Berachain Foundation. All rights reserved.
// Use of this software is governed by the Business Source License included
// in the LICENSE file of this repository and at www.mariadb.com/bsl11.
//
// ANY USE OF THE LICENSED WORK IN VIOLATION OF THIS LICENSE WILL AUTOMATICALLY
// TERMINATE YOUR RIGHTS UNDER THIS LICENSE FOR THE CURRENT AND ALL OTHER
// VERSIONS OF THE LICENSED WORK.
//
// THIS LICENSE DOES NOT GRANT YOU ANY RIGHT IN ANY TRADEMARK OR LOGO OF
// LICENSOR OR ITS AFFILIATES (PROVIDED THAT YOU MAY USE A TRADEMARK OR LOGO OF
// LICENSOR AS EXPRESSLY REQUIRED BY THIS LICENSE).
//
// TO THE EXTENT PERMITTED BY APPLICABLE LAW, THE LICENSED WORK IS PROVIDED ON
// AN “AS IS” BASIS. LICENSOR HEREBY DISCLAIMS ALL WARRANTIES AND CONDITIONS,
// EXPRESS OR IMPLIED, INCLUDING (WITHOUT LIMITATION) WARRANTIES OF
// MERCHANTABILITY, FITNESS FOR A PARTICULAR PURPOSE, NON-INFRINGEMENT, AND
// TITLE.

package core

import (
	"github.com/berachain/beacon-kit/mod/config/pkg/spec"
	"github.com/berachain/beacon-kit/mod/primitives/pkg/common"
	"github.com/berachain/beacon-kit/mod/primitives/pkg/constants"
	"github.com/berachain/beacon-kit/mod/primitives/pkg/encoding/hex"
	"github.com/berachain/beacon-kit/mod/primitives/pkg/math"
	"github.com/berachain/beacon-kit/mod/primitives/pkg/transition"
	"github.com/berachain/beacon-kit/mod/primitives/pkg/version"
)

// InitializePreminedBeaconStateFromEth1 initializes the beacon state.
//
//nolint:gocognit,funlen // todo fix.
func (sp *StateProcessor[
	_, BeaconBlockBodyT, BeaconBlockHeaderT, BeaconStateT, _, DepositT,
	Eth1DataT, _, ExecutionPayloadHeaderT, ForkT, _, _, ValidatorT, _, _, _, _,
]) InitializePreminedBeaconStateFromEth1(
	st BeaconStateT,
	deposits []DepositT,
	execPayloadHeader ExecutionPayloadHeaderT,
	genesisVersion common.Version,
) (transition.ValidatorUpdates, error) {
	sp.processingGenesis = true
	defer func() {
		sp.processingGenesis = false
	}()

	if err := st.SetSlot(0); err != nil {
		return nil, err
	}

	var fork ForkT
	fork = fork.New(
		genesisVersion,
		genesisVersion,
		math.U64(constants.GenesisEpoch),
	)
	if err := st.SetFork(fork); err != nil {
		return nil, err
	}

	// Eth1DepositIndex will be set in processDeposit

	var eth1Data Eth1DataT
	eth1Data = eth1Data.New(
		common.Root{},
		0,
		execPayloadHeader.GetBlockHash(),
	)
	if err := st.SetEth1Data(eth1Data); err != nil {
		return nil, err
	}

	// TODO: we need to handle common.Version vs uint32 better.
	var blkBody BeaconBlockBodyT
	blkBody = blkBody.Empty(version.ToUint32(genesisVersion))

	var blkHeader BeaconBlockHeaderT
	blkHeader = blkHeader.New(
		0,                      // slot
		0,                      // proposer index
		common.Root{},          // parent block root
		common.Root{},          // state root
		blkBody.HashTreeRoot(), // body root

	)
	if err := st.SetLatestBlockHeader(blkHeader); err != nil {
		return nil, err
	}

	for i := range sp.cs.EpochsPerHistoricalVector() {
		if err := st.UpdateRandaoMixAtIndex(
			i,
			common.Bytes32(execPayloadHeader.GetBlockHash()),
		); err != nil {
			return nil, err
		}
	}

	// Process deposits
	for _, deposit := range deposits {
		if err := sp.processDeposit(st, deposit); err != nil {
			return nil, err
		}
	}

	// Handle special case bartio genesis.
<<<<<<< HEAD
	if sp.cs.DepositEth1ChainID() == bArtioChainID {
		validatorsRoot := common.Root(hex.MustToBytes(bArtioValRoot))
		if err := st.SetGenesisValidatorsRoot(validatorsRoot); err != nil {
			return nil, err
		}
	} else {
		validators, err := st.GetValidators()
		if err != nil {
			return nil, err
		}
		if err = st.
			SetGenesisValidatorsRoot(validators.HashTreeRoot()); err != nil {
=======
	if sp.cs.DepositEth1ChainID() == spec.BartioChainID {
		if err = st.SetGenesisValidatorsRoot(
			common.Root(hex.MustToBytes(spec.BArtioValRoot))); err != nil {
>>>>>>> c8d0bdca
			return nil, err
		}
	}

	if err := st.SetLatestExecutionPayloadHeader(execPayloadHeader); err != nil {
		return nil, err
	}

	// Setup a bunch of 0s to prime the DB.
	for i := range sp.cs.HistoricalRootsLimit() {
		//#nosec:G701 // won't overflow in practice.
		if err := st.UpdateBlockRootAtIndex(i, common.Root{}); err != nil {
			return nil, err
		}
		if err := st.UpdateStateRootAtIndex(i, common.Root{}); err != nil {
			return nil, err
		}
	}

	if err := st.SetNextWithdrawalIndex(0); err != nil {
		return nil, err
	}

	if err := st.SetNextWithdrawalValidatorIndex(0); err != nil {
		return nil, err
	}

	if err := st.SetTotalSlashing(0); err != nil {
		return nil, err
	}

	return sp.processSyncCommitteeUpdates(st)
}<|MERGE_RESOLUTION|>--- conflicted
+++ resolved
@@ -107,26 +107,16 @@
 	}
 
 	// Handle special case bartio genesis.
-<<<<<<< HEAD
-	if sp.cs.DepositEth1ChainID() == bArtioChainID {
-		validatorsRoot := common.Root(hex.MustToBytes(bArtioValRoot))
-		if err := st.SetGenesisValidatorsRoot(validatorsRoot); err != nil {
-			return nil, err
-		}
-	} else {
+	validatorsRoot := common.Root(hex.MustToBytes(spec.BartioValRoot))
+	if sp.cs.DepositEth1ChainID() != spec.BartioChainID {
 		validators, err := st.GetValidators()
 		if err != nil {
 			return nil, err
 		}
-		if err = st.
-			SetGenesisValidatorsRoot(validators.HashTreeRoot()); err != nil {
-=======
-	if sp.cs.DepositEth1ChainID() == spec.BartioChainID {
-		if err = st.SetGenesisValidatorsRoot(
-			common.Root(hex.MustToBytes(spec.BArtioValRoot))); err != nil {
->>>>>>> c8d0bdca
-			return nil, err
-		}
+		validatorsRoot = validators.HashTreeRoot()
+	}
+	if err := st.SetGenesisValidatorsRoot(validatorsRoot); err != nil {
+		return nil, err
 	}
 
 	if err := st.SetLatestExecutionPayloadHeader(execPayloadHeader); err != nil {
