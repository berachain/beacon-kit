// SPDX-License-Identifier: BUSL-1.1
//
// Copyright (C) 2024, Berachain Foundation. All rights reserved.
// Use of this software is governed by the Business Source License included
// in the LICENSE file of this repository and at www.mariadb.com/bsl11.
//
// ANY USE OF THE LICENSED WORK IN VIOLATION OF THIS LICENSE WILL AUTOMATICALLY
// TERMINATE YOUR RIGHTS UNDER THIS LICENSE FOR THE CURRENT AND ALL OTHER
// VERSIONS OF THE LICENSED WORK.
//
// THIS LICENSE DOES NOT GRANT YOU ANY RIGHT IN ANY TRADEMARK OR LOGO OF
// LICENSOR OR ITS AFFILIATES (PROVIDED THAT YOU MAY USE A TRADEMARK OR LOGO OF
// LICENSOR AS EXPRESSLY REQUIRED BY THIS LICENSE).
//
// TO THE EXTENT PERMITTED BY APPLICABLE LAW, THE LICENSED WORK IS PROVIDED ON
// AN “AS IS” BASIS. LICENSOR HEREBY DISCLAIMS ALL WARRANTIES AND CONDITIONS,
// EXPRESS OR IMPLIED, INCLUDING (WITHOUT LIMITATION) WARRANTIES OF
// MERCHANTABILITY, FITNESS FOR A PARTICULAR PURPOSE, NON-INFRINGEMENT, AND
// TITLE.

package core

import (
	"github.com/berachain/beacon-kit/mod/config/pkg/spec"
	"github.com/berachain/beacon-kit/mod/primitives/pkg/common"
	"github.com/berachain/beacon-kit/mod/primitives/pkg/constants"
	"github.com/berachain/beacon-kit/mod/primitives/pkg/encoding/hex"
	"github.com/berachain/beacon-kit/mod/primitives/pkg/math"
	"github.com/berachain/beacon-kit/mod/primitives/pkg/transition"
	"github.com/berachain/beacon-kit/mod/primitives/pkg/version"
)

// InitializePreminedBeaconStateFromEth1 initializes the beacon state.
//
//nolint:gocognit // todo fix.
func (sp *StateProcessor[
	_, BeaconBlockBodyT, BeaconBlockHeaderT, BeaconStateT, _, DepositT,
	Eth1DataT, _, ExecutionPayloadHeaderT, ForkT, _, _, ValidatorT, _, _, _, _,
]) InitializePreminedBeaconStateFromEth1(
	st BeaconStateT,
	deposits []DepositT,
	execPayloadHeader ExecutionPayloadHeaderT,
	genesisVersion common.Version,
) (transition.ValidatorUpdates, error) {
<<<<<<< HEAD
	sp.processingGenesis = true
	defer func() {
		sp.processingGenesis = false
	}()

=======
>>>>>>> df1912eb
	if err := st.SetSlot(0); err != nil {
		return nil, err
	}

	var fork ForkT
	fork = fork.New(
		genesisVersion,
		genesisVersion,
		math.U64(constants.GenesisEpoch),
	)
	if err := st.SetFork(fork); err != nil {
		return nil, err
	}

	// Eth1DepositIndex will be set in processDeposit

	var eth1Data Eth1DataT
	eth1Data = eth1Data.New(
		common.Root{},
		0,
		execPayloadHeader.GetBlockHash(),
	)
	if err := st.SetEth1Data(eth1Data); err != nil {
		return nil, err
	}

	// TODO: we need to handle common.Version vs uint32 better.
	var blkBody BeaconBlockBodyT
	blkBody = blkBody.Empty(version.ToUint32(genesisVersion))

	var blkHeader BeaconBlockHeaderT
	blkHeader = blkHeader.New(
		0,                      // slot
		0,                      // proposer index
		common.Root{},          // parent block root
		common.Root{},          // state root
		blkBody.HashTreeRoot(), // body root

	)
	if err := st.SetLatestBlockHeader(blkHeader); err != nil {
		return nil, err
	}

	for i := range sp.cs.EpochsPerHistoricalVector() {
		if err := st.UpdateRandaoMixAtIndex(
			i,
			common.Bytes32(execPayloadHeader.GetBlockHash()),
		); err != nil {
			return nil, err
		}
	}

<<<<<<< HEAD
	// Process deposits
=======
	if err := sp.validateGenesisDeposits(st, deposits); err != nil {
		return nil, err
	}
>>>>>>> df1912eb
	for _, deposit := range deposits {
		if err := sp.processDeposit(st, deposit); err != nil {
			return nil, err
		}
	}

	// Handle special case bartio genesis.
	validatorsRoot := common.Root(hex.MustToBytes(spec.BartioValRoot))
	if sp.cs.DepositEth1ChainID() != spec.BartioChainID {
		validators, err := st.GetValidators()
		if err != nil {
			return nil, err
		}
		validatorsRoot = validators.HashTreeRoot()
	}
	if err := st.SetGenesisValidatorsRoot(validatorsRoot); err != nil {
		return nil, err
	}

	if err := st.SetLatestExecutionPayloadHeader(execPayloadHeader); err != nil {
		return nil, err
	}

	// Setup a bunch of 0s to prime the DB.
	for i := range sp.cs.HistoricalRootsLimit() {
		//#nosec:G701 // won't overflow in practice.
		if err := st.UpdateBlockRootAtIndex(i, common.Root{}); err != nil {
			return nil, err
		}
		if err := st.UpdateStateRootAtIndex(i, common.Root{}); err != nil {
			return nil, err
		}
	}

	if err := st.SetNextWithdrawalIndex(0); err != nil {
		return nil, err
	}

	if err := st.SetNextWithdrawalValidatorIndex(0); err != nil {
		return nil, err
	}

	if err := st.SetTotalSlashing(0); err != nil {
		return nil, err
	}

<<<<<<< HEAD
	return sp.processValidatorsSetUpdates(st)
=======
	return sp.processSyncCommitteeUpdates(st)
>>>>>>> df1912eb
}<|MERGE_RESOLUTION|>--- conflicted
+++ resolved
@@ -42,14 +42,6 @@
 	execPayloadHeader ExecutionPayloadHeaderT,
 	genesisVersion common.Version,
 ) (transition.ValidatorUpdates, error) {
-<<<<<<< HEAD
-	sp.processingGenesis = true
-	defer func() {
-		sp.processingGenesis = false
-	}()
-
-=======
->>>>>>> df1912eb
 	if err := st.SetSlot(0); err != nil {
 		return nil, err
 	}
@@ -102,13 +94,9 @@
 		}
 	}
 
-<<<<<<< HEAD
-	// Process deposits
-=======
 	if err := sp.validateGenesisDeposits(st, deposits); err != nil {
 		return nil, err
 	}
->>>>>>> df1912eb
 	for _, deposit := range deposits {
 		if err := sp.processDeposit(st, deposit); err != nil {
 			return nil, err
@@ -155,9 +143,5 @@
 		return nil, err
 	}
 
-<<<<<<< HEAD
 	return sp.processValidatorsSetUpdates(st)
-=======
-	return sp.processSyncCommitteeUpdates(st)
->>>>>>> df1912eb
 }