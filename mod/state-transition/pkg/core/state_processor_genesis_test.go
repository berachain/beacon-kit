--- conflicted
+++ resolved
@@ -47,7 +47,6 @@
 	var (
 		genDeposits = []*types.Deposit{
 			{
-<<<<<<< HEAD
 				Pubkey: [48]byte{0x01},
 				Amount: maxBalance,
 				Index:  uint64(0),
@@ -71,31 +70,6 @@
 				Pubkey: [48]byte{0x05},
 				Amount: minBalance - increment,
 				Index:  uint64(4),
-=======
-				Pubkey: [48]byte{0x00},
-				Amount: math.Gwei(cs.MaxEffectiveBalance()),
-				Index:  0,
-			},
-			{
-				Pubkey: [48]byte{0x01},
-				Amount: math.Gwei(cs.MaxEffectiveBalance() / 2),
-				Index:  1,
-			},
-			{
-				Pubkey: [48]byte{0x02},
-				Amount: math.Gwei(cs.EffectiveBalanceIncrement()),
-				Index:  2,
-			},
-			{
-				Pubkey: [48]byte{0x03},
-				Amount: math.Gwei(2 * cs.MaxEffectiveBalance()),
-				Index:  3,
-			},
-			{
-				Pubkey: [48]byte{0x04},
-				Amount: math.Gwei(cs.EffectiveBalanceIncrement() * 2 / 3),
-				Index:  4,
->>>>>>> 4f43ca9e
 			},
 			{
 				Pubkey: [48]byte{0x06},
@@ -126,16 +100,11 @@
 	)
 
 	// run test
-<<<<<<< HEAD
 	genVals, err := sp.InitializePreminedBeaconStateFromEth1(
-		beaconState,
+		st,
 		genDeposits,
 		executionPayloadHeader,
 		fork.CurrentVersion,
-=======
-	vals, err := sp.InitializePreminedBeaconStateFromEth1(
-		st, deposits, executionPayloadHeader, fork.CurrentVersion,
->>>>>>> 4f43ca9e
 	)
 
 	// check outputs
@@ -151,13 +120,8 @@
 	require.NoError(t, err)
 	require.Equal(t, fork, resFork)
 
-<<<<<<< HEAD
 	for _, dep := range goodDeposits {
-		checkValidatorNonBartio(t, cs, beaconState, dep)
-=======
-	for _, dep := range deposits {
 		checkValidatorNonBartio(t, cs, st, dep)
->>>>>>> 4f43ca9e
 	}
 
 	// check that validator index is duly set
@@ -196,20 +160,15 @@
 	cs := setupChain(t, components.TestnetChainSpecType)
 	sp, st, _, _ := setupState(t, cs)
 
-<<<<<<< HEAD
 	var (
 		maxBalance = math.Gwei(cs.MaxEffectiveBalance())
 		increment  = math.Gwei(cs.EffectiveBalanceIncrement())
 		minBalance = math.Gwei(cs.EjectionBalance())
 	)
 
-	// create test inputs
-=======
->>>>>>> 4f43ca9e
 	var (
 		genDeposits = []*types.Deposit{
 			{
-<<<<<<< HEAD
 				Pubkey: [48]byte{0x01},
 				Amount: maxBalance,
 				Index:  uint64(0),
@@ -233,31 +192,6 @@
 				Pubkey: [48]byte{0x05},
 				Amount: minBalance - increment,
 				Index:  uint64(4),
-=======
-				Pubkey: [48]byte{0x00},
-				Amount: math.Gwei(cs.MaxEffectiveBalance()),
-				Index:  0,
-			},
-			{
-				Pubkey: [48]byte{0x01},
-				Amount: math.Gwei(cs.MaxEffectiveBalance() / 2),
-				Index:  1,
-			},
-			{
-				Pubkey: [48]byte{0x02},
-				Amount: math.Gwei(cs.EffectiveBalanceIncrement()),
-				Index:  2,
-			},
-			{
-				Pubkey: [48]byte{0x03},
-				Amount: math.Gwei(2 * cs.MaxEffectiveBalance()),
-				Index:  3,
-			},
-			{
-				Pubkey: [48]byte{0x04},
-				Amount: math.Gwei(cs.EffectiveBalanceIncrement() * 2 / 3),
-				Index:  4,
->>>>>>> 4f43ca9e
 			},
 			{
 				Pubkey: [48]byte{0x06},
@@ -288,16 +222,11 @@
 	)
 
 	// run test
-<<<<<<< HEAD
 	genVals, err := sp.InitializePreminedBeaconStateFromEth1(
-		beaconState,
+		st,
 		genDeposits,
 		executionPayloadHeader,
 		fork.CurrentVersion,
-=======
-	vals, err := sp.InitializePreminedBeaconStateFromEth1(
-		st, deposits, executionPayloadHeader, fork.CurrentVersion,
->>>>>>> 4f43ca9e
 	)
 
 	// check outputs
@@ -313,13 +242,8 @@
 	require.NoError(t, err)
 	require.Equal(t, fork, resFork)
 
-<<<<<<< HEAD
 	for _, dep := range goodDeposits {
-		checkValidatorBartio(t, cs, beaconState, dep)
-=======
-	for _, dep := range deposits {
 		checkValidatorBartio(t, cs, st, dep)
->>>>>>> 4f43ca9e
 	}
 
 	// check that validator index is duly set
