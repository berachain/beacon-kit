// SPDX-License-Identifier: BUSL-1.1
//
// Copyright (C) 2024, Berachain Foundation. All rights reserved.
// Use of this software is governed by the Business Source License included
// in the LICENSE file of this repository and at www.mariadb.com/bsl11.
//
// ANY USE OF THE LICENSED WORK IN VIOLATION OF THIS LICENSE WILL AUTOMATICALLY
// TERMINATE YOUR RIGHTS UNDER THIS LICENSE FOR THE CURRENT AND ALL OTHER
// VERSIONS OF THE LICENSED WORK.
//
// THIS LICENSE DOES NOT GRANT YOU ANY RIGHT IN ANY TRADEMARK OR LOGO OF
// LICENSOR OR ITS AFFILIATES (PROVIDED THAT YOU MAY USE A TRADEMARK OR LOGO OF
// LICENSOR AS EXPRESSLY REQUIRED BY THIS LICENSE).
//
// TO THE EXTENT PERMITTED BY APPLICABLE LAW, THE LICENSED WORK IS PROVIDED ON
// AN “AS IS” BASIS. LICENSOR HEREBY DISCLAIMS ALL WARRANTIES AND CONDITIONS,
// EXPRESS OR IMPLIED, INCLUDING (WITHOUT LIMITATION) WARRANTIES OF
// MERCHANTABILITY, FITNESS FOR A PARTICULAR PURPOSE, NON-INFRINGEMENT, AND
// TITLE.

package core_test

import (
	"testing"

	"github.com/berachain/beacon-kit/mod/chain-spec/pkg/chain"
	"github.com/berachain/beacon-kit/mod/consensus-types/pkg/types"
	"github.com/berachain/beacon-kit/mod/node-core/pkg/components"
	"github.com/berachain/beacon-kit/mod/primitives/pkg/common"
	"github.com/berachain/beacon-kit/mod/primitives/pkg/constants"
	"github.com/berachain/beacon-kit/mod/primitives/pkg/math"
	"github.com/berachain/beacon-kit/mod/primitives/pkg/version"
	"github.com/stretchr/testify/require"
)

func TestInitialize(t *testing.T) {
<<<<<<< HEAD
	cs := setupChain(t, components.BetnetChainSpecType)
	sp, st, _ := setupState(t, cs)

=======
	// Create state processor to test
	cs := spec.BetnetChainSpec()
	execEngine := mocks.NewExecutionEngine[
		*types.ExecutionPayload,
		*types.ExecutionPayloadHeader,
		engineprimitives.Withdrawals,
	](t)
	mocksSigner := &cryptomocks.BLSSigner{}

	kvStore, depositStore, err := initTestStores()
	require.NoError(t, err)
	beaconState := new(TestBeaconStateT).NewFromDB(kvStore, cs)

	sp := createStateProcessor(
		cs,
		execEngine,
		depositStore,
		mocksSigner,
		dummyProposerAddressVerifier,
	)

	// create test input
>>>>>>> f241e64d
	var (
		deposits = []*types.Deposit{
			{
				Pubkey: [48]byte{0x00},
				Amount: math.Gwei(cs.MaxEffectiveBalance()),
				Index:  0,
			},
			{
				Pubkey: [48]byte{0x01},
				Amount: math.Gwei(cs.MaxEffectiveBalance() / 2),
				Index:  1,
			},
			{
				Pubkey: [48]byte{0x02},
				Amount: math.Gwei(cs.EffectiveBalanceIncrement()),
				Index:  2,
			},
			{
				Pubkey: [48]byte{0x03},
				Amount: math.Gwei(2 * cs.MaxEffectiveBalance()),
				Index:  3,
			},
			{
				Pubkey: [48]byte{0x04},
				Amount: math.Gwei(cs.EffectiveBalanceIncrement() * 2 / 3),
				Index:  4,
			},
		}
		executionPayloadHeader = new(types.ExecutionPayloadHeader).Empty()
		fork                   = &types.Fork{
			PreviousVersion: version.FromUint32[common.Version](version.Deneb),
			CurrentVersion:  version.FromUint32[common.Version](version.Deneb),
			Epoch:           math.Epoch(constants.GenesisEpoch),
		}
	)

	// run test
	vals, err := sp.InitializePreminedBeaconStateFromEth1(
		st, deposits, executionPayloadHeader, fork.CurrentVersion,
	)

	// check outputs
	require.NoError(t, err)
	require.Len(t, vals, len(deposits))

	// check beacon state changes
	resSlot, err := st.GetSlot()
	require.NoError(t, err)
	require.Equal(t, math.Slot(0), resSlot)

	resFork, err := st.GetFork()
	require.NoError(t, err)
	require.Equal(t, fork, resFork)

	for _, dep := range deposits {
		checkValidatorNonBartio(t, cs, st, dep)
	}

	// check that validator index is duly set
	latestValIdx, err := st.GetEth1DepositIndex()
	require.NoError(t, err)
	require.Equal(t, uint64(len(deposits)-1), latestValIdx)
}

func checkValidatorNonBartio(
	t *testing.T,
	cs chain.Spec[
		common.DomainType,
		math.Epoch,
		common.ExecutionAddress,
		math.Slot,
		any,
	],
	bs *TestBeaconStateT,
	dep *types.Deposit,
) {
	t.Helper()

	// checks on validators common to all networks
	commonChecksValidators(t, cs, bs, dep)

	// checks on validators for any network but Bartio
	idx, err := bs.ValidatorIndexByPubkey(dep.Pubkey)
	require.NoError(t, err)

	valBal, err := bs.GetBalance(idx)
	require.NoError(t, err)
	require.Equal(t, dep.Amount, valBal)
}

func TestInitializeBartio(t *testing.T) {
<<<<<<< HEAD
	cs := setupChain(t, components.TestnetChainSpecType)
	sp, st, _ := setupState(t, cs)

=======
	// Create state processor to test
	cs := spec.TestnetChainSpec()
	execEngine := mocks.NewExecutionEngine[
		*types.ExecutionPayload,
		*types.ExecutionPayloadHeader,
		engineprimitives.Withdrawals,
	](t)
	mocksSigner := &cryptomocks.BLSSigner{}

	kvStore, depositStore, err := initTestStores()
	require.NoError(t, err)
	beaconState := new(TestBeaconStateT).NewFromDB(kvStore, cs)

	sp := createStateProcessor(
		cs,
		execEngine,
		depositStore,
		mocksSigner,
		dummyProposerAddressVerifier,
	)

	// create test inputs
>>>>>>> f241e64d
	var (
		deposits = []*types.Deposit{
			{
				Pubkey: [48]byte{0x00},
				Amount: math.Gwei(cs.MaxEffectiveBalance()),
				Index:  0,
			},
			{
				Pubkey: [48]byte{0x01},
				Amount: math.Gwei(cs.MaxEffectiveBalance() / 2),
				Index:  1,
			},
			{
				Pubkey: [48]byte{0x02},
				Amount: math.Gwei(cs.EffectiveBalanceIncrement()),
				Index:  2,
			},
			{
				Pubkey: [48]byte{0x03},
				Amount: math.Gwei(2 * cs.MaxEffectiveBalance()),
				Index:  3,
			},
			{
				Pubkey: [48]byte{0x04},
				Amount: math.Gwei(cs.EffectiveBalanceIncrement() * 2 / 3),
				Index:  4,
			},
		}
		executionPayloadHeader = new(types.ExecutionPayloadHeader).Empty()
		fork                   = &types.Fork{
			PreviousVersion: version.FromUint32[common.Version](version.Deneb),
			CurrentVersion:  version.FromUint32[common.Version](version.Deneb),
			Epoch:           math.Epoch(constants.GenesisEpoch),
		}
	)

	// run test
	vals, err := sp.InitializePreminedBeaconStateFromEth1(
		st, deposits, executionPayloadHeader, fork.CurrentVersion,
	)

	// check outputs
	require.NoError(t, err)
	require.Len(t, vals, len(deposits))

	// check beacon state changes
	resSlot, err := st.GetSlot()
	require.NoError(t, err)
	require.Equal(t, math.Slot(0), resSlot)

	resFork, err := st.GetFork()
	require.NoError(t, err)
	require.Equal(t, fork, resFork)

	for _, dep := range deposits {
		checkValidatorBartio(t, cs, st, dep)
	}

	// check that validator index is duly set
	latestValIdx, err := st.GetEth1DepositIndex()
	require.NoError(t, err)
	require.Equal(t, uint64(len(deposits)-1), latestValIdx)
}

func checkValidatorBartio(
	t *testing.T,
	cs chain.Spec[
		common.DomainType,
		math.Epoch,
		common.ExecutionAddress,
		math.Slot,
		any,
	],
	bs *TestBeaconStateT,
	dep *types.Deposit,
) {
	t.Helper()

	// checks on validators common to all networks
	commonChecksValidators(t, cs, bs, dep)

	// Bartio specific checks on validators
	idx, err := bs.ValidatorIndexByPubkey(dep.Pubkey)
	require.NoError(t, err)
	val, err := bs.ValidatorByIndex(idx)
	require.NoError(t, err)

	valBal, err := bs.GetBalance(idx)
	require.NoError(t, err)
	require.Equal(t, val.EffectiveBalance, valBal)
}

func commonChecksValidators(
	t *testing.T,
	cs chain.Spec[
		common.DomainType,
		math.Epoch,
		common.ExecutionAddress,
		math.Slot,
		any,
	],
	bs *TestBeaconStateT,
	dep *types.Deposit,
) {
	t.Helper()

	idx, err := bs.ValidatorIndexByPubkey(dep.Pubkey)
	require.NoError(t, err)
	require.Equal(t, math.U64(dep.Index), idx)

	val, err := bs.ValidatorByIndex(idx)
	require.NoError(t, err)
	require.Equal(t, dep.Pubkey, val.Pubkey)

	var (
		maxBalance = math.Gwei(cs.MaxEffectiveBalance())
		minBalance = math.Gwei(cs.EffectiveBalanceIncrement())
	)
	switch {
	case dep.Amount >= maxBalance:
		require.Equal(t, maxBalance, val.EffectiveBalance)
	case dep.Amount >= minBalance && dep.Amount < maxBalance:
		require.Equal(t, dep.Amount, val.EffectiveBalance)

		// validator balance must be multiple of EffectiveBalanceIncrement
		require.Equal(t, math.U64(0), val.EffectiveBalance%minBalance)
	case dep.Amount < minBalance:
		require.Equal(t, math.Gwei(0), val.EffectiveBalance)
	}
}<|MERGE_RESOLUTION|>--- conflicted
+++ resolved
@@ -34,34 +34,9 @@
 )
 
 func TestInitialize(t *testing.T) {
-<<<<<<< HEAD
 	cs := setupChain(t, components.BetnetChainSpecType)
-	sp, st, _ := setupState(t, cs)
-
-=======
-	// Create state processor to test
-	cs := spec.BetnetChainSpec()
-	execEngine := mocks.NewExecutionEngine[
-		*types.ExecutionPayload,
-		*types.ExecutionPayloadHeader,
-		engineprimitives.Withdrawals,
-	](t)
-	mocksSigner := &cryptomocks.BLSSigner{}
-
-	kvStore, depositStore, err := initTestStores()
-	require.NoError(t, err)
-	beaconState := new(TestBeaconStateT).NewFromDB(kvStore, cs)
-
-	sp := createStateProcessor(
-		cs,
-		execEngine,
-		depositStore,
-		mocksSigner,
-		dummyProposerAddressVerifier,
-	)
-
-	// create test input
->>>>>>> f241e64d
+	sp, st, _, _ := setupState(t, cs)
+
 	var (
 		deposits = []*types.Deposit{
 			{
@@ -153,34 +128,9 @@
 }
 
 func TestInitializeBartio(t *testing.T) {
-<<<<<<< HEAD
 	cs := setupChain(t, components.TestnetChainSpecType)
-	sp, st, _ := setupState(t, cs)
-
-=======
-	// Create state processor to test
-	cs := spec.TestnetChainSpec()
-	execEngine := mocks.NewExecutionEngine[
-		*types.ExecutionPayload,
-		*types.ExecutionPayloadHeader,
-		engineprimitives.Withdrawals,
-	](t)
-	mocksSigner := &cryptomocks.BLSSigner{}
-
-	kvStore, depositStore, err := initTestStores()
-	require.NoError(t, err)
-	beaconState := new(TestBeaconStateT).NewFromDB(kvStore, cs)
-
-	sp := createStateProcessor(
-		cs,
-		execEngine,
-		depositStore,
-		mocksSigner,
-		dummyProposerAddressVerifier,
-	)
-
-	// create test inputs
->>>>>>> f241e64d
+	sp, st, _, _ := setupState(t, cs)
+
 	var (
 		deposits = []*types.Deposit{
 			{
