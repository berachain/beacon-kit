--- conflicted
+++ resolved
@@ -43,23 +43,8 @@
 		minBalance = math.Gwei(cs.EjectionBalance())
 	)
 
-<<<<<<< HEAD
-	kvStore, err := initStore()
-	require.NoError(t, err)
-	beaconState := new(TestBeaconStateT).NewFromDB(kvStore, cs)
-
-	var (
-		maxBalance = math.Gwei(cs.MaxEffectiveBalance())
-		increment  = math.Gwei(cs.EffectiveBalanceIncrement())
-		minBalance = math.Gwei(cs.EjectionBalance())
-	)
-
 	// create test inputs
 	var (
-=======
-	// create test inputs
-	var (
->>>>>>> df1912eb
 		genDeposits = []*types.Deposit{
 			{
 				Pubkey: [48]byte{0x01},
@@ -116,11 +101,7 @@
 
 	// run test
 	genVals, err := sp.InitializePreminedBeaconStateFromEth1(
-<<<<<<< HEAD
-		beaconState,
-=======
 		st,
->>>>>>> df1912eb
 		genDeposits,
 		executionPayloadHeader,
 		fork.CurrentVersion,
@@ -140,11 +121,7 @@
 	require.Equal(t, fork, resFork)
 
 	for _, dep := range goodDeposits {
-<<<<<<< HEAD
-		checkValidatorNonBartio(t, cs, beaconState, dep)
-=======
 		checkValidatorNonBartio(t, cs, st, dep)
->>>>>>> df1912eb
 	}
 
 	// check that validator index is duly set
@@ -183,28 +160,13 @@
 	cs := setupChain(t, components.TestnetChainSpecType)
 	sp, st, _, _ := setupState(t, cs)
 
-<<<<<<< HEAD
-	kvStore, err := initStore()
-	require.NoError(t, err)
-	beaconState := new(TestBeaconStateT).NewFromDB(kvStore, cs)
-
 	var (
 		maxBalance = math.Gwei(cs.MaxEffectiveBalance())
 		increment  = math.Gwei(cs.EffectiveBalanceIncrement())
 		minBalance = math.Gwei(cs.EjectionBalance())
 	)
 
-	// create test inputs
-	var (
-=======
-	var (
-		maxBalance = math.Gwei(cs.MaxEffectiveBalance())
-		increment  = math.Gwei(cs.EffectiveBalanceIncrement())
-		minBalance = math.Gwei(cs.EjectionBalance())
-	)
-
-	var (
->>>>>>> df1912eb
+	var (
 		genDeposits = []*types.Deposit{
 			{
 				Pubkey: [48]byte{0x01},
@@ -261,11 +223,7 @@
 
 	// run test
 	genVals, err := sp.InitializePreminedBeaconStateFromEth1(
-<<<<<<< HEAD
-		beaconState,
-=======
 		st,
->>>>>>> df1912eb
 		genDeposits,
 		executionPayloadHeader,
 		fork.CurrentVersion,
@@ -285,11 +243,7 @@
 	require.Equal(t, fork, resFork)
 
 	for _, dep := range goodDeposits {
-<<<<<<< HEAD
-		checkValidatorBartio(t, cs, beaconState, dep)
-=======
 		checkValidatorBartio(t, cs, st, dep)
->>>>>>> df1912eb
 	}
 
 	// check that validator index is duly set
