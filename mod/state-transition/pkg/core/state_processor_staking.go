// SPDX-License-Identifier: BUSL-1.1
//
// Copyright (C) 2024, Berachain Foundation. All rights reserved.
// Use of this software is governed by the Business Source License included
// in the LICENSE file of this repository and at www.mariadb.com/bsl11.
//
// ANY USE OF THE LICENSED WORK IN VIOLATION OF THIS LICENSE WILL AUTOMATICALLY
// TERMINATE YOUR RIGHTS UNDER THIS LICENSE FOR THE CURRENT AND ALL OTHER
// VERSIONS OF THE LICENSED WORK.
//
// THIS LICENSE DOES NOT GRANT YOU ANY RIGHT IN ANY TRADEMARK OR LOGO OF
// LICENSOR OR ITS AFFILIATES (PROVIDED THAT YOU MAY USE A TRADEMARK OR LOGO OF
// LICENSOR AS EXPRESSLY REQUIRED BY THIS LICENSE).
//
// TO THE EXTENT PERMITTED BY APPLICABLE LAW, THE LICENSED WORK IS PROVIDED ON
// AN “AS IS” BASIS. LICENSOR HEREBY DISCLAIMS ALL WARRANTIES AND CONDITIONS,
// EXPRESS OR IMPLIED, INCLUDING (WITHOUT LIMITATION) WARRANTIES OF
// MERCHANTABILITY, FITNESS FOR A PARTICULAR PURPOSE, NON-INFRINGEMENT, AND
// TITLE.

package core

import (
<<<<<<< HEAD
	"bytes"
	"fmt"
	"slices"

=======
	"github.com/berachain/beacon-kit/mod/config/pkg/spec"
>>>>>>> 4a9144ff
	"github.com/berachain/beacon-kit/mod/errors"
	"github.com/berachain/beacon-kit/mod/primitives/pkg/common"
	"github.com/berachain/beacon-kit/mod/primitives/pkg/math"
	"github.com/berachain/beacon-kit/mod/primitives/pkg/version"
)

// processOperations processes the operations and ensures they match the
// local state.
func (sp *StateProcessor[
	BeaconBlockT, _, _, BeaconStateT, _, _, _, _, _, _, _, _, _, _, _, _, _,
]) processOperations(
	st BeaconStateT,
	blk BeaconBlockT,
) error {
	// Verify that outstanding deposits are processed
	// up to the maximum number of deposits

<<<<<<< HEAD
	// TODO we should assert  here that
	// len(body.deposits) ==  min(MAX_DEPOSITS,
	// state.eth1_data.deposit_count - state.eth1_deposit_index)
	// Until we fix eth1Data we do a partial check
=======
	// Unlike Eth 2.0 specs we don't check that
	// len(body.deposits) ==  min(MAX_DEPOSITS,
	// state.eth1_data.deposit_count - state.eth1_deposit_index)
	// Instead we directly compare block deposits with store ones.
>>>>>>> 4a9144ff
	deposits := blk.GetBody().GetDeposits()
	if uint64(len(deposits)) > sp.cs.MaxDepositsPerBlock() {
		return errors.Wrapf(
			ErrExceedsBlockDepositLimit, "expected: %d, got: %d",
			sp.cs.MaxDepositsPerBlock(), len(deposits),
		)
<<<<<<< HEAD
	}

=======
	}
	if err := sp.validateNonGenesisDeposits(st, deposits); err != nil {
		return err
	}
>>>>>>> 4a9144ff
	for _, dep := range deposits {
		if err := sp.processDeposit(st, dep); err != nil {
			return err
		}
	}
	return nil
}

// processDeposit processes the deposit and ensures it matches the local state.
func (sp *StateProcessor[
	_, _, _, BeaconStateT, _, DepositT, _, _, _, _, _, _, _, _, _, _, _,
]) processDeposit(
	st BeaconStateT,
	dep DepositT,
) error {
	if err := st.SetEth1DepositIndex(dep.GetIndex().Unwrap()); err != nil {
		return err
	}

	return sp.applyDeposit(st, dep)
}

// applyDeposit processes the deposit and ensures it matches the local state.
func (sp *StateProcessor[
	_, _, _, BeaconStateT, _, DepositT, _, _, _, _, _, _, ValidatorT, _, _, _, _,
]) applyDeposit(
	st BeaconStateT,
	dep DepositT,
) error {
	idx, err := st.ValidatorIndexByPubkey(dep.GetPubkey())
	if err != nil {
		// If the validator does not exist, we add the validator.
		// TODO: improve error handling by distinguishing
<<<<<<< HEAD
		// validator not found from other kind of errors
=======
		// ErrNotFound from other kind of errors
>>>>>>> 4a9144ff
		return sp.createValidator(st, dep)
	}

	// if validator exist, just update its balance
	return st.IncreaseBalance(idx, dep.GetAmount())
}

// createValidator creates a validator if the deposit is valid.
func (sp *StateProcessor[
	_, _, _, BeaconStateT, _, DepositT, _, _, _, _, ForkDataT, _, _, _, _, _, _,
]) createValidator(
	st BeaconStateT,
	dep DepositT,
) error {
	// Get the current slot.
	slot, err := st.GetSlot()
	if err != nil {
		return err
	}

	// At genesis, the validators sign over an empty root.
	genesisValidatorsRoot := common.Root{}
	if slot != 0 {
		// Get the genesis validators root to be used to find fork data later.
		genesisValidatorsRoot, err = st.GetGenesisValidatorsRoot()
		if err != nil {
			return err
		}
	}

	// Get the current epoch.
	epoch := sp.cs.SlotToEpoch(slot)

	// Verify that the message was signed correctly.
	var d ForkDataT
	if err = dep.VerifySignature(
		d.New(
			version.FromUint32[common.Version](
				sp.cs.ActiveForkVersionForEpoch(epoch),
			), genesisValidatorsRoot,
		),
		sp.cs.DomainTypeDeposit(),
		sp.signer.VerifySignature,
	); err != nil {
		return err
	}

	// Add the validator to the registry.
	return sp.addValidatorToRegistry(st, dep)
}

// addValidatorToRegistry adds a validator to the registry.
func (sp *StateProcessor[
	_, _, _, BeaconStateT, _, DepositT, _, _, _, _, _, _, ValidatorT, _, _, _, _,
]) addValidatorToRegistry(
	st BeaconStateT,
	dep DepositT,
) error {
	var val ValidatorT
	val = val.New(
		dep.GetPubkey(),
		dep.GetWithdrawalCredentials(),
		dep.GetAmount(),
		math.Gwei(sp.cs.EffectiveBalanceIncrement()),
		math.Gwei(sp.cs.MaxEffectiveBalance()),
	)

	// BeaconKit enforces a cap on the validator set size. If the deposit
	// breaches the cap, we find the validator with the smallest stake and
	// mark it as withdrawable so that it will be evicted next epoch and
	// its deposits returned.

	if sp.processingGenesis {
		// minor optimization: we do check in Genesis that
		// validators do no exceed cap. So hitting cap here
		// should never happen
		return sp.addValidatorInternal(st, val, dep.GetAmount())
	}

	nextEpochVals, err := sp.nextEpochValidatorSet(st)
	if err != nil {
		return err
	}
	//#nosec:G701 // no overflow risk here
	if uint32(len(nextEpochVals)) < sp.cs.GetValidatorSetCap() {
		// cap not hit, just add the validator
		return sp.addValidatorInternal(st, val, dep.GetAmount())
	}

	// Adding the validator would breach the cap. Find the validator
	// with the smallest stake among current and candidate validators
	// and kick it out.
	smallestVal, err := sp.smallest(nextEpochVals)
	if err != nil {
		return err
	}

	slot, err := st.GetSlot()
	if err != nil {
		return err
	}
	nextEpoch := sp.cs.SlotToEpoch(slot) + 1

	if val.GetEffectiveBalance() <= smallestVal.GetEffectiveBalance() {
		// in case of tie-break among candidate validator we prefer
		// existing one so we mark candidate as withdrawable
		// We wait next epoch to return funds, as a way to curb spamming
		val.SetWithdrawableEpoch(nextEpoch)
		return sp.addValidatorInternal(st, val, dep.GetAmount())
	}

	// mark exiting validator for eviction and add candidate
	smallestVal.SetWithdrawableEpoch(nextEpoch)
	idx, err := st.ValidatorIndexByPubkey(smallestVal.GetPubkey())
	if err != nil {
		return err
	}
	if err = st.UpdateValidatorAtIndex(idx, smallestVal); err != nil {
		return err
	}
	return sp.addValidatorInternal(st, val, dep.GetAmount())
}

// nextEpochValidatorSet returns the current estimation of what next epoch
// validator set would be.
func (sp *StateProcessor[
	_, _, _, BeaconStateT, _, _, _, _, _, _, _, _, ValidatorT, _, _, _, _,
]) nextEpochValidatorSet(st BeaconStateT) ([]ValidatorT, error) {
	slot, err := st.GetSlot()
	if err != nil {
		return nil, err
	}
	withdrawEpoch := sp.cs.SlotToEpoch(slot) + 1

	vals, err := st.GetValidators()
	if err != nil {
		return nil, err
	}
	activeVals := make([]ValidatorT, 0, len(vals))
	for _, val := range vals {
		if val.GetEffectiveBalance() <= math.U64(sp.cs.EjectionBalance()) {
			continue
		}
		if val.GetWithdrawableEpoch() == withdrawEpoch {
			continue
		}
		activeVals = append(activeVals, val)
	}

	return activeVals, nil
}

// TODO: consider moving this to BeaconState directly
func (sp *StateProcessor[
	_, _, _, _, _, _, _, _, _, _, _, _, ValidatorT, _, _, _, _,
]) smallest(currentVals []ValidatorT) (
	ValidatorT,
	error,
) {
	// TODO: consider heapifying slice instead. We only care about the smallest
	slices.SortFunc(currentVals, func(lhs, rhs ValidatorT) int {
		var (
			val1Stake = lhs.GetEffectiveBalance()
			val2Stake = rhs.GetEffectiveBalance()
		)
		switch {
		case val1Stake < val2Stake:
			return -1
		case val1Stake > val2Stake:
			return 1
		default:
			// validators pks are guaranteed to be different
			var (
				val1Pk = lhs.GetPubkey()
				val2Pk = rhs.GetPubkey()
			)
			return bytes.Compare(val1Pk[:], val2Pk[:])
		}
	})
	return currentVals[0], nil
}

func (sp *StateProcessor[
	_, _, _, BeaconStateT, _, _, _, _, _, _, _, _, ValidatorT, _, _, _, _,
]) addValidatorInternal(
	st BeaconStateT,
	val ValidatorT,
	depositAmount math.Gwei,
) error {
	// TODO: This is a bug that lives on bArtio. Delete this eventually.
	if sp.cs.DepositEth1ChainID() == spec.BartioChainID {
		// Note in AddValidatorBartio we implicitly increase
		// the balance from state st. This is unlike AddValidator.
		return st.AddValidatorBartio(val)
	}

	if err := st.AddValidator(val); err != nil {
		return err
	}
	idx, err := st.ValidatorIndexByPubkey(val.GetPubkey())
	if err != nil {
		return err
	}
<<<<<<< HEAD
	return st.IncreaseBalance(idx, depositAmount)
}

// processWithdrawals as per the Ethereum 2.0 specification.
// https://github.com/ethereum/consensus-specs/blob/dev/specs/capella/beacon-chain.md#new-process_withdrawals
//
//nolint:lll
func (sp *StateProcessor[
	_, BeaconBlockBodyT, _, BeaconStateT, _, _, _, _, _, _, _, _, _, _, _, _, _,
]) processWithdrawals(
	st BeaconStateT,
	body BeaconBlockBodyT,
) error {
	// Dequeue and verify the logs.
	var (
		nextValidatorIndex math.ValidatorIndex
		payload            = body.GetExecutionPayload()
		payloadWithdrawals = payload.GetWithdrawals()
	)

	// Get the expected withdrawals.
	expectedWithdrawals, err := st.ExpectedWithdrawals()
	if err != nil {
		return err
	}
	numWithdrawals := len(expectedWithdrawals)

	// Ensure the withdrawals have the same length
	if numWithdrawals != len(payloadWithdrawals) {
		return errors.Wrapf(
			ErrNumWithdrawalsMismatch,
			"withdrawals do not match expected length %d, got %d",
			len(expectedWithdrawals), len(payloadWithdrawals),
		)
	}

	// Compare and process each withdrawal.
	for i, wd := range expectedWithdrawals {
		// Ensure the withdrawals match the local state.
		if !wd.Equals(payloadWithdrawals[i]) {
			return errors.Wrapf(
				ErrNumWithdrawalsMismatch,
				"withdrawals do not match expected %s, got %s",
				spew.Sdump(wd), spew.Sdump(payloadWithdrawals[i]),
			)
		}

		// Then we process the withdrawal.
		if err = st.DecreaseBalance(
			wd.GetValidatorIndex(), wd.GetAmount(),
		); err != nil {
			return err
		}
	}

	// Update the next withdrawal index if this block contained withdrawals
	if numWithdrawals != 0 {
		// Next sweep starts after the latest withdrawal's validator index
		if err = st.SetNextWithdrawalIndex(
			(expectedWithdrawals[numWithdrawals-1].GetIndex() + 1).Unwrap(),
		); err != nil {
			return err
		}
	}

	totalValidators, err := st.GetTotalValidators()
	if err != nil {
		return err
	}

	// Update the next validator index to start the next withdrawal sweep
	//#nosec:G701 // won't overflow in practice.
	if numWithdrawals == int(sp.cs.MaxWithdrawalsPerPayload()) {
		// Next sweep starts after the latest withdrawal's validator index
		nextValidatorIndex =
			(expectedWithdrawals[len(expectedWithdrawals)-1].GetIndex() + 1) %
				math.U64(totalValidators)
	} else {
		// Advance sweep by the max length of the sweep if there was not
		// a full set of withdrawals
		nextValidatorIndex, err = st.GetNextWithdrawalValidatorIndex()
		if err != nil {
			return err
		}
		nextValidatorIndex += math.ValidatorIndex(
			sp.cs.MaxValidatorsPerWithdrawalsSweep())
		nextValidatorIndex %= math.ValidatorIndex(totalValidators)
	}

	return st.SetNextWithdrawalValidatorIndex(nextValidatorIndex)
=======
	return st.IncreaseBalance(idx, dep.GetAmount())
>>>>>>> 4a9144ff
}<|MERGE_RESOLUTION|>--- conflicted
+++ resolved
@@ -21,14 +21,10 @@
 package core
 
 import (
-<<<<<<< HEAD
 	"bytes"
-	"fmt"
 	"slices"
 
-=======
 	"github.com/berachain/beacon-kit/mod/config/pkg/spec"
->>>>>>> 4a9144ff
 	"github.com/berachain/beacon-kit/mod/errors"
 	"github.com/berachain/beacon-kit/mod/primitives/pkg/common"
 	"github.com/berachain/beacon-kit/mod/primitives/pkg/math"
@@ -46,32 +42,20 @@
 	// Verify that outstanding deposits are processed
 	// up to the maximum number of deposits
 
-<<<<<<< HEAD
-	// TODO we should assert  here that
-	// len(body.deposits) ==  min(MAX_DEPOSITS,
-	// state.eth1_data.deposit_count - state.eth1_deposit_index)
-	// Until we fix eth1Data we do a partial check
-=======
 	// Unlike Eth 2.0 specs we don't check that
 	// len(body.deposits) ==  min(MAX_DEPOSITS,
 	// state.eth1_data.deposit_count - state.eth1_deposit_index)
 	// Instead we directly compare block deposits with store ones.
->>>>>>> 4a9144ff
 	deposits := blk.GetBody().GetDeposits()
 	if uint64(len(deposits)) > sp.cs.MaxDepositsPerBlock() {
 		return errors.Wrapf(
 			ErrExceedsBlockDepositLimit, "expected: %d, got: %d",
 			sp.cs.MaxDepositsPerBlock(), len(deposits),
 		)
-<<<<<<< HEAD
-	}
-
-=======
 	}
 	if err := sp.validateNonGenesisDeposits(st, deposits); err != nil {
 		return err
 	}
->>>>>>> 4a9144ff
 	for _, dep := range deposits {
 		if err := sp.processDeposit(st, dep); err != nil {
 			return err
@@ -105,11 +89,7 @@
 	if err != nil {
 		// If the validator does not exist, we add the validator.
 		// TODO: improve error handling by distinguishing
-<<<<<<< HEAD
-		// validator not found from other kind of errors
-=======
 		// ErrNotFound from other kind of errors
->>>>>>> 4a9144ff
 		return sp.createValidator(st, dep)
 	}
 
@@ -181,13 +161,6 @@
 	// breaches the cap, we find the validator with the smallest stake and
 	// mark it as withdrawable so that it will be evicted next epoch and
 	// its deposits returned.
-
-	if sp.processingGenesis {
-		// minor optimization: we do check in Genesis that
-		// validators do no exceed cap. So hitting cap here
-		// should never happen
-		return sp.addValidatorInternal(st, val, dep.GetAmount())
-	}
 
 	nextEpochVals, err := sp.nextEpochValidatorSet(st)
 	if err != nil {
@@ -313,98 +286,5 @@
 	if err != nil {
 		return err
 	}
-<<<<<<< HEAD
 	return st.IncreaseBalance(idx, depositAmount)
-}
-
-// processWithdrawals as per the Ethereum 2.0 specification.
-// https://github.com/ethereum/consensus-specs/blob/dev/specs/capella/beacon-chain.md#new-process_withdrawals
-//
-//nolint:lll
-func (sp *StateProcessor[
-	_, BeaconBlockBodyT, _, BeaconStateT, _, _, _, _, _, _, _, _, _, _, _, _, _,
-]) processWithdrawals(
-	st BeaconStateT,
-	body BeaconBlockBodyT,
-) error {
-	// Dequeue and verify the logs.
-	var (
-		nextValidatorIndex math.ValidatorIndex
-		payload            = body.GetExecutionPayload()
-		payloadWithdrawals = payload.GetWithdrawals()
-	)
-
-	// Get the expected withdrawals.
-	expectedWithdrawals, err := st.ExpectedWithdrawals()
-	if err != nil {
-		return err
-	}
-	numWithdrawals := len(expectedWithdrawals)
-
-	// Ensure the withdrawals have the same length
-	if numWithdrawals != len(payloadWithdrawals) {
-		return errors.Wrapf(
-			ErrNumWithdrawalsMismatch,
-			"withdrawals do not match expected length %d, got %d",
-			len(expectedWithdrawals), len(payloadWithdrawals),
-		)
-	}
-
-	// Compare and process each withdrawal.
-	for i, wd := range expectedWithdrawals {
-		// Ensure the withdrawals match the local state.
-		if !wd.Equals(payloadWithdrawals[i]) {
-			return errors.Wrapf(
-				ErrNumWithdrawalsMismatch,
-				"withdrawals do not match expected %s, got %s",
-				spew.Sdump(wd), spew.Sdump(payloadWithdrawals[i]),
-			)
-		}
-
-		// Then we process the withdrawal.
-		if err = st.DecreaseBalance(
-			wd.GetValidatorIndex(), wd.GetAmount(),
-		); err != nil {
-			return err
-		}
-	}
-
-	// Update the next withdrawal index if this block contained withdrawals
-	if numWithdrawals != 0 {
-		// Next sweep starts after the latest withdrawal's validator index
-		if err = st.SetNextWithdrawalIndex(
-			(expectedWithdrawals[numWithdrawals-1].GetIndex() + 1).Unwrap(),
-		); err != nil {
-			return err
-		}
-	}
-
-	totalValidators, err := st.GetTotalValidators()
-	if err != nil {
-		return err
-	}
-
-	// Update the next validator index to start the next withdrawal sweep
-	//#nosec:G701 // won't overflow in practice.
-	if numWithdrawals == int(sp.cs.MaxWithdrawalsPerPayload()) {
-		// Next sweep starts after the latest withdrawal's validator index
-		nextValidatorIndex =
-			(expectedWithdrawals[len(expectedWithdrawals)-1].GetIndex() + 1) %
-				math.U64(totalValidators)
-	} else {
-		// Advance sweep by the max length of the sweep if there was not
-		// a full set of withdrawals
-		nextValidatorIndex, err = st.GetNextWithdrawalValidatorIndex()
-		if err != nil {
-			return err
-		}
-		nextValidatorIndex += math.ValidatorIndex(
-			sp.cs.MaxValidatorsPerWithdrawalsSweep())
-		nextValidatorIndex %= math.ValidatorIndex(totalValidators)
-	}
-
-	return st.SetNextWithdrawalValidatorIndex(nextValidatorIndex)
-=======
-	return st.IncreaseBalance(idx, dep.GetAmount())
->>>>>>> 4a9144ff
 }