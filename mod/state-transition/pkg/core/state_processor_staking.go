--- conflicted
+++ resolved
@@ -39,32 +39,20 @@
 	// Verify that outstanding deposits are processed
 	// up to the maximum number of deposits
 
-<<<<<<< HEAD
-	// TODO we should assert  here that
-	// len(body.deposits) ==  min(MAX_DEPOSITS,
-	// state.eth1_data.deposit_count - state.eth1_deposit_index)
-	// Until we fix eth1Data we do a partial check
-=======
 	// Unlike Eth 2.0 specs we don't check that
 	// len(body.deposits) ==  min(MAX_DEPOSITS,
 	// state.eth1_data.deposit_count - state.eth1_deposit_index)
 	// Instead we directly compare block deposits with store ones.
->>>>>>> df1912eb
 	deposits := blk.GetBody().GetDeposits()
 	if uint64(len(deposits)) > sp.cs.MaxDepositsPerBlock() {
 		return errors.Wrapf(
 			ErrExceedsBlockDepositLimit, "expected: %d, got: %d",
 			sp.cs.MaxDepositsPerBlock(), len(deposits),
 		)
-<<<<<<< HEAD
-	}
-
-=======
 	}
 	if err := sp.validateNonGenesisDeposits(st, deposits); err != nil {
 		return err
 	}
->>>>>>> df1912eb
 	for _, dep := range deposits {
 		if err := sp.processDeposit(st, dep); err != nil {
 			return err
@@ -98,11 +86,7 @@
 	if err != nil {
 		// If the validator does not exist, we add the validator.
 		// TODO: improve error handling by distinguishing
-<<<<<<< HEAD
-		// validator not found from other kind of errors
-=======
 		// ErrNotFound from other kind of errors
->>>>>>> df1912eb
 		return sp.createValidator(st, dep)
 	}
 
