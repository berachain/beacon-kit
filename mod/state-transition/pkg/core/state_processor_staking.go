// SPDX-License-Identifier: BUSL-1.1
//
// Copyright (C) 2024, Berachain Foundation. All rights reserved.
// Use of this software is governed by the Business Source License included
// in the LICENSE file of this repository and at www.mariadb.com/bsl11.
//
// ANY USE OF THE LICENSED WORK IN VIOLATION OF THIS LICENSE WILL AUTOMATICALLY
// TERMINATE YOUR RIGHTS UNDER THIS LICENSE FOR THE CURRENT AND ALL OTHER
// VERSIONS OF THE LICENSED WORK.
//
// THIS LICENSE DOES NOT GRANT YOU ANY RIGHT IN ANY TRADEMARK OR LOGO OF
// LICENSOR OR ITS AFFILIATES (PROVIDED THAT YOU MAY USE A TRADEMARK OR LOGO OF
// LICENSOR AS EXPRESSLY REQUIRED BY THIS LICENSE).
//
// TO THE EXTENT PERMITTED BY APPLICABLE LAW, THE LICENSED WORK IS PROVIDED ON
// AN “AS IS” BASIS. LICENSOR HEREBY DISCLAIMS ALL WARRANTIES AND CONDITIONS,
// EXPRESS OR IMPLIED, INCLUDING (WITHOUT LIMITATION) WARRANTIES OF
// MERCHANTABILITY, FITNESS FOR A PARTICULAR PURPOSE, NON-INFRINGEMENT, AND
// TITLE.

package core

import (
	"bytes"
	"slices"

	"github.com/berachain/beacon-kit/mod/config/pkg/spec"
	"github.com/berachain/beacon-kit/mod/errors"
	"github.com/berachain/beacon-kit/mod/primitives/pkg/common"
	"github.com/berachain/beacon-kit/mod/primitives/pkg/math"
	"github.com/berachain/beacon-kit/mod/primitives/pkg/version"
)

// processOperations processes the operations and ensures they match the
// local state.
func (sp *StateProcessor[
	BeaconBlockT, _, _, BeaconStateT, _, _, _, _, _, _, _, _, _, _, _, _, _,
]) processOperations(
	st BeaconStateT,
	blk BeaconBlockT,
) error {
	// Verify that outstanding deposits are processed
	// up to the maximum number of deposits

	// Unlike Eth 2.0 specs we don't check that
	// len(body.deposits) ==  min(MAX_DEPOSITS,
	// state.eth1_data.deposit_count - state.eth1_deposit_index)
	// Instead we directly compare block deposits with store ones.
	deposits := blk.GetBody().GetDeposits()
	if uint64(len(deposits)) > sp.cs.MaxDepositsPerBlock() {
		return errors.Wrapf(
			ErrExceedsBlockDepositLimit, "expected: %d, got: %d",
			sp.cs.MaxDepositsPerBlock(), len(deposits),
		)
	}
	if err := sp.validateNonGenesisDeposits(st, deposits); err != nil {
		return err
	}
	for _, dep := range deposits {
		if err := sp.processDeposit(st, dep); err != nil {
			return err
		}
	}
	return nil
}

// processDeposit processes the deposit and ensures it matches the local state.
func (sp *StateProcessor[
	_, _, _, BeaconStateT, _, DepositT, _, _, _, _, _, _, _, _, _, _, _,
]) processDeposit(
	st BeaconStateT,
	dep DepositT,
) error {
	slot, err := st.GetSlot()
	if err != nil {
		return err
	}

	depositIndex := dep.GetIndex().Unwrap()
<<<<<<< HEAD

	switch {
	case sp.cs.DepositEth1ChainID() == spec.BartioChainID:
		// On bartio we set the deposit index to the last processed deposit
		// index + 1.
		depositIndex++
	case sp.cs.DepositEth1ChainID() == spec.BoonetEth1ChainID &&
		slot < math.U64(spec.BoonetFork2Height):
		// On boonet pre fork 2, we set the deposit index to the last processed
		// deposit index + 1.
=======
	switch {
	case sp.cs.DepositEth1ChainID() == spec.BartioChainID:
		// Bartio has a bug which makes DepositEth1ChainID point to
		// next deposit index, not latest processed deposit index.
		// We keep it for backward compatibility.
		depositIndex++
	case sp.cs.DepositEth1ChainID() == spec.BoonetEth1ChainID &&
		slot < math.U64(spec.BoonetFork2Height):
		// Boonet pre fork2 has a bug which makes DepositEth1ChainID point to
		// next deposit index, not latest processed deposit index.
		// We keep it for backward compatibility.
>>>>>>> f8825fdd
		depositIndex++
	default:
		// Nothing to do. We correctly set the deposit index to the last
		// processed deposit index.
	}

<<<<<<< HEAD
	// Set the deposit index in beacon state.
=======
>>>>>>> f8825fdd
	if err = st.SetEth1DepositIndex(depositIndex); err != nil {
		return err
	}

	sp.logger.Info(
		"Processed deposit to set Eth 1 deposit index",
		"deposit_index", depositIndex,
	)

	return sp.applyDeposit(st, dep)
}

// applyDeposit processes the deposit and ensures it matches the local state.
func (sp *StateProcessor[
	_, _, _, BeaconStateT, _, DepositT, _, _, _, _, _, _, ValidatorT, _, _, _, _,
]) applyDeposit(
	st BeaconStateT,
	dep DepositT,
) error {
	idx, err := st.ValidatorIndexByPubkey(dep.GetPubkey())
	if err != nil {
		// If the validator does not exist, we add the validator.
		// TODO: improve error handling by distinguishing
		// ErrNotFound from other kind of errors
		return sp.createValidator(st, dep)
	}

	// if validator exist, just update its balance
	if err = st.IncreaseBalance(idx, dep.GetAmount()); err != nil {
<<<<<<< HEAD
		return errors.Wrap(err, "failed to increase balance")
=======
		return err
>>>>>>> f8825fdd
	}

	sp.logger.Info(
		"Processed deposit to increase balance",
		"deposit_amount", float64(dep.GetAmount().Unwrap())/math.GweiPerWei,
		"validator_index", idx,
	)
<<<<<<< HEAD

=======
>>>>>>> f8825fdd
	return nil
}

// createValidator creates a validator if the deposit is valid.
func (sp *StateProcessor[
	_, _, _, BeaconStateT, _, DepositT, _, _, _, _, ForkDataT, _, _, _, _, _, _,
]) createValidator(
	st BeaconStateT,
	dep DepositT,
) error {
	// Get the current slot.
	slot, err := st.GetSlot()
	if err != nil {
		return err
	}

	// At genesis, the validators sign over an empty root.
	genesisValidatorsRoot := common.Root{}
	if slot != 0 {
		// Get the genesis validators root to be used to find fork data later.
		genesisValidatorsRoot, err = st.GetGenesisValidatorsRoot()
		if err != nil {
			return err
		}
	}

	// Get the current epoch.
	epoch := sp.cs.SlotToEpoch(slot)

	// Verify that the message was signed correctly.
	var d ForkDataT
	if err = dep.VerifySignature(
		d.New(
			version.FromUint32[common.Version](
				sp.cs.ActiveForkVersionForEpoch(epoch),
			), genesisValidatorsRoot,
		),
		sp.cs.DomainTypeDeposit(),
		sp.signer.VerifySignature,
	); err != nil {
		// Ignore deposits that fail the signature check.
		sp.logger.Info(
			"failed deposit signature verification",
			"deposit_index", dep.GetIndex(),
			"error", err,
		)

		return nil
	}

	// Add the validator to the registry.
	return sp.addValidatorToRegistry(st, dep)
}

// addValidatorToRegistry adds a validator to the registry.
func (sp *StateProcessor[
	_, _, _, BeaconStateT, _, DepositT, _, _, _, _, _, _, ValidatorT, _, _, _, _,
]) addValidatorToRegistry(
	st BeaconStateT,
	dep DepositT,
) error {
	var candidateVal ValidatorT
	candidateVal = candidateVal.New(
		dep.GetPubkey(),
		dep.GetWithdrawalCredentials(),
		dep.GetAmount(),
		math.Gwei(sp.cs.EffectiveBalanceIncrement()),
		math.Gwei(sp.cs.MaxEffectiveBalance()),
	)

	// BeaconKit enforces a cap on the validator set size. If the deposit
	// breaches the cap, we find the validator with the smallest stake and
	// mark it as withdrawable so that it will be evicted next epoch and
	// its deposits returned.

	nextEpochVals, err := sp.nextEpochValidatorSet(st)
	if err != nil {
		return err
	}
	//#nosec:G701 // no overflow risk here
	if uint64(len(nextEpochVals)) < sp.cs.ValidatorSetCap() {
		// cap not hit, just add the validator
		return sp.addValidatorInternal(st, candidateVal, dep.GetAmount())
	}

	// Adding the validator would breach the cap. Find the validator
	// with the smallest stake among current and candidate validators
	// and kick it out.
	lowestStakeVal, err := sp.lowestStakeVal(nextEpochVals)
	if err != nil {
		return err
	}

	slot, err := st.GetSlot()
	if err != nil {
		return err
	}
	nextEpoch := sp.cs.SlotToEpoch(slot) + 1

	if candidateVal.GetEffectiveBalance() <= lowestStakeVal.GetEffectiveBalance() {
		// in case of tie-break among candidate validator we prefer
		// existing one so we mark candidate as withdrawable
		// We wait next epoch to return funds, as a way to curb spamming
		candidateVal.SetWithdrawableEpoch(nextEpoch)
		return sp.addValidatorInternal(st, candidateVal, dep.GetAmount())
	}

	// mark existing validator for eviction and add candidate
	lowestStakeVal.SetWithdrawableEpoch(nextEpoch)
	idx, err := st.ValidatorIndexByPubkey(lowestStakeVal.GetPubkey())
	if err != nil {
		return err
	}
	if err = st.UpdateValidatorAtIndex(idx, lowestStakeVal); err != nil {
		return err
	}
	return sp.addValidatorInternal(st, candidateVal, dep.GetAmount())
}

// nextEpochValidatorSet returns the current estimation of what next epoch
// validator set would be.
func (sp *StateProcessor[
	_, _, _, BeaconStateT, _, _, _, _, _, _, _, _, ValidatorT, _, _, _, _,
]) nextEpochValidatorSet(st BeaconStateT) ([]ValidatorT, error) {
	slot, err := st.GetSlot()
	if err != nil {
		return nil, err
	}
	nextEpoch := sp.cs.SlotToEpoch(slot) + 1

	vals, err := st.GetValidators()
	if err != nil {
		return nil, err
	}
	activeVals := make([]ValidatorT, 0, len(vals))
	for _, val := range vals {
		if val.GetEffectiveBalance() <= math.U64(sp.cs.EjectionBalance()) {
			continue
		}
		if val.GetWithdrawableEpoch() == nextEpoch {
			continue
		}
		activeVals = append(activeVals, val)
	}

	return activeVals, nil
}

// TODO: consider moving this to BeaconState directly
func (*StateProcessor[
	_, _, _, _, _, _, _, _, _, _, _, _, ValidatorT, _, _, _, _,
]) lowestStakeVal(currentVals []ValidatorT) (
	ValidatorT,
	error,
) {
	// TODO: consider heapifying slice instead. We only care about the smallest
	slices.SortFunc(currentVals, func(lhs, rhs ValidatorT) int {
		var (
			val1Stake = lhs.GetEffectiveBalance()
			val2Stake = rhs.GetEffectiveBalance()
		)
		switch {
		case val1Stake < val2Stake:
			return -1
		case val1Stake > val2Stake:
			return 1
		default:
			// validators pks are guaranteed to be different
			var (
				val1Pk = lhs.GetPubkey()
				val2Pk = rhs.GetPubkey()
			)
			return bytes.Compare(val1Pk[:], val2Pk[:])
		}
	})
	return currentVals[0], nil
}

func (sp *StateProcessor[
	_, _, _, BeaconStateT, _, _, _, _, _, _, _, _, ValidatorT, _, _, _, _,
]) addValidatorInternal(
	st BeaconStateT,
	val ValidatorT,
	depositAmount math.Gwei,
) error {
	// TODO: This is a bug that lives on bArtio. Delete this eventually.
	if sp.cs.DepositEth1ChainID() == spec.BartioChainID {
		// Note in AddValidatorBartio we implicitly increase
		// the balance from state st. This is unlike AddValidator.
		return st.AddValidatorBartio(val)
	}

	if err := st.AddValidator(val); err != nil {
		return err
	}
	idx, err := st.ValidatorIndexByPubkey(val.GetPubkey())
	if err != nil {
		return err
	}
<<<<<<< HEAD

	if err = st.IncreaseBalance(idx, depositAmount); err != nil {
		return errors.Wrap(err, "failed to increase balance")
	}

=======
	if err = st.IncreaseBalance(idx, depositAmount); err != nil {
		return err
	}
>>>>>>> f8825fdd
	sp.logger.Info(
		"Processed deposit to create new validator",
		"deposit_amount", float64(depositAmount.Unwrap())/math.GweiPerWei,
		"validator_index", idx,
<<<<<<< HEAD
	)

=======
		"withdrawal_epoch", val.GetWithdrawableEpoch(),
	)
>>>>>>> f8825fdd
	return nil
}<|MERGE_RESOLUTION|>--- conflicted
+++ resolved
@@ -77,7 +77,6 @@
 	}
 
 	depositIndex := dep.GetIndex().Unwrap()
-<<<<<<< HEAD
 
 	switch {
 	case sp.cs.DepositEth1ChainID() == spec.BartioChainID:
@@ -88,29 +87,13 @@
 		slot < math.U64(spec.BoonetFork2Height):
 		// On boonet pre fork 2, we set the deposit index to the last processed
 		// deposit index + 1.
-=======
-	switch {
-	case sp.cs.DepositEth1ChainID() == spec.BartioChainID:
-		// Bartio has a bug which makes DepositEth1ChainID point to
-		// next deposit index, not latest processed deposit index.
-		// We keep it for backward compatibility.
-		depositIndex++
-	case sp.cs.DepositEth1ChainID() == spec.BoonetEth1ChainID &&
-		slot < math.U64(spec.BoonetFork2Height):
-		// Boonet pre fork2 has a bug which makes DepositEth1ChainID point to
-		// next deposit index, not latest processed deposit index.
-		// We keep it for backward compatibility.
->>>>>>> f8825fdd
 		depositIndex++
 	default:
 		// Nothing to do. We correctly set the deposit index to the last
 		// processed deposit index.
 	}
 
-<<<<<<< HEAD
 	// Set the deposit index in beacon state.
-=======
->>>>>>> f8825fdd
 	if err = st.SetEth1DepositIndex(depositIndex); err != nil {
 		return err
 	}
@@ -140,11 +123,7 @@
 
 	// if validator exist, just update its balance
 	if err = st.IncreaseBalance(idx, dep.GetAmount()); err != nil {
-<<<<<<< HEAD
 		return errors.Wrap(err, "failed to increase balance")
-=======
-		return err
->>>>>>> f8825fdd
 	}
 
 	sp.logger.Info(
@@ -152,10 +131,6 @@
 		"deposit_amount", float64(dep.GetAmount().Unwrap())/math.GweiPerWei,
 		"validator_index", idx,
 	)
-<<<<<<< HEAD
-
-=======
->>>>>>> f8825fdd
 	return nil
 }
 
@@ -355,27 +330,16 @@
 	if err != nil {
 		return err
 	}
-<<<<<<< HEAD
 
 	if err = st.IncreaseBalance(idx, depositAmount); err != nil {
 		return errors.Wrap(err, "failed to increase balance")
 	}
 
-=======
-	if err = st.IncreaseBalance(idx, depositAmount); err != nil {
-		return err
-	}
->>>>>>> f8825fdd
 	sp.logger.Info(
 		"Processed deposit to create new validator",
 		"deposit_amount", float64(depositAmount.Unwrap())/math.GweiPerWei,
 		"validator_index", idx,
-<<<<<<< HEAD
-	)
-
-=======
 		"withdrawal_epoch", val.GetWithdrawableEpoch(),
 	)
->>>>>>> f8825fdd
 	return nil
 }