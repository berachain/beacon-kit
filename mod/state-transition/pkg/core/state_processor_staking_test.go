// SPDX-License-Identifier: BUSL-1.1
//
// Copyright (C) 2024, Berachain Foundation. All rights reserved.
// Use of this software is governed by the Business Source License included
// in the LICENSE file of this repository and at www.mariadb.com/bsl11.
//
// ANY USE OF THE LICENSED WORK IN VIOLATION OF THIS LICENSE WILL AUTOMATICALLY
// TERMINATE YOUR RIGHTS UNDER THIS LICENSE FOR THE CURRENT AND ALL OTHER
// VERSIONS OF THE LICENSED WORK.
//
// THIS LICENSE DOES NOT GRANT YOU ANY RIGHT IN ANY TRADEMARK OR LOGO OF
// LICENSOR OR ITS AFFILIATES (PROVIDED THAT YOU MAY USE A TRADEMARK OR LOGO OF
// LICENSOR AS EXPRESSLY REQUIRED BY THIS LICENSE).
//
// TO THE EXTENT PERMITTED BY APPLICABLE LAW, THE LICENSED WORK IS PROVIDED ON
// AN “AS IS” BASIS. LICENSOR HEREBY DISCLAIMS ALL WARRANTIES AND CONDITIONS,
// EXPRESS OR IMPLIED, INCLUDING (WITHOUT LIMITATION) WARRANTIES OF
// MERCHANTABILITY, FITNESS FOR A PARTICULAR PURPOSE, NON-INFRINGEMENT, AND
// TITLE.

package core_test

import (
	"fmt"
	"testing"

	"github.com/berachain/beacon-kit/mod/chain-spec/pkg/chain"
	"github.com/berachain/beacon-kit/mod/config/pkg/spec"
	"github.com/berachain/beacon-kit/mod/consensus-types/pkg/types"
	engineprimitives "github.com/berachain/beacon-kit/mod/engine-primitives/pkg/engine-primitives"
	"github.com/berachain/beacon-kit/mod/node-core/pkg/components"
	"github.com/berachain/beacon-kit/mod/primitives/pkg/common"
	"github.com/berachain/beacon-kit/mod/primitives/pkg/math"
	"github.com/berachain/beacon-kit/mod/primitives/pkg/version"
	"github.com/stretchr/testify/require"
)

<<<<<<< HEAD
// TestTransitionUpdateValidator shows the lifecycle
// of a validator's balance updates.
func TestTransitionUpdateValidator(t *testing.T) {
	// Create state processor to test
	cs := spec.BetnetChainSpec()
	execEngine := mocks.NewExecutionEngine[
		*types.ExecutionPayload,
		*types.ExecutionPayloadHeader,
		engineprimitives.Withdrawals,
	](t)
	mocksSigner := &cryptomocks.BLSSigner{}
	dummyProposerAddr := []byte{0xff}

	sp := createStateProcessor(
		cs,
		execEngine,
		mocksSigner,
		func(bytes.B48) ([]byte, error) {
			return dummyProposerAddr, nil
		},
	)

	kvStore, err := initStore()
	require.NoError(t, err)
	beaconState := new(TestBeaconStateT).NewFromDB(kvStore, cs)

	var (
		maxBalance = math.Gwei(cs.MaxEffectiveBalance())
		increment  = math.Gwei(cs.EffectiveBalanceIncrement())
		minBalance = math.Gwei(cs.EjectionBalance())
=======
// TestTransitionUpdateValidators shows that when validator is
// updated (increasing amount), corrensponding balance is updated.
func TestTransitionUpdateValidators(t *testing.T) {
	cs := setupChain(t, components.BoonetChainSpecType)
	sp, st, ds, ctx := setupState(t, cs)

	var (
		maxBalance       = math.Gwei(cs.MaxEffectiveBalance())
		increment        = math.Gwei(cs.EffectiveBalanceIncrement())
		minBalance       = math.Gwei(cs.EjectionBalance())
		emptyCredentials = types.NewCredentialsFromExecutionAddress(
			common.ExecutionAddress{},
		)
>>>>>>> df1912eb
	)

	// STEP 0: Setup initial state via genesis
	var (
		genDeposits = []*types.Deposit{
			{
				Pubkey:      [48]byte{0x00},
				Credentials: emptyCredentials,
				Amount:      minBalance + increment,
				Index:       uint64(0),
			},
			{
				Pubkey:      [48]byte{0x01},
				Credentials: emptyCredentials,
				Amount:      maxBalance - 6*increment,
				Index:       uint64(1),
			},
			{
				Pubkey:      [48]byte{0x03},
				Credentials: emptyCredentials,
				Amount:      maxBalance - 3*increment,
				Index:       uint64(2),
			},
		}
		genPayloadHeader = new(types.ExecutionPayloadHeader).Empty()
		genVersion       = version.FromUint32[common.Version](version.Deneb)
	)
<<<<<<< HEAD

	mocksSigner.On(
		"VerifySignature",
		mock.Anything, mock.Anything, mock.Anything,
	).Return(nil)

	genVals, err := sp.InitializePreminedBeaconStateFromEth1(
		beaconState,
=======
	genVals, err := sp.InitializePreminedBeaconStateFromEth1(
		st,
>>>>>>> df1912eb
		genDeposits,
		genPayloadHeader,
		genVersion,
	)
	require.NoError(t, err)
	require.Len(t, genVals, len(genDeposits))
<<<<<<< HEAD

	// STEP 1: top up a genesis validator balance
	var (
		ctx = &transition.Context{
			SkipPayloadVerification: true,
			SkipValidateResult:      true,
			ProposerAddress:         dummyProposerAddr,
		}
		blkDeposit = &types.Deposit{
			Pubkey:      genDeposits[2].Pubkey,
			Credentials: emptyCredentials,
			Amount:      2 * increment, // twice to account for hysteresis
			Index:       uint64(len(genDeposits)),
		}
	)

	blk1 := buildNextBlock(
		t,
		beaconState,
		&types.BeaconBlockBody{
			ExecutionPayload: dummyExecutionPayload,
			Eth1Data:         &types.Eth1Data{},
			Deposits:         []*types.Deposit{blkDeposit},
		},
	)

	// run the test
	updatedVals, err := sp.Transition(ctx, beaconState, blk1)
	require.NoError(t, err)
	require.Empty(t, updatedVals) // validators set updates only at epoch turn

	// check validator balances are duly updated, that is:
	// - balance is updated immediately
	// - effective balance is updated only at the epoch turn
	expectedBalance := genDeposits[2].Amount + blkDeposit.Amount
	expectedEffectiveBalance := genDeposits[2].Amount
	idx, err := beaconState.ValidatorIndexByPubkey(genDeposits[2].Pubkey)
	require.NoError(t, err)

	balance, err := beaconState.GetBalance(idx)
	require.NoError(t, err)
	require.Equal(t, expectedBalance, balance)

	val, err := beaconState.ValidatorByIndex(idx)
	require.NoError(t, err)
	require.Equal(t, expectedEffectiveBalance, val.EffectiveBalance)

	// check that validator index is still correct
	latestValIdx, err := beaconState.GetEth1DepositIndex()
	require.NoError(t, err)
	require.Equal(t, uint64(len(genDeposits)), latestValIdx)

	// STEP 2: check that effective balance is updated once next epoch arrives
	var blk *types.BeaconBlock
	for i := 1; i < int(cs.SlotsPerEpoch())-1; i++ {
		blk = buildNextBlock(
			t,
			beaconState,
			&types.BeaconBlockBody{
				ExecutionPayload: dummyExecutionPayload,
				Eth1Data:         &types.Eth1Data{},
				Deposits:         []*types.Deposit{},
			},
		)

		updatedVals, err = sp.Transition(ctx, beaconState, blk)
		require.NoError(t, err)
		require.Empty(t, updatedVals) // validators set updates only at epoch
	}

	// finally the block turning epoch
	blk = buildNextBlock(
		t,
		beaconState,
		&types.BeaconBlockBody{
			ExecutionPayload: dummyExecutionPayload,
			Eth1Data:         &types.Eth1Data{},
			Deposits:         []*types.Deposit{},
		},
	)

	newEpochVals, err := sp.Transition(ctx, beaconState, blk)
	require.NoError(t, err)
	require.Len(t, newEpochVals, 1) // just topped up one validator

	expectedBalance = genDeposits[2].Amount + blkDeposit.Amount
	expectedEffectiveBalance = expectedBalance

	balance, err = beaconState.GetBalance(idx)
	require.NoError(t, err)
	require.Equal(t, expectedBalance, balance)

	val, err = beaconState.ValidatorByIndex(idx)
	require.NoError(t, err)
	require.Equal(t, expectedEffectiveBalance, val.EffectiveBalance)
}

// TestTransitionCreateValidator shows the lifecycle
// of a validator creation.
func TestTransitionCreateValidator(t *testing.T) {
	// Create state processor to test
	cs := spec.BetnetChainSpec()
	execEngine := mocks.NewExecutionEngine[
		*types.ExecutionPayload,
		*types.ExecutionPayloadHeader,
		engineprimitives.Withdrawals,
	](t)
	mocksSigner := &cryptomocks.BLSSigner{}
	dummyProposerAddr := []byte{0xff}

	sp := createStateProcessor(
		cs,
		execEngine,
		mocksSigner,
		func(bytes.B48) ([]byte, error) {
			return dummyProposerAddr, nil
		},
	)

	kvStore, err := initStore()
	require.NoError(t, err)
	beaconState := new(TestBeaconStateT).NewFromDB(kvStore, cs)

	var (
		maxBalance = math.Gwei(cs.MaxEffectiveBalance())
		increment  = math.Gwei(cs.EffectiveBalanceIncrement())
		minBalance = math.Gwei(cs.EjectionBalance())
=======

	// STEP 1: top up a genesis validator balance
	blkDeposit := &types.Deposit{
		Pubkey:      genDeposits[2].Pubkey,
		Credentials: emptyCredentials,
		Amount:      2 * increment, // twice to account for hysteresis
		Index:       uint64(len(genDeposits)),
	}

	blk1 := buildNextBlock(
		t,
		st,
		&types.BeaconBlockBody{
			ExecutionPayload: &types.ExecutionPayload{
				Timestamp:     10,
				ExtraData:     []byte("testing"),
				Transactions:  [][]byte{},
				Withdrawals:   []*engineprimitives.Withdrawal{},
				BaseFeePerGas: math.NewU256(0),
			},
			Eth1Data: &types.Eth1Data{},
			Deposits: []*types.Deposit{blkDeposit},
		},
	)

	// make sure included deposit is already available in deposit store
	require.NoError(t, ds.EnqueueDeposits(blk1.Body.Deposits))

	// run the test
	updatedVals, err := sp.Transition(ctx, st, blk1)
	require.NoError(t, err)
	require.Empty(t, updatedVals) // validators set updates only at epoch turn

	// check validator balances are duly updated, that is:
	// - balance is updated immediately
	// - effective balance is updated only at the epoch turn
	expectedBalance := genDeposits[2].Amount + blkDeposit.Amount
	expectedEffectiveBalance := genDeposits[2].Amount
	idx, err := st.ValidatorIndexByPubkey(genDeposits[2].Pubkey)
	require.NoError(t, err)

	balance, err := st.GetBalance(idx)
	require.NoError(t, err)
	require.Equal(t, expectedBalance, balance)

	val, err := st.ValidatorByIndex(idx)
	require.NoError(t, err)
	require.Equal(t, expectedEffectiveBalance, val.EffectiveBalance)

	// check that validator index is still correct
	latestValIdx, err := st.GetEth1DepositIndex()
	require.NoError(t, err)
	require.Equal(t, uint64(len(genDeposits)), latestValIdx)

	// STEP 2: check that effective balance is updated once next epoch arrives
	var blk = blk1
	for i := 1; i < int(cs.SlotsPerEpoch())-1; i++ {
		blk = buildNextBlock(
			t,
			st,
			&types.BeaconBlockBody{
				ExecutionPayload: &types.ExecutionPayload{
					Timestamp:     blk.Body.ExecutionPayload.Timestamp + 1,
					ExtraData:     []byte("testing"),
					Transactions:  [][]byte{},
					Withdrawals:   []*engineprimitives.Withdrawal{},
					BaseFeePerGas: math.NewU256(0),
				},
				Eth1Data: &types.Eth1Data{},
				Deposits: []*types.Deposit{},
			},
		)

		updatedVals, err = sp.Transition(ctx, st, blk)
		require.NoError(t, err)
		require.Empty(t, updatedVals) // validators set updates only at epoch
	}

	// finally the block turning epoch
	blk = buildNextBlock(
		t,
		st,
		&types.BeaconBlockBody{
			ExecutionPayload: &types.ExecutionPayload{
				Timestamp:     blk.Body.ExecutionPayload.Timestamp + 1,
				ExtraData:     []byte("testing"),
				Transactions:  [][]byte{},
				Withdrawals:   []*engineprimitives.Withdrawal{},
				BaseFeePerGas: math.NewU256(0),
			},
			Eth1Data: &types.Eth1Data{},
			Deposits: []*types.Deposit{},
		},
	)

	newEpochVals, err := sp.Transition(ctx, st, blk)
	require.NoError(t, err)
	require.Len(t, newEpochVals, len(genDeposits)) // just topped up one validator

	// Assuming genesis order is preserved here which is not necessary
	// TODO: remove this assumption

	// all genesis validators other than the last are unchanged
	for i := range len(genDeposits) - 1 {
		require.Equal(t, genVals[i], newEpochVals[i], fmt.Sprintf("idx: %d", i))
	}

	expectedBalance = genDeposits[2].Amount + blkDeposit.Amount
	expectedEffectiveBalance = expectedBalance

	balance, err = st.GetBalance(idx)
	require.NoError(t, err)
	require.Equal(t, expectedBalance, balance)

	val, err = st.ValidatorByIndex(idx)
	require.NoError(t, err)
	require.Equal(t, expectedEffectiveBalance, val.EffectiveBalance)
}

// TestTransitionCreateValidator shows the lifecycle
// of a validator creation.
func TestTransitionCreateValidator(t *testing.T) {
	// Create state processor to test
	cs := setupChain(t, components.BoonetChainSpecType)
	sp, st, ds, ctx := setupState(t, cs)

	var (
		maxBalance       = math.Gwei(cs.MaxEffectiveBalance())
		increment        = math.Gwei(cs.EffectiveBalanceIncrement())
		minBalance       = math.Gwei(cs.EjectionBalance())
		emptyAddress     = common.ExecutionAddress{}
		emptyCredentials = types.NewCredentialsFromExecutionAddress(
			emptyAddress,
		)
>>>>>>> df1912eb
	)

	// STEP 0: Setup initial state via genesis
	var (
		genDeposits = []*types.Deposit{
			{
				Pubkey:      [48]byte{0x01},
				Credentials: emptyCredentials,
				Amount:      minBalance + increment,
				Index:       uint64(0),
			},
		}
		genPayloadHeader = new(types.ExecutionPayloadHeader).Empty()
		genVersion       = version.FromUint32[common.Version](version.Deneb)
<<<<<<< HEAD
	)

	mocksSigner.On(
		"VerifySignature",
		mock.Anything, mock.Anything, mock.Anything,
	).Return(nil)

	genVals, err := sp.InitializePreminedBeaconStateFromEth1(
		beaconState,
		genDeposits,
		genPayloadHeader,
		genVersion,
	)
	require.NoError(t, err)
	require.Len(t, genVals, len(genDeposits))

	// STEP 1: top up a genesis validator balance
	var (
		ctx = &transition.Context{
			SkipPayloadVerification: true,
			SkipValidateResult:      true,
			ProposerAddress:         dummyProposerAddr,
		}
		blkDeposit = &types.Deposit{
			Pubkey:      [48]byte{0xff}, // a new key for a new validator
			Credentials: emptyCredentials,
			Amount:      maxBalance,
			Index:       uint64(len(genDeposits)),
		}
	)

=======
	)

	genVals, err := sp.InitializePreminedBeaconStateFromEth1(
		st,
		genDeposits,
		genPayloadHeader,
		genVersion,
	)
	require.NoError(t, err)
	require.Len(t, genVals, len(genDeposits))

	// STEP 1: top up a genesis validator balance
	blkDeposit := &types.Deposit{
		Pubkey:      [48]byte{0xff}, // a new key for a new validator
		Credentials: emptyCredentials,
		Amount:      maxBalance,
		Index:       uint64(len(genDeposits)),
	}

>>>>>>> df1912eb
	blk1 := buildNextBlock(
		t,
		st,
		&types.BeaconBlockBody{
<<<<<<< HEAD
			ExecutionPayload: dummyExecutionPayload,
			Eth1Data:         &types.Eth1Data{},
			Deposits:         []*types.Deposit{blkDeposit},
		},
	)

	// run the test
	updatedVals, err := sp.Transition(ctx, beaconState, blk1)
=======
			ExecutionPayload: &types.ExecutionPayload{
				Timestamp:     10,
				ExtraData:     []byte("testing"),
				Transactions:  [][]byte{},
				Withdrawals:   []*engineprimitives.Withdrawal{}, // no withdrawals
				BaseFeePerGas: math.NewU256(0),
			},
			Eth1Data: &types.Eth1Data{},
			Deposits: []*types.Deposit{blkDeposit},
		},
	)

	// make sure included deposit is already available in deposit store
	require.NoError(t, ds.EnqueueDeposits(blk1.Body.Deposits))

	// run the test
	updatedVals, err := sp.Transition(ctx, st, blk1)
>>>>>>> df1912eb
	require.NoError(t, err)
	require.Empty(t, updatedVals) // validators set updates only at epoch turn

	// check validator balances are duly updated
	var (
		expectedBalance          = blkDeposit.Amount
		expectedEffectiveBalance = expectedBalance
	)
<<<<<<< HEAD
	idx, err := beaconState.ValidatorIndexByPubkey(blkDeposit.Pubkey)
	require.NoError(t, err)

	balance, err := beaconState.GetBalance(idx)
	require.NoError(t, err)
	require.Equal(t, expectedBalance, balance)

	val, err := beaconState.ValidatorByIndex(idx)
=======
	idx, err := st.ValidatorIndexByPubkey(blkDeposit.Pubkey)
	require.NoError(t, err)

	balance, err := st.GetBalance(idx)
	require.NoError(t, err)
	require.Equal(t, expectedBalance, balance)

	val, err := st.ValidatorByIndex(idx)
>>>>>>> df1912eb
	require.NoError(t, err)
	require.Equal(t, expectedEffectiveBalance, val.EffectiveBalance)

	// check that validator index is still correct
<<<<<<< HEAD
	latestValIdx, err := beaconState.GetEth1DepositIndex()
=======
	latestValIdx, err := st.GetEth1DepositIndex()
>>>>>>> df1912eb
	require.NoError(t, err)
	require.Equal(t, uint64(len(genDeposits)), latestValIdx)

	// STEP 2: check that effective balance is updated once next epoch arrives
<<<<<<< HEAD
	var blk *types.BeaconBlock
	for i := 1; i < int(cs.SlotsPerEpoch())-1; i++ {
		blk = buildNextBlock(
			t,
			beaconState,
			&types.BeaconBlockBody{
				ExecutionPayload: dummyExecutionPayload,
				Eth1Data:         &types.Eth1Data{},
				Deposits:         []*types.Deposit{},
			},
		)

		updatedVals, err = sp.Transition(ctx, beaconState, blk)
=======
	var blk = blk1
	for i := 1; i < int(cs.SlotsPerEpoch())-1; i++ {
		blk = buildNextBlock(
			t,
			st,
			&types.BeaconBlockBody{
				ExecutionPayload: &types.ExecutionPayload{
					Timestamp:     blk.Body.ExecutionPayload.Timestamp + 1,
					ExtraData:     []byte("testing"),
					Transactions:  [][]byte{},
					Withdrawals:   []*engineprimitives.Withdrawal{},
					BaseFeePerGas: math.NewU256(0),
				},
				Eth1Data: &types.Eth1Data{},
				Deposits: []*types.Deposit{},
			},
		)

		updatedVals, err = sp.Transition(ctx, st, blk)
>>>>>>> df1912eb
		require.NoError(t, err)
		require.Empty(t, updatedVals) // validators set updates only at epoch
	}

	// finally the block turning epoch
	blk = buildNextBlock(
		t,
<<<<<<< HEAD
		beaconState,
		&types.BeaconBlockBody{
			ExecutionPayload: dummyExecutionPayload,
			Eth1Data:         &types.Eth1Data{},
			Deposits:         []*types.Deposit{},
		},
	)

	newEpochVals, err := sp.Transition(ctx, beaconState, blk)
	require.NoError(t, err)
	require.Len(t, newEpochVals, 1) // just added 1 validator
=======
		st,
		&types.BeaconBlockBody{
			ExecutionPayload: &types.ExecutionPayload{
				Timestamp:     blk.Body.ExecutionPayload.Timestamp + 1,
				ExtraData:     []byte("testing"),
				Transactions:  [][]byte{},
				Withdrawals:   []*engineprimitives.Withdrawal{},
				BaseFeePerGas: math.NewU256(0),
			},
			Eth1Data: &types.Eth1Data{},
			Deposits: []*types.Deposit{},
		},
	)

	newEpochVals, err := sp.Transition(ctx, st, blk)
	require.NoError(t, err)
	require.Len(t, newEpochVals, len(genDeposits)+1)

	// Assuming genesis order is preserved here which is not necessary
	// TODO: remove this assumption

	// all genesis validators are unchanged
	for i := range len(genDeposits) {
		require.Equal(t, genVals[i], newEpochVals[i], fmt.Sprintf("idx: %d", i))
	}
>>>>>>> df1912eb

	expectedBalance = blkDeposit.Amount
	expectedEffectiveBalance = expectedBalance

<<<<<<< HEAD
	balance, err = beaconState.GetBalance(idx)
	require.NoError(t, err)
	require.Equal(t, expectedBalance, balance)

	val, err = beaconState.ValidatorByIndex(idx)
	require.NoError(t, err)
	require.Equal(t, expectedEffectiveBalance, val.EffectiveBalance)
=======
	balance, err = st.GetBalance(idx)
	require.NoError(t, err)
	require.Equal(t, expectedBalance, balance)

	val, err = st.ValidatorByIndex(idx)
	require.NoError(t, err)
	require.Equal(t, expectedEffectiveBalance, val.EffectiveBalance)
}

func TestTransitionWithdrawals(t *testing.T) {
	cs := setupChain(t, components.BoonetChainSpecType)
	sp, st, _, ctx := setupState(t, cs)

	var (
		maxBalance   = math.Gwei(cs.MaxEffectiveBalance())
		minBalance   = math.Gwei(cs.EffectiveBalanceIncrement())
		credentials0 = types.NewCredentialsFromExecutionAddress(
			common.ExecutionAddress{},
		)
		address1     = common.ExecutionAddress{0x01}
		credentials1 = types.NewCredentialsFromExecutionAddress(address1)
	)

	// Setup initial state so that validator 1 is partially withdrawable.
	var (
		genDeposits = []*types.Deposit{
			{
				Pubkey:      [48]byte{0x00},
				Credentials: credentials0,
				Amount:      maxBalance - 3*minBalance,
				Index:       0,
			},
			{
				Pubkey:      [48]byte{0x01},
				Credentials: credentials1,
				Amount:      maxBalance + minBalance,
				Index:       1,
			},
		}
		genPayloadHeader = new(types.ExecutionPayloadHeader).Empty()
		genVersion       = version.FromUint32[common.Version](version.Deneb)
	)
	_, err := sp.InitializePreminedBeaconStateFromEth1(
		st, genDeposits, genPayloadHeader, genVersion,
	)
	require.NoError(t, err)

	// Progress state to fork 2.
	progressStateToSlot(t, st, math.U64(spec.BoonetFork2Height))

	// Assert validator 1 balance before withdrawal.
	val1Bal, err := st.GetBalance(math.U64(1))
	require.NoError(t, err)
	require.Equal(t, maxBalance+minBalance, val1Bal)

	// Create test inputs.
	blk := buildNextBlock(
		t,
		st,
		&types.BeaconBlockBody{
			ExecutionPayload: &types.ExecutionPayload{
				Timestamp:    10,
				ExtraData:    []byte("testing"),
				Transactions: [][]byte{},
				Withdrawals: []*engineprimitives.Withdrawal{
					// The first withdrawal is always for EVM inflation.
					st.EVMInflationWithdrawal(),
					// Partially withdraw validator 1 by minBalance.
					{
						Index:     0,
						Validator: 1,
						Amount:    minBalance,
						Address:   address1,
					},
				},
				BaseFeePerGas: math.NewU256(0),
			},
			Eth1Data: &types.Eth1Data{},
			Deposits: []*types.Deposit{},
		},
	)

	// Run the test.
	_, err = sp.Transition(ctx, st, blk)

	// Check outputs and ensure withdrawals in payload is consistent with
	// statedb expected withdrawals.
	require.NoError(t, err)

	// Assert validator 1 balance after withdrawal.
	val1BalAfter, err := st.GetBalance(math.U64(1))
	require.NoError(t, err)
	require.Equal(t, maxBalance, val1BalAfter)
}

func TestTransitionMaxWithdrawals(t *testing.T) {
	// Use custom chain spec with max withdrawals set to 2.
	csData := spec.BaseSpec()
	csData.DepositEth1ChainID = spec.BoonetEth1ChainID
	csData.MaxWithdrawalsPerPayload = 2
	cs, err := chain.NewChainSpec(csData)
	require.NoError(t, err)

	sp, st, _, ctx := setupState(t, cs)

	var (
		maxBalance   = math.Gwei(cs.MaxEffectiveBalance())
		minBalance   = math.Gwei(cs.EffectiveBalanceIncrement())
		address0     = common.ExecutionAddress{}
		credentials0 = types.NewCredentialsFromExecutionAddress(address0)
		address1     = common.ExecutionAddress{0x01}
		credentials1 = types.NewCredentialsFromExecutionAddress(address1)
	)

	// Setup initial state so that both validators are partially withdrawable.
	var (
		genDeposits = []*types.Deposit{
			{
				Pubkey:      [48]byte{0x00},
				Credentials: credentials0,
				Amount:      maxBalance + minBalance,
				Index:       0,
			},
			{
				Pubkey:      [48]byte{0x01},
				Credentials: credentials1,
				Amount:      maxBalance + minBalance,
				Index:       1,
			},
		}
		genPayloadHeader = new(types.ExecutionPayloadHeader).Empty()
		genVersion       = version.FromUint32[common.Version](version.Deneb)
	)
	_, err = sp.InitializePreminedBeaconStateFromEth1(
		st, genDeposits, genPayloadHeader, genVersion,
	)
	require.NoError(t, err)

	// Progress state to fork 2.
	progressStateToSlot(t, st, math.U64(spec.BoonetFork2Height))

	// Assert validator balances before withdrawal.
	val0Bal, err := st.GetBalance(math.U64(0))
	require.NoError(t, err)
	require.Equal(t, maxBalance+minBalance, val0Bal)

	val1Bal, err := st.GetBalance(math.U64(1))
	require.NoError(t, err)
	require.Equal(t, maxBalance+minBalance, val1Bal)

	// Create test inputs.
	blk := buildNextBlock(
		t,
		st,
		&types.BeaconBlockBody{
			ExecutionPayload: &types.ExecutionPayload{
				Timestamp:    10,
				ExtraData:    []byte("testing"),
				Transactions: [][]byte{},
				Withdrawals: []*engineprimitives.Withdrawal{
					// The first withdrawal is always for EVM inflation.
					st.EVMInflationWithdrawal(),
					// Partially withdraw validator 0 by minBalance.
					{
						Index:     0,
						Validator: 0,
						Amount:    minBalance,
						Address:   address0,
					},
				},
				BaseFeePerGas: math.NewU256(0),
			},
			Eth1Data: &types.Eth1Data{},
			Deposits: []*types.Deposit{},
		},
	)

	// Run the test.
	_, err = sp.Transition(ctx, st, blk)

	// Check outputs and ensure withdrawals in payload is consistent with
	// statedb expected withdrawals.
	require.NoError(t, err)

	// Assert validator balances after withdrawal, ensuring only validator 0 is
	// withdrawn from.
	val0BalAfter, err := st.GetBalance(math.U64(0))
	require.NoError(t, err)
	require.Equal(t, maxBalance, val0BalAfter)

	val1BalAfter, err := st.GetBalance(math.U64(1))
	require.NoError(t, err)
	require.Equal(t, maxBalance+minBalance, val1BalAfter)

	// Process the next block, ensuring that validator 1 is also withdrawn from,
	// also ensuring that the state's next withdrawal (validator) index is
	// appropriately incremented.
	blk = buildNextBlock(
		t,
		st,
		&types.BeaconBlockBody{
			ExecutionPayload: &types.ExecutionPayload{
				Timestamp:    11,
				ExtraData:    []byte("testing"),
				Transactions: [][]byte{},
				Withdrawals: []*engineprimitives.Withdrawal{
					// The first withdrawal is always for EVM inflation.
					st.EVMInflationWithdrawal(),
					// Partially withdraw validator 1 by minBalance.
					{
						Index:     1,
						Validator: 1,
						Amount:    minBalance,
						Address:   address1,
					},
				},
				BaseFeePerGas: math.NewU256(0),
			},
			Eth1Data: &types.Eth1Data{},
			Deposits: []*types.Deposit{},
		},
	)

	// Run the test.
	vals, err := sp.Transition(ctx, st, blk)

	// Check outputs and ensure withdrawals in payload is consistent with
	// statedb expected withdrawals.
	require.NoError(t, err)
	require.Zero(t, vals)

	// Validator 1 is now withdrawn from.
	val1BalAfter, err = st.GetBalance(math.U64(1))
	require.NoError(t, err)
	require.Equal(t, maxBalance, val1BalAfter)
>>>>>>> df1912eb
}<|MERGE_RESOLUTION|>--- conflicted
+++ resolved
@@ -21,7 +21,6 @@
 package core_test
 
 import (
-	"fmt"
 	"testing"
 
 	"github.com/berachain/beacon-kit/mod/chain-spec/pkg/chain"
@@ -35,38 +34,6 @@
 	"github.com/stretchr/testify/require"
 )
 
-<<<<<<< HEAD
-// TestTransitionUpdateValidator shows the lifecycle
-// of a validator's balance updates.
-func TestTransitionUpdateValidator(t *testing.T) {
-	// Create state processor to test
-	cs := spec.BetnetChainSpec()
-	execEngine := mocks.NewExecutionEngine[
-		*types.ExecutionPayload,
-		*types.ExecutionPayloadHeader,
-		engineprimitives.Withdrawals,
-	](t)
-	mocksSigner := &cryptomocks.BLSSigner{}
-	dummyProposerAddr := []byte{0xff}
-
-	sp := createStateProcessor(
-		cs,
-		execEngine,
-		mocksSigner,
-		func(bytes.B48) ([]byte, error) {
-			return dummyProposerAddr, nil
-		},
-	)
-
-	kvStore, err := initStore()
-	require.NoError(t, err)
-	beaconState := new(TestBeaconStateT).NewFromDB(kvStore, cs)
-
-	var (
-		maxBalance = math.Gwei(cs.MaxEffectiveBalance())
-		increment  = math.Gwei(cs.EffectiveBalanceIncrement())
-		minBalance = math.Gwei(cs.EjectionBalance())
-=======
 // TestTransitionUpdateValidators shows that when validator is
 // updated (increasing amount), corrensponding balance is updated.
 func TestTransitionUpdateValidators(t *testing.T) {
@@ -80,7 +47,6 @@
 		emptyCredentials = types.NewCredentialsFromExecutionAddress(
 			common.ExecutionAddress{},
 		)
->>>>>>> df1912eb
 	)
 
 	// STEP 0: Setup initial state via genesis
@@ -108,154 +74,14 @@
 		genPayloadHeader = new(types.ExecutionPayloadHeader).Empty()
 		genVersion       = version.FromUint32[common.Version](version.Deneb)
 	)
-<<<<<<< HEAD
-
-	mocksSigner.On(
-		"VerifySignature",
-		mock.Anything, mock.Anything, mock.Anything,
-	).Return(nil)
-
 	genVals, err := sp.InitializePreminedBeaconStateFromEth1(
-		beaconState,
-=======
-	genVals, err := sp.InitializePreminedBeaconStateFromEth1(
-		st,
->>>>>>> df1912eb
+		st,
 		genDeposits,
 		genPayloadHeader,
 		genVersion,
 	)
 	require.NoError(t, err)
 	require.Len(t, genVals, len(genDeposits))
-<<<<<<< HEAD
-
-	// STEP 1: top up a genesis validator balance
-	var (
-		ctx = &transition.Context{
-			SkipPayloadVerification: true,
-			SkipValidateResult:      true,
-			ProposerAddress:         dummyProposerAddr,
-		}
-		blkDeposit = &types.Deposit{
-			Pubkey:      genDeposits[2].Pubkey,
-			Credentials: emptyCredentials,
-			Amount:      2 * increment, // twice to account for hysteresis
-			Index:       uint64(len(genDeposits)),
-		}
-	)
-
-	blk1 := buildNextBlock(
-		t,
-		beaconState,
-		&types.BeaconBlockBody{
-			ExecutionPayload: dummyExecutionPayload,
-			Eth1Data:         &types.Eth1Data{},
-			Deposits:         []*types.Deposit{blkDeposit},
-		},
-	)
-
-	// run the test
-	updatedVals, err := sp.Transition(ctx, beaconState, blk1)
-	require.NoError(t, err)
-	require.Empty(t, updatedVals) // validators set updates only at epoch turn
-
-	// check validator balances are duly updated, that is:
-	// - balance is updated immediately
-	// - effective balance is updated only at the epoch turn
-	expectedBalance := genDeposits[2].Amount + blkDeposit.Amount
-	expectedEffectiveBalance := genDeposits[2].Amount
-	idx, err := beaconState.ValidatorIndexByPubkey(genDeposits[2].Pubkey)
-	require.NoError(t, err)
-
-	balance, err := beaconState.GetBalance(idx)
-	require.NoError(t, err)
-	require.Equal(t, expectedBalance, balance)
-
-	val, err := beaconState.ValidatorByIndex(idx)
-	require.NoError(t, err)
-	require.Equal(t, expectedEffectiveBalance, val.EffectiveBalance)
-
-	// check that validator index is still correct
-	latestValIdx, err := beaconState.GetEth1DepositIndex()
-	require.NoError(t, err)
-	require.Equal(t, uint64(len(genDeposits)), latestValIdx)
-
-	// STEP 2: check that effective balance is updated once next epoch arrives
-	var blk *types.BeaconBlock
-	for i := 1; i < int(cs.SlotsPerEpoch())-1; i++ {
-		blk = buildNextBlock(
-			t,
-			beaconState,
-			&types.BeaconBlockBody{
-				ExecutionPayload: dummyExecutionPayload,
-				Eth1Data:         &types.Eth1Data{},
-				Deposits:         []*types.Deposit{},
-			},
-		)
-
-		updatedVals, err = sp.Transition(ctx, beaconState, blk)
-		require.NoError(t, err)
-		require.Empty(t, updatedVals) // validators set updates only at epoch
-	}
-
-	// finally the block turning epoch
-	blk = buildNextBlock(
-		t,
-		beaconState,
-		&types.BeaconBlockBody{
-			ExecutionPayload: dummyExecutionPayload,
-			Eth1Data:         &types.Eth1Data{},
-			Deposits:         []*types.Deposit{},
-		},
-	)
-
-	newEpochVals, err := sp.Transition(ctx, beaconState, blk)
-	require.NoError(t, err)
-	require.Len(t, newEpochVals, 1) // just topped up one validator
-
-	expectedBalance = genDeposits[2].Amount + blkDeposit.Amount
-	expectedEffectiveBalance = expectedBalance
-
-	balance, err = beaconState.GetBalance(idx)
-	require.NoError(t, err)
-	require.Equal(t, expectedBalance, balance)
-
-	val, err = beaconState.ValidatorByIndex(idx)
-	require.NoError(t, err)
-	require.Equal(t, expectedEffectiveBalance, val.EffectiveBalance)
-}
-
-// TestTransitionCreateValidator shows the lifecycle
-// of a validator creation.
-func TestTransitionCreateValidator(t *testing.T) {
-	// Create state processor to test
-	cs := spec.BetnetChainSpec()
-	execEngine := mocks.NewExecutionEngine[
-		*types.ExecutionPayload,
-		*types.ExecutionPayloadHeader,
-		engineprimitives.Withdrawals,
-	](t)
-	mocksSigner := &cryptomocks.BLSSigner{}
-	dummyProposerAddr := []byte{0xff}
-
-	sp := createStateProcessor(
-		cs,
-		execEngine,
-		mocksSigner,
-		func(bytes.B48) ([]byte, error) {
-			return dummyProposerAddr, nil
-		},
-	)
-
-	kvStore, err := initStore()
-	require.NoError(t, err)
-	beaconState := new(TestBeaconStateT).NewFromDB(kvStore, cs)
-
-	var (
-		maxBalance = math.Gwei(cs.MaxEffectiveBalance())
-		increment  = math.Gwei(cs.EffectiveBalanceIncrement())
-		minBalance = math.Gwei(cs.EjectionBalance())
-=======
 
 	// STEP 1: top up a genesis validator balance
 	blkDeposit := &types.Deposit{
@@ -353,15 +179,7 @@
 
 	newEpochVals, err := sp.Transition(ctx, st, blk)
 	require.NoError(t, err)
-	require.Len(t, newEpochVals, len(genDeposits)) // just topped up one validator
-
-	// Assuming genesis order is preserved here which is not necessary
-	// TODO: remove this assumption
-
-	// all genesis validators other than the last are unchanged
-	for i := range len(genDeposits) - 1 {
-		require.Equal(t, genVals[i], newEpochVals[i], fmt.Sprintf("idx: %d", i))
-	}
+	require.Len(t, newEpochVals, 1) // just topped up one validator
 
 	expectedBalance = genDeposits[2].Amount + blkDeposit.Amount
 	expectedEffectiveBalance = expectedBalance
@@ -390,7 +208,6 @@
 		emptyCredentials = types.NewCredentialsFromExecutionAddress(
 			emptyAddress,
 		)
->>>>>>> df1912eb
 	)
 
 	// STEP 0: Setup initial state via genesis
@@ -405,39 +222,6 @@
 		}
 		genPayloadHeader = new(types.ExecutionPayloadHeader).Empty()
 		genVersion       = version.FromUint32[common.Version](version.Deneb)
-<<<<<<< HEAD
-	)
-
-	mocksSigner.On(
-		"VerifySignature",
-		mock.Anything, mock.Anything, mock.Anything,
-	).Return(nil)
-
-	genVals, err := sp.InitializePreminedBeaconStateFromEth1(
-		beaconState,
-		genDeposits,
-		genPayloadHeader,
-		genVersion,
-	)
-	require.NoError(t, err)
-	require.Len(t, genVals, len(genDeposits))
-
-	// STEP 1: top up a genesis validator balance
-	var (
-		ctx = &transition.Context{
-			SkipPayloadVerification: true,
-			SkipValidateResult:      true,
-			ProposerAddress:         dummyProposerAddr,
-		}
-		blkDeposit = &types.Deposit{
-			Pubkey:      [48]byte{0xff}, // a new key for a new validator
-			Credentials: emptyCredentials,
-			Amount:      maxBalance,
-			Index:       uint64(len(genDeposits)),
-		}
-	)
-
-=======
 	)
 
 	genVals, err := sp.InitializePreminedBeaconStateFromEth1(
@@ -457,21 +241,10 @@
 		Index:       uint64(len(genDeposits)),
 	}
 
->>>>>>> df1912eb
 	blk1 := buildNextBlock(
 		t,
 		st,
 		&types.BeaconBlockBody{
-<<<<<<< HEAD
-			ExecutionPayload: dummyExecutionPayload,
-			Eth1Data:         &types.Eth1Data{},
-			Deposits:         []*types.Deposit{blkDeposit},
-		},
-	)
-
-	// run the test
-	updatedVals, err := sp.Transition(ctx, beaconState, blk1)
-=======
 			ExecutionPayload: &types.ExecutionPayload{
 				Timestamp:     10,
 				ExtraData:     []byte("testing"),
@@ -489,7 +262,6 @@
 
 	// run the test
 	updatedVals, err := sp.Transition(ctx, st, blk1)
->>>>>>> df1912eb
 	require.NoError(t, err)
 	require.Empty(t, updatedVals) // validators set updates only at epoch turn
 
@@ -498,53 +270,23 @@
 		expectedBalance          = blkDeposit.Amount
 		expectedEffectiveBalance = expectedBalance
 	)
-<<<<<<< HEAD
-	idx, err := beaconState.ValidatorIndexByPubkey(blkDeposit.Pubkey)
-	require.NoError(t, err)
-
-	balance, err := beaconState.GetBalance(idx)
+	idx, err := st.ValidatorIndexByPubkey(blkDeposit.Pubkey)
+	require.NoError(t, err)
+
+	balance, err := st.GetBalance(idx)
 	require.NoError(t, err)
 	require.Equal(t, expectedBalance, balance)
 
-	val, err := beaconState.ValidatorByIndex(idx)
-=======
-	idx, err := st.ValidatorIndexByPubkey(blkDeposit.Pubkey)
-	require.NoError(t, err)
-
-	balance, err := st.GetBalance(idx)
-	require.NoError(t, err)
-	require.Equal(t, expectedBalance, balance)
-
 	val, err := st.ValidatorByIndex(idx)
->>>>>>> df1912eb
 	require.NoError(t, err)
 	require.Equal(t, expectedEffectiveBalance, val.EffectiveBalance)
 
 	// check that validator index is still correct
-<<<<<<< HEAD
-	latestValIdx, err := beaconState.GetEth1DepositIndex()
-=======
 	latestValIdx, err := st.GetEth1DepositIndex()
->>>>>>> df1912eb
 	require.NoError(t, err)
 	require.Equal(t, uint64(len(genDeposits)), latestValIdx)
 
 	// STEP 2: check that effective balance is updated once next epoch arrives
-<<<<<<< HEAD
-	var blk *types.BeaconBlock
-	for i := 1; i < int(cs.SlotsPerEpoch())-1; i++ {
-		blk = buildNextBlock(
-			t,
-			beaconState,
-			&types.BeaconBlockBody{
-				ExecutionPayload: dummyExecutionPayload,
-				Eth1Data:         &types.Eth1Data{},
-				Deposits:         []*types.Deposit{},
-			},
-		)
-
-		updatedVals, err = sp.Transition(ctx, beaconState, blk)
-=======
 	var blk = blk1
 	for i := 1; i < int(cs.SlotsPerEpoch())-1; i++ {
 		blk = buildNextBlock(
@@ -564,7 +306,6 @@
 		)
 
 		updatedVals, err = sp.Transition(ctx, st, blk)
->>>>>>> df1912eb
 		require.NoError(t, err)
 		require.Empty(t, updatedVals) // validators set updates only at epoch
 	}
@@ -572,19 +313,6 @@
 	// finally the block turning epoch
 	blk = buildNextBlock(
 		t,
-<<<<<<< HEAD
-		beaconState,
-		&types.BeaconBlockBody{
-			ExecutionPayload: dummyExecutionPayload,
-			Eth1Data:         &types.Eth1Data{},
-			Deposits:         []*types.Deposit{},
-		},
-	)
-
-	newEpochVals, err := sp.Transition(ctx, beaconState, blk)
-	require.NoError(t, err)
-	require.Len(t, newEpochVals, 1) // just added 1 validator
-=======
 		st,
 		&types.BeaconBlockBody{
 			ExecutionPayload: &types.ExecutionPayload{
@@ -601,29 +329,11 @@
 
 	newEpochVals, err := sp.Transition(ctx, st, blk)
 	require.NoError(t, err)
-	require.Len(t, newEpochVals, len(genDeposits)+1)
-
-	// Assuming genesis order is preserved here which is not necessary
-	// TODO: remove this assumption
-
-	// all genesis validators are unchanged
-	for i := range len(genDeposits) {
-		require.Equal(t, genVals[i], newEpochVals[i], fmt.Sprintf("idx: %d", i))
-	}
->>>>>>> df1912eb
+	require.Len(t, newEpochVals, 1) // just added 1 validator
 
 	expectedBalance = blkDeposit.Amount
 	expectedEffectiveBalance = expectedBalance
 
-<<<<<<< HEAD
-	balance, err = beaconState.GetBalance(idx)
-	require.NoError(t, err)
-	require.Equal(t, expectedBalance, balance)
-
-	val, err = beaconState.ValidatorByIndex(idx)
-	require.NoError(t, err)
-	require.Equal(t, expectedEffectiveBalance, val.EffectiveBalance)
-=======
 	balance, err = st.GetBalance(idx)
 	require.NoError(t, err)
 	require.Equal(t, expectedBalance, balance)
@@ -859,5 +569,4 @@
 	val1BalAfter, err = st.GetBalance(math.U64(1))
 	require.NoError(t, err)
 	require.Equal(t, maxBalance, val1BalAfter)
->>>>>>> df1912eb
 }