// SPDX-License-Identifier: BUSL-1.1
//
// Copyright (C) 2024, Berachain Foundation. All rights reserved.
// Use of this software is governed by the Business Source License included
// in the LICENSE file of this repository and at www.mariadb.com/bsl11.
//
// ANY USE OF THE LICENSED WORK IN VIOLATION OF THIS LICENSE WILL AUTOMATICALLY
// TERMINATE YOUR RIGHTS UNDER THIS LICENSE FOR THE CURRENT AND ALL OTHER
// VERSIONS OF THE LICENSED WORK.
//
// THIS LICENSE DOES NOT GRANT YOU ANY RIGHT IN ANY TRADEMARK OR LOGO OF
// LICENSOR OR ITS AFFILIATES (PROVIDED THAT YOU MAY USE A TRADEMARK OR LOGO OF
// LICENSOR AS EXPRESSLY REQUIRED BY THIS LICENSE).
//
// TO THE EXTENT PERMITTED BY APPLICABLE LAW, THE LICENSED WORK IS PROVIDED ON
// AN “AS IS” BASIS. LICENSOR HEREBY DISCLAIMS ALL WARRANTIES AND CONDITIONS,
// EXPRESS OR IMPLIED, INCLUDING (WITHOUT LIMITATION) WARRANTIES OF
// MERCHANTABILITY, FITNESS FOR A PARTICULAR PURPOSE, NON-INFRINGEMENT, AND
// TITLE.

package core_test

import (
	"strconv"
	"testing"

	"github.com/berachain/beacon-kit/mod/chain-spec/pkg/chain"
	"github.com/berachain/beacon-kit/mod/config/pkg/spec"
	"github.com/berachain/beacon-kit/mod/consensus-types/pkg/types"
	engineprimitives "github.com/berachain/beacon-kit/mod/engine-primitives/pkg/engine-primitives"
	"github.com/berachain/beacon-kit/mod/node-core/pkg/components"
	"github.com/berachain/beacon-kit/mod/primitives/pkg/common"
<<<<<<< HEAD
	"github.com/berachain/beacon-kit/mod/primitives/pkg/constants"
	cryptomocks "github.com/berachain/beacon-kit/mod/primitives/pkg/crypto/mocks"
=======
>>>>>>> 4a9144ff
	"github.com/berachain/beacon-kit/mod/primitives/pkg/math"
	"github.com/berachain/beacon-kit/mod/primitives/pkg/version"
	"github.com/stretchr/testify/require"
)

<<<<<<< HEAD
// TestTransitionUpdateValidator shows the lifecycle
// of a validator's balance updates.
func TestTransitionUpdateValidator(t *testing.T) {
	// Create state processor to test
	cs := spec.BetnetChainSpec()
	execEngine := mocks.NewExecutionEngine[
		*types.ExecutionPayload,
		*types.ExecutionPayloadHeader,
		engineprimitives.Withdrawals,
	](t)
	mocksSigner := &cryptomocks.BLSSigner{}
	dummyProposerAddr := []byte{0xff}

	sp := createStateProcessor(
		cs,
		execEngine,
		mocksSigner,
		func(bytes.B48) ([]byte, error) {
			return dummyProposerAddr, nil
		},
	)

	kvStore, err := initStore()
	require.NoError(t, err)
	beaconState := new(TestBeaconStateT).NewFromDB(kvStore, cs)

	var (
		maxBalance = math.Gwei(cs.MaxEffectiveBalance())
		increment  = math.Gwei(cs.EffectiveBalanceIncrement())
		minBalance = math.Gwei(cs.EjectionBalance())
=======
// TestTransitionUpdateValidators shows that when validator is
// updated (increasing amount), corrensponding balance is updated.
func TestTransitionUpdateValidators(t *testing.T) {
	cs := setupChain(t, components.BoonetChainSpecType)
	sp, st, ds, ctx := setupState(t, cs)

	var (
		maxBalance       = math.Gwei(cs.MaxEffectiveBalance())
		increment        = math.Gwei(cs.EffectiveBalanceIncrement())
		minBalance       = math.Gwei(cs.EjectionBalance())
		emptyCredentials = types.NewCredentialsFromExecutionAddress(
			common.ExecutionAddress{},
		)
>>>>>>> 4a9144ff
	)

	// STEP 0: Setup initial state via genesis
	var (
		genDeposits = []*types.Deposit{
			{
				Pubkey:      [48]byte{0x00},
				Credentials: emptyCredentials,
				Amount:      minBalance + increment,
				Index:       uint64(0),
			},
			{
				Pubkey:      [48]byte{0x01},
				Credentials: emptyCredentials,
				Amount:      maxBalance - 6*increment,
				Index:       uint64(1),
			},
			{
				Pubkey:      [48]byte{0x03},
				Credentials: emptyCredentials,
				Amount:      maxBalance - 3*increment,
				Index:       uint64(2),
			},
		}
		genPayloadHeader = new(types.ExecutionPayloadHeader).Empty()
		genVersion       = version.FromUint32[common.Version](version.Deneb)
	)
<<<<<<< HEAD

	mocksSigner.On(
		"VerifySignature",
		mock.Anything, mock.Anything, mock.Anything,
	).Return(nil)

	genVals, err := sp.InitializePreminedBeaconStateFromEth1(
		beaconState,
=======
	genVals, err := sp.InitializePreminedBeaconStateFromEth1(
		st,
>>>>>>> 4a9144ff
		genDeposits,
		genPayloadHeader,
		genVersion,
	)
	require.NoError(t, err)
	require.Len(t, genVals, len(genDeposits))
<<<<<<< HEAD

	// STEP 1: top up a genesis validator balance
	var (
		ctx = &transition.Context{
			SkipPayloadVerification: true,
			SkipValidateResult:      true,
			ProposerAddress:         dummyProposerAddr,
		}
		blkDeposit = &types.Deposit{
			Pubkey:      genDeposits[2].Pubkey,
			Credentials: emptyCredentials,
			Amount:      2 * increment, // twice to account for hysteresis
			Index:       uint64(len(genDeposits)),
		}
	)

	blk1 := buildNextBlock(
		t,
		beaconState,
		&types.BeaconBlockBody{
			ExecutionPayload: dummyExecutionPayload,
			Eth1Data:         &types.Eth1Data{},
			Deposits:         []*types.Deposit{blkDeposit},
		},
	)

	// run the test
	updatedVals, err := sp.Transition(ctx, beaconState, blk1)
	require.NoError(t, err)
	require.Empty(t, updatedVals) // validators set updates only at epoch turn

	// check validator balances are duly updated, that is:
	// - balance is updated immediately
	// - effective balance is updated only at the epoch turn
	expectedBalance := genDeposits[2].Amount + blkDeposit.Amount
	expectedEffectiveBalance := genDeposits[2].Amount
	idx, err := beaconState.ValidatorIndexByPubkey(genDeposits[2].Pubkey)
	require.NoError(t, err)

	balance, err := beaconState.GetBalance(idx)
	require.NoError(t, err)
	require.Equal(t, expectedBalance, balance)

	val, err := beaconState.ValidatorByIndex(idx)
	require.NoError(t, err)
	require.Equal(t, expectedEffectiveBalance, val.EffectiveBalance)

	// check that validator index is still correct
	latestValIdx, err := beaconState.GetEth1DepositIndex()
	require.NoError(t, err)
	require.Equal(t, uint64(len(genDeposits)), latestValIdx)

	// STEP 2: check that effective balance is updated once next epoch arrives
	var blk *types.BeaconBlock
	for i := 1; i < int(cs.SlotsPerEpoch())-1; i++ {
		blk = buildNextBlock(
			t,
			beaconState,
			&types.BeaconBlockBody{
				ExecutionPayload: dummyExecutionPayload,
				Eth1Data:         &types.Eth1Data{},
				Deposits:         []*types.Deposit{},
			},
		)

		updatedVals, err = sp.Transition(ctx, beaconState, blk)
		require.NoError(t, err)
		require.Empty(t, updatedVals) // validators set updates only at epoch
	}

	// finally the block turning epoch
	blk = buildNextBlock(
		t,
		beaconState,
		&types.BeaconBlockBody{
			ExecutionPayload: dummyExecutionPayload,
			Eth1Data:         &types.Eth1Data{},
			Deposits:         []*types.Deposit{},
		},
	)

	newEpochVals, err := sp.Transition(ctx, beaconState, blk)
	require.NoError(t, err)
	require.Len(t, newEpochVals, 1) // just topped up one validator

	expectedBalance = genDeposits[2].Amount + blkDeposit.Amount
	expectedEffectiveBalance = expectedBalance

	balance, err = beaconState.GetBalance(idx)
	require.NoError(t, err)
	require.Equal(t, expectedBalance, balance)

	val, err = beaconState.ValidatorByIndex(idx)
	require.NoError(t, err)
	require.Equal(t, expectedEffectiveBalance, val.EffectiveBalance)
}

// TestTransitionCreateValidator shows the lifecycle
// of a validator creation.
func TestTransitionCreateValidator(t *testing.T) {
	// Create state processor to test
	cs := spec.BetnetChainSpec()
	execEngine := mocks.NewExecutionEngine[
		*types.ExecutionPayload,
		*types.ExecutionPayloadHeader,
		engineprimitives.Withdrawals,
	](t)
	mocksSigner := &cryptomocks.BLSSigner{}
	dummyProposerAddr := []byte{0xff}

	sp := createStateProcessor(
		cs,
		execEngine,
		mocksSigner,
		func(bytes.B48) ([]byte, error) {
			return dummyProposerAddr, nil
		},
	)

	kvStore, err := initStore()
	require.NoError(t, err)
	beaconState := new(TestBeaconStateT).NewFromDB(kvStore, cs)

	var (
		maxBalance = math.Gwei(cs.MaxEffectiveBalance())
		increment  = math.Gwei(cs.EffectiveBalanceIncrement())
		minBalance = math.Gwei(cs.EjectionBalance())
=======

	// STEP 1: top up a genesis validator balance
	blkDeposit := &types.Deposit{
		Pubkey:      genDeposits[2].Pubkey,
		Credentials: emptyCredentials,
		Amount:      2 * increment, // twice to account for hysteresis
		Index:       uint64(len(genDeposits)),
	}

	blk1 := buildNextBlock(
		t,
		st,
		&types.BeaconBlockBody{
			ExecutionPayload: &types.ExecutionPayload{
				Timestamp:     10,
				ExtraData:     []byte("testing"),
				Transactions:  [][]byte{},
				Withdrawals:   []*engineprimitives.Withdrawal{},
				BaseFeePerGas: math.NewU256(0),
			},
			Eth1Data: &types.Eth1Data{},
			Deposits: []*types.Deposit{blkDeposit},
		},
	)

	// make sure included deposit is already available in deposit store
	require.NoError(t, ds.EnqueueDeposits(blk1.Body.Deposits))

	// run the test
	updatedVals, err := sp.Transition(ctx, st, blk1)
	require.NoError(t, err)
	require.Empty(t, updatedVals) // validators set updates only at epoch turn

	// check validator balances are duly updated, that is:
	// - balance is updated immediately
	// - effective balance is updated only at the epoch turn
	expectedBalance := genDeposits[2].Amount + blkDeposit.Amount
	expectedEffectiveBalance := genDeposits[2].Amount
	idx, err := st.ValidatorIndexByPubkey(genDeposits[2].Pubkey)
	require.NoError(t, err)

	balance, err := st.GetBalance(idx)
	require.NoError(t, err)
	require.Equal(t, expectedBalance, balance)

	val, err := st.ValidatorByIndex(idx)
	require.NoError(t, err)
	require.Equal(t, expectedEffectiveBalance, val.EffectiveBalance)

	// check that validator index is still correct
	latestValIdx, err := st.GetEth1DepositIndex()
	require.NoError(t, err)
	require.Equal(t, uint64(len(genDeposits)), latestValIdx)

	// STEP 2: check that effective balance is updated once next epoch arrives
	var blk = blk1
	for i := 1; i < int(cs.SlotsPerEpoch())-1; i++ {
		blk = buildNextBlock(
			t,
			st,
			&types.BeaconBlockBody{
				ExecutionPayload: &types.ExecutionPayload{
					Timestamp:     blk.Body.ExecutionPayload.Timestamp + 1,
					ExtraData:     []byte("testing"),
					Transactions:  [][]byte{},
					Withdrawals:   []*engineprimitives.Withdrawal{},
					BaseFeePerGas: math.NewU256(0),
				},
				Eth1Data: &types.Eth1Data{},
				Deposits: []*types.Deposit{},
			},
		)

		updatedVals, err = sp.Transition(ctx, st, blk)
		require.NoError(t, err)
		require.Empty(t, updatedVals) // validators set updates only at epoch
	}

	// finally the block turning epoch
	blk = buildNextBlock(
		t,
		st,
		&types.BeaconBlockBody{
			ExecutionPayload: &types.ExecutionPayload{
				Timestamp:     blk.Body.ExecutionPayload.Timestamp + 1,
				ExtraData:     []byte("testing"),
				Transactions:  [][]byte{},
				Withdrawals:   []*engineprimitives.Withdrawal{},
				BaseFeePerGas: math.NewU256(0),
			},
			Eth1Data: &types.Eth1Data{},
			Deposits: []*types.Deposit{},
		},
	)

	newEpochVals, err := sp.Transition(ctx, st, blk)
	require.NoError(t, err)
	require.Len(t, newEpochVals, 1) // just topped up one validator

	expectedBalance = genDeposits[2].Amount + blkDeposit.Amount
	expectedEffectiveBalance = expectedBalance

	balance, err = st.GetBalance(idx)
	require.NoError(t, err)
	require.Equal(t, expectedBalance, balance)

	val, err = st.ValidatorByIndex(idx)
	require.NoError(t, err)
	require.Equal(t, expectedEffectiveBalance, val.EffectiveBalance)
}

// TestTransitionCreateValidator shows the lifecycle
// of a validator creation.
func TestTransitionCreateValidator(t *testing.T) {
	// Create state processor to test
	cs := setupChain(t, components.BoonetChainSpecType)
	sp, st, ds, ctx := setupState(t, cs)

	var (
		maxBalance       = math.Gwei(cs.MaxEffectiveBalance())
		increment        = math.Gwei(cs.EffectiveBalanceIncrement())
		minBalance       = math.Gwei(cs.EjectionBalance())
		emptyAddress     = common.ExecutionAddress{}
		emptyCredentials = types.NewCredentialsFromExecutionAddress(
			emptyAddress,
		)
>>>>>>> 4a9144ff
	)

	// STEP 0: Setup initial state via genesis
	var (
		genDeposits = []*types.Deposit{
			{
				Pubkey:      [48]byte{0x01},
				Credentials: emptyCredentials,
				Amount:      minBalance + increment,
				Index:       uint64(0),
			},
		}
		genPayloadHeader = new(types.ExecutionPayloadHeader).Empty()
		genVersion       = version.FromUint32[common.Version](version.Deneb)
<<<<<<< HEAD
	)

	mocksSigner.On(
		"VerifySignature",
		mock.Anything, mock.Anything, mock.Anything,
	).Return(nil)

	genVals, err := sp.InitializePreminedBeaconStateFromEth1(
		beaconState,
		genDeposits,
		genPayloadHeader,
		genVersion,
	)
	require.NoError(t, err)
	require.Len(t, genVals, len(genDeposits))

	// STEP 1: top up a genesis validator balance
	var (
		ctx = &transition.Context{
			SkipPayloadVerification: true,
			SkipValidateResult:      true,
			ProposerAddress:         dummyProposerAddr,
		}
		blkDeposit = &types.Deposit{
			Pubkey:      [48]byte{0xff}, // a new key for a new validator
			Credentials: emptyCredentials,
			Amount:      maxBalance,
			Index:       uint64(len(genDeposits)),
		}
	)

	blk1 := buildNextBlock(
		t,
		beaconState,
		&types.BeaconBlockBody{
			ExecutionPayload: dummyExecutionPayload,
			Eth1Data:         &types.Eth1Data{},
			Deposits:         []*types.Deposit{blkDeposit},
		},
	)

	// run the test
	updatedVals, err := sp.Transition(ctx, beaconState, blk1)
	require.NoError(t, err)
	require.Empty(t, updatedVals) // validators set updates only at epoch turn

	// check validator balances are duly updated
	var (
		expectedBalance          = blkDeposit.Amount
		expectedEffectiveBalance = expectedBalance
=======
>>>>>>> 4a9144ff
	)
	idx, err := beaconState.ValidatorIndexByPubkey(blkDeposit.Pubkey)
	require.NoError(t, err)

	balance, err := beaconState.GetBalance(idx)
	require.NoError(t, err)
	require.Equal(t, expectedBalance, balance)

	val, err := beaconState.ValidatorByIndex(idx)
	require.NoError(t, err)
	require.Equal(t, expectedEffectiveBalance, val.EffectiveBalance)

<<<<<<< HEAD
	// check that validator index is still correct
	latestValIdx, err := beaconState.GetEth1DepositIndex()
	require.NoError(t, err)
	require.Equal(t, uint64(len(genDeposits)), latestValIdx)

	// STEP 2: check that effective balance is updated once next epoch arrives
	var blk *types.BeaconBlock
	for i := 1; i < int(cs.SlotsPerEpoch())-1; i++ {
		blk = buildNextBlock(
			t,
			beaconState,
			&types.BeaconBlockBody{
				ExecutionPayload: dummyExecutionPayload,
				Eth1Data:         &types.Eth1Data{},
				Deposits:         []*types.Deposit{},
			},
		)

		updatedVals, err = sp.Transition(ctx, beaconState, blk)
		require.NoError(t, err)
		require.Empty(t, updatedVals) // validators set updates only at epoch
	}

	// finally the block turning epoch
	blk = buildNextBlock(
=======
	genVals, err := sp.InitializePreminedBeaconStateFromEth1(
		st,
		genDeposits,
		genPayloadHeader,
		genVersion,
	)
	require.NoError(t, err)
	require.Len(t, genVals, len(genDeposits))

	// STEP 1: top up a genesis validator balance
	blkDeposit := &types.Deposit{
		Pubkey:      [48]byte{0xff}, // a new key for a new validator
		Credentials: emptyCredentials,
		Amount:      maxBalance,
		Index:       uint64(len(genDeposits)),
	}

	blk1 := buildNextBlock(
>>>>>>> 4a9144ff
		t,
		st,
		&types.BeaconBlockBody{
			ExecutionPayload: dummyExecutionPayload,
			Eth1Data:         &types.Eth1Data{},
			Deposits:         []*types.Deposit{},
		},
	)

	newEpochVals, err := sp.Transition(ctx, beaconState, blk)
	require.NoError(t, err)
	require.Len(t, newEpochVals, 1) // just added 1 validator

	expectedBalance = blkDeposit.Amount
	expectedEffectiveBalance = expectedBalance

	balance, err = beaconState.GetBalance(idx)
	require.NoError(t, err)
	require.Equal(t, expectedBalance, balance)

	val, err = beaconState.ValidatorByIndex(idx)
	require.NoError(t, err)
	require.Equal(t, expectedEffectiveBalance, val.EffectiveBalance)
}

// TestTransitionHittingValidatorsCap shows that the extra
// validator added when validators set is at cap gets never activated
// and its deposit is returned at after next epoch starts.
func TestTransitionHittingValidatorsCap_ExtraSmall(t *testing.T) {
	// Create state processor to test
	cs := spec.BetnetChainSpec()
	execEngine := mocks.NewExecutionEngine[
		*types.ExecutionPayload,
		*types.ExecutionPayloadHeader,
		engineprimitives.Withdrawals,
	](t)
	mocksSigner := &cryptomocks.BLSSigner{}
	dummyProposerAddr := []byte{0xff}

	sp := createStateProcessor(
		cs,
		execEngine,
		mocksSigner,
		func(bytes.B48) ([]byte, error) {
			return dummyProposerAddr, nil
		},
	)

	kvStore, err := initStore()
	require.NoError(t, err)
	bs := new(TestBeaconStateT).NewFromDB(kvStore, cs)

	var (
		maxBalance = math.Gwei(cs.MaxEffectiveBalance())
		rndSeed    = 2024 // seed used to generate unique random value
	)

	// STEP 0: Setup genesis with GetValidatorSetCapSize validators
	// TODO: consider instead setting state artificially
	var (
		genDeposits      = make([]*types.Deposit, 0, cs.GetValidatorSetCap())
		genPayloadHeader = new(types.ExecutionPayloadHeader).Empty()
		genVersion       = version.FromUint32[common.Version](version.Deneb)
	)

	// let genesis define all available validators
	for idx := range cs.GetValidatorSetCap() {
		var (
			key   bytes.B48
			creds types.WithdrawalCredentials
		)
		key, rndSeed = generateTestPK(t, rndSeed)
		creds, rndSeed = generateTestExecutionAddress(t, rndSeed)

		genDeposits = append(genDeposits,
			&types.Deposit{
				Pubkey:      key,
				Credentials: creds,
				Amount:      maxBalance,
				Index:       uint64(idx),
			},
		)
	}

	mocksSigner.On(
		"VerifySignature",
		mock.Anything, mock.Anything, mock.Anything,
	).Return(nil)

	_, err = sp.InitializePreminedBeaconStateFromEth1(
		bs,
		genDeposits,
		genPayloadHeader,
		genVersion,
	)
	require.NoError(t, err)

	// STEP 1: Try and add an extra validator
	extraValKey, rndSeed := generateTestPK(t, rndSeed)
	extraValCreds, _ := generateTestExecutionAddress(t, rndSeed)
	var (
		ctx = &transition.Context{
			SkipPayloadVerification: true,
			SkipValidateResult:      true,
			ProposerAddress:         dummyProposerAddr,
		}
		extraValDeposit = &types.Deposit{
			Pubkey:      extraValKey,
			Credentials: extraValCreds,
			Amount:      maxBalance,
			Index:       uint64(len(genDeposits)),
		}
	)

	blk1 := buildNextBlock(
		t,
		bs,
		&types.BeaconBlockBody{
			ExecutionPayload: dummyExecutionPayload,
			Eth1Data:         &types.Eth1Data{},
			Deposits:         []*types.Deposit{extraValDeposit},
		},
	)

	// run the test
	_, err = sp.Transition(ctx, bs, blk1)
	require.NoError(t, err)

	// check extra validator is added with Withdraw epoch duly set
	extraValIdx, err := bs.ValidatorIndexByPubkey(extraValDeposit.Pubkey)
	require.NoError(t, err)
	extraVal, err := bs.ValidatorByIndex(extraValIdx)
	require.NoError(t, err)
	require.Equal(t, extraValDeposit.Pubkey, extraVal.Pubkey)
	require.Equal(t, math.Slot(1), extraVal.WithdrawableEpoch)

	extraValBalance, err := bs.GetBalance(extraValIdx)
	require.NoError(t, err)
	require.Equal(t, extraValDeposit.Amount, extraValBalance)

	// STEP 2: move the chain to the next epoch and show withdrawals
	// for rejected validator are enqueuued then
	var blk *types.BeaconBlock
	for i := 2; i < int(cs.SlotsPerEpoch()); i++ {
		blk = buildNextBlock(
			t,
			bs,
			&types.BeaconBlockBody{
				ExecutionPayload: dummyExecutionPayload,
				Eth1Data:         &types.Eth1Data{},
				Deposits:         []*types.Deposit{},
			},
		)

		_, err = sp.Transition(ctx, bs, blk)
		require.NoError(t, err)
	}

	extraValAddr, err := extraValCreds.ToExecutionAddress()
	require.NoError(t, err)
	blk = buildNextBlock(
		t,
		bs,
		&types.BeaconBlockBody{
			ExecutionPayload: &types.ExecutionPayload{
				Timestamp:    blk1.Body.ExecutionPayload.Timestamp + 1,
				ExtraData:    []byte("testing"),
				Transactions: [][]byte{},
				Withdrawals: []*engineprimitives.Withdrawal{
					{
						Index:     0,
						Validator: extraValIdx,
						Address:   extraValAddr,
						Amount:    extraValDeposit.Amount,
					},
				},
				BaseFeePerGas: math.NewU256(0),
			},
			Eth1Data: &types.Eth1Data{},
<<<<<<< HEAD
			Deposits: []*types.Deposit{},
		},
	)

	// run the test
	_, err = sp.Transition(ctx, bs, blk)
	require.NoError(t, err)
}

// TestTransitionHittingValidatorsCap shows that if the extra
// validator added when validators set is at cap improves amount staked
// an existing validator is removed at the beginning of next epoch.
func TestTransitionHittingValidatorsCap_ExtraBig(t *testing.T) {
	// Create state processor to test
	cs := spec.BetnetChainSpec()
	execEngine := mocks.NewExecutionEngine[
		*types.ExecutionPayload,
		*types.ExecutionPayloadHeader,
		engineprimitives.Withdrawals,
	](t)
	mocksSigner := &cryptomocks.BLSSigner{}
	dummyProposerAddr := []byte{0xff}

	sp := createStateProcessor(
		cs,
		execEngine,
		mocksSigner,
		func(bytes.B48) ([]byte, error) {
			return dummyProposerAddr, nil
		},
	)

	kvStore, err := initStore()
	require.NoError(t, err)
	bs := new(TestBeaconStateT).NewFromDB(kvStore, cs)

	var (
		maxBalance = math.Gwei(cs.MaxEffectiveBalance())
		increment  = math.Gwei(cs.EffectiveBalanceIncrement())
		minBalance = math.Gwei(cs.EjectionBalance())
		rndSeed    = 2024 // seed used to generate unique random value
	)

	// STEP 0: Setup genesis with GetValidatorSetCapSize validators
	// TODO: consider instead setting state artificially
	var (
		genDeposits      = make([]*types.Deposit, 0, cs.GetValidatorSetCap())
		genPayloadHeader = new(types.ExecutionPayloadHeader).Empty()
		genVersion       = version.FromUint32[common.Version](version.Deneb)
	)

	// let genesis define all available validators
	for idx := range cs.GetValidatorSetCap() {
		var (
			key   bytes.B48
			creds types.WithdrawalCredentials
		)
		key, rndSeed = generateTestPK(t, rndSeed)
		creds, rndSeed = generateTestExecutionAddress(t, rndSeed)

		genDeposits = append(genDeposits,
			&types.Deposit{
				Pubkey:      key,
				Credentials: creds,
				Amount:      maxBalance,
				Index:       uint64(idx),
			},
		)
	}
	// make a deposit small to be ready for eviction
	genDeposits[0].Amount = minBalance + increment
	smallestVal := genDeposits[0]
	smallestValAddr, err := genDeposits[0].Credentials.ToExecutionAddress()
	require.NoError(t, err)

	mocksSigner.On(
		"VerifySignature",
		mock.Anything, mock.Anything, mock.Anything,
	).Return(nil)

	var genVals transition.ValidatorUpdates
	genVals, err = sp.InitializePreminedBeaconStateFromEth1(
		bs,
		genDeposits,
		genPayloadHeader,
		genVersion,
	)
	require.NoError(t, err)
	require.Len(t, genVals, len(genDeposits))

	// STEP 1: Add an extra validator
	extraValKey, rndSeed := generateTestPK(t, rndSeed)
	extraValCreds, _ := generateTestExecutionAddress(t, rndSeed)
	var (
		ctx = &transition.Context{
			SkipPayloadVerification: true,
			SkipValidateResult:      true,
			ProposerAddress:         dummyProposerAddr,
		}
		extraValDeposit = &types.Deposit{
			Pubkey:      extraValKey,
			Credentials: extraValCreds,
			Amount:      maxBalance,
			Index:       uint64(len(genDeposits)),
		}
	)

	blk1 := buildNextBlock(
		t,
		bs,
		&types.BeaconBlockBody{
			ExecutionPayload: dummyExecutionPayload,
			Eth1Data:         &types.Eth1Data{},
			Deposits:         []*types.Deposit{extraValDeposit},
		},
	)

	// run the test
	var vals transition.ValidatorUpdates
	vals, err = sp.Transition(ctx, bs, blk1)
	require.NoError(t, err)
	require.Empty(t, vals) // no vals changes expected before next epoch

	// check smallest validator is updated with Withdraw epoch duly set
	smallValIdx, err := bs.ValidatorIndexByPubkey(smallestVal.Pubkey)
	require.NoError(t, err)
	smallVal, err := bs.ValidatorByIndex(smallValIdx)
	require.NoError(t, err)
	require.Equal(t, math.Slot(1), smallVal.WithdrawableEpoch)

	smallestValBalance, err := bs.GetBalance(smallValIdx)
	require.NoError(t, err)
	require.Equal(t, smallestVal.Amount, smallestValBalance)

	// check that extra validator is added
	extraValIdx, err := bs.ValidatorIndexByPubkey(extraValKey)
	require.NoError(t, err)
	extraVal, err := bs.ValidatorByIndex(extraValIdx)
	require.NoError(t, err)
	require.Equal(t,
		math.Epoch(constants.FarFutureEpoch), extraVal.WithdrawableEpoch,
	)

	// STEP 2: move chain to next epoch to see extra validator
	// be activated and withdraws for evicted validator
	var blk *types.BeaconBlock
	for i := 1; i < int(cs.SlotsPerEpoch())-1; i++ {
		blk = buildNextBlock(
			t,
			bs,
			&types.BeaconBlockBody{
				ExecutionPayload: dummyExecutionPayload,
				Eth1Data:         &types.Eth1Data{},
				Deposits:         []*types.Deposit{},
			},
		)

		vals, err = sp.Transition(ctx, bs, blk)
		require.NoError(t, err)
		require.Empty(t, vals) // no vals changes expected before next epoch
	}

	blk = buildNextBlock(
		t,
		bs,
		&types.BeaconBlockBody{
			ExecutionPayload: &types.ExecutionPayload{
				Timestamp:    blk1.Body.ExecutionPayload.Timestamp + 1,
				ExtraData:    []byte("testing"),
				Transactions: [][]byte{},
				Withdrawals: []*engineprimitives.Withdrawal{
					{
						Index:     0,
						Validator: smallValIdx,
						Address:   smallestValAddr,
						Amount:    smallestVal.Amount,
					},
				},
=======
			Deposits: []*types.Deposit{blkDeposit},
		},
	)

	// make sure included deposit is already available in deposit store
	require.NoError(t, ds.EnqueueDeposits(blk1.Body.Deposits))

	// run the test
	updatedVals, err := sp.Transition(ctx, st, blk1)
	require.NoError(t, err)
	require.Empty(t, updatedVals) // validators set updates only at epoch turn

	// check validator balances are duly updated
	var (
		expectedBalance          = blkDeposit.Amount
		expectedEffectiveBalance = expectedBalance
	)
	idx, err := st.ValidatorIndexByPubkey(blkDeposit.Pubkey)
	require.NoError(t, err)

	balance, err := st.GetBalance(idx)
	require.NoError(t, err)
	require.Equal(t, expectedBalance, balance)

	val, err := st.ValidatorByIndex(idx)
	require.NoError(t, err)
	require.Equal(t, expectedEffectiveBalance, val.EffectiveBalance)

	// check that validator index is still correct
	latestValIdx, err := st.GetEth1DepositIndex()
	require.NoError(t, err)
	require.Equal(t, uint64(len(genDeposits)), latestValIdx)

	// STEP 2: check that effective balance is updated once next epoch arrives
	var blk = blk1
	for i := 1; i < int(cs.SlotsPerEpoch())-1; i++ {
		blk = buildNextBlock(
			t,
			st,
			&types.BeaconBlockBody{
				ExecutionPayload: &types.ExecutionPayload{
					Timestamp:     blk.Body.ExecutionPayload.Timestamp + 1,
					ExtraData:     []byte("testing"),
					Transactions:  [][]byte{},
					Withdrawals:   []*engineprimitives.Withdrawal{},
					BaseFeePerGas: math.NewU256(0),
				},
				Eth1Data: &types.Eth1Data{},
				Deposits: []*types.Deposit{},
			},
		)

		updatedVals, err = sp.Transition(ctx, st, blk)
		require.NoError(t, err)
		require.Empty(t, updatedVals) // validators set updates only at epoch
	}

	// finally the block turning epoch
	blk = buildNextBlock(
		t,
		st,
		&types.BeaconBlockBody{
			ExecutionPayload: &types.ExecutionPayload{
				Timestamp:     blk.Body.ExecutionPayload.Timestamp + 1,
				ExtraData:     []byte("testing"),
				Transactions:  [][]byte{},
				Withdrawals:   []*engineprimitives.Withdrawal{},
>>>>>>> 4a9144ff
				BaseFeePerGas: math.NewU256(0),
			},
			Eth1Data: &types.Eth1Data{},
			Deposits: []*types.Deposit{},
		},
	)

<<<<<<< HEAD
	vals, err = sp.Transition(ctx, bs, blk)
	require.NoError(t, err)
	require.LessOrEqual(t, uint32(len(vals)), cs.GetValidatorSetCap())
	require.Len(t, vals, 2) // just replaced one validator

	// check that we added the incoming validator at the epoch turn
	require.Equal(t, extraVal.Pubkey, vals[0].Pubkey)
	require.Equal(t, extraVal.EffectiveBalance, vals[0].EffectiveBalance)

	// check that we removed the smallest validator at the epoch turn
	require.Equal(t, smallVal.Pubkey, vals[1].Pubkey)
	require.Equal(t, math.Gwei(0), vals[1].EffectiveBalance)
}

// show that eviction mechanism works fine even if multiple evictions
// happen in the same epoch.
//
// //nolint:maintidx // TODO: simplify
func TestTransitionValidatorCap_DoubleEviction(t *testing.T) {
	// Create state processor to test
	cs := spec.BetnetChainSpec()
	execEngine := mocks.NewExecutionEngine[
		*types.ExecutionPayload,
		*types.ExecutionPayloadHeader,
		engineprimitives.Withdrawals,
	](t)
	mocksSigner := &cryptomocks.BLSSigner{}
	dummyProposerAddr := []byte{0xff}

	sp := createStateProcessor(
		cs,
		execEngine,
		mocksSigner,
		func(bytes.B48) ([]byte, error) {
			return dummyProposerAddr, nil
		},
	)

	kvStore, err := initStore()
	require.NoError(t, err)
	bs := new(TestBeaconStateT).NewFromDB(kvStore, cs)

	var (
		maxBalance = math.Gwei(cs.MaxEffectiveBalance())
		increment  = math.Gwei(cs.EffectiveBalanceIncrement())
		minBalance = math.Gwei(cs.EjectionBalance())
		rndSeed    = 2024 // seed used to generate unique random value
	)

	// STEP 0: fill genesis with validators till cap. Let two of them
	// have smaller balance than others, so to be amenable for eviction.
	var (
		genDeposits      = make([]*types.Deposit, 0, cs.GetValidatorSetCap())
		genPayloadHeader = new(types.ExecutionPayloadHeader).Empty()
		genVersion       = version.FromUint32[common.Version](version.Deneb)
	)

	// let genesis define all available validators
	for idx := range cs.GetValidatorSetCap() {
		var (
			key   bytes.B48
			creds types.WithdrawalCredentials
		)
		key, rndSeed = generateTestPK(t, rndSeed)
		creds, rndSeed = generateTestExecutionAddress(t, rndSeed)

		genDeposits = append(genDeposits,
			&types.Deposit{
				Pubkey:      key,
				Credentials: creds,
				Amount:      maxBalance,
				Index:       uint64(idx),
			},
		)
	}
	// make a deposit small to be ready for eviction
	genDeposits[0].Amount = minBalance + increment
	smallest1Val := genDeposits[0]
	smallest1ValAddr, err := genDeposits[0].Credentials.ToExecutionAddress()
	require.NoError(t, err)

	genDeposits[1].Amount = minBalance + 2*increment
	smallestVal2 := genDeposits[1]
	smallestVal2Addr, err := genDeposits[1].Credentials.ToExecutionAddress()
	require.NoError(t, err)

	mocksSigner.On(
		"VerifySignature",
		mock.Anything, mock.Anything, mock.Anything,
	).Return(nil)

	var genVals transition.ValidatorUpdates
	genVals, err = sp.InitializePreminedBeaconStateFromEth1(
		bs,
		genDeposits,
		genPayloadHeader,
		genVersion,
	)
	require.NoError(t, err)
	require.Len(t, genVals, len(genDeposits))

	// STEP 1: Add an extra validator
	extraVal1Key, rndSeed := generateTestPK(t, rndSeed)
	extraVal1Creds, rndSeed := generateTestExecutionAddress(t, rndSeed)
	var (
		ctx = &transition.Context{
			SkipPayloadVerification: true,
			SkipValidateResult:      true,
			ProposerAddress:         dummyProposerAddr,
		}
		extraValDeposit1 = &types.Deposit{
			Pubkey:      extraVal1Key,
			Credentials: extraVal1Creds,
			Amount:      maxBalance - increment,
			Index:       uint64(len(genDeposits)),
		}
	)

	blk1 := buildNextBlock(
		t,
		bs,
		&types.BeaconBlockBody{
			ExecutionPayload: dummyExecutionPayload,
			Eth1Data:         &types.Eth1Data{},
			Deposits:         []*types.Deposit{extraValDeposit1},
		},
	)

	// run the test
	vals, err := sp.Transition(ctx, bs, blk1)
	require.NoError(t, err)
	require.Empty(t, vals) // no vals changes expected before next epoch

	// check the smallest validator Withdraw epoch is updated
	smallVal1Idx, err := bs.ValidatorIndexByPubkey(smallest1Val.Pubkey)
	require.NoError(t, err)
	smallVal1, err := bs.ValidatorByIndex(smallVal1Idx)
	require.NoError(t, err)
	require.Equal(t, math.Slot(1), smallVal1.WithdrawableEpoch)

	smallVal1Balance, err := bs.GetBalance(smallVal1Idx)
	require.NoError(t, err)
	require.Equal(t, smallest1Val.Amount, smallVal1Balance)

	// check that extra validator is added
	extraVal1Idx, err := bs.ValidatorIndexByPubkey(extraVal1Key)
	require.NoError(t, err)
	extraVal1, err := bs.ValidatorByIndex(extraVal1Idx)
	require.NoError(t, err)
	require.Equal(t,
		math.Epoch(constants.FarFutureEpoch), extraVal1.WithdrawableEpoch,
	)

	// STEP 2: add a second, large deposit to evict second smallest validator
	extraVal2Key, rndSeed := generateTestPK(t, rndSeed)
	extraVal2Creds, _ := generateTestExecutionAddress(t, rndSeed)
	extraVal2Deposit := &types.Deposit{
		Pubkey:      extraVal2Key,
		Credentials: extraVal2Creds,
		Amount:      maxBalance,
		Index:       uint64(len(genDeposits) + 1),
	}

	blk2 := buildNextBlock(
		t,
		bs,
		&types.BeaconBlockBody{
			ExecutionPayload: dummyExecutionPayload,
			Eth1Data:         &types.Eth1Data{},
			Deposits:         []*types.Deposit{extraVal2Deposit},
		},
	)

	// run the test
	vals, err = sp.Transition(ctx, bs, blk2)
	require.NoError(t, err)
	require.Empty(t, vals) // no vals changes expected before next epoch

	// check the second smallest validator Withdraw epoch is updated
	smallVal2Idx, err := bs.ValidatorIndexByPubkey(smallestVal2.Pubkey)
	require.NoError(t, err)
	smallVal2, err := bs.ValidatorByIndex(smallVal2Idx)
	require.NoError(t, err)
	require.Equal(t, math.Slot(1), smallVal2.WithdrawableEpoch)

	smallVal2Balance, err := bs.GetBalance(smallVal2Idx)
	require.NoError(t, err)
	require.Equal(t, smallestVal2.Amount, smallVal2Balance)

	// check that extra validator is added
	extraVal2Idx, err := bs.ValidatorIndexByPubkey(extraVal2Key)
	require.NoError(t, err)
	extraVal2, err := bs.ValidatorByIndex(extraVal2Idx)
	require.NoError(t, err)
	require.Equal(t,
		math.Epoch(constants.FarFutureEpoch), extraVal2.WithdrawableEpoch,
	)

	// STEP 3: move to next epoch
	var blk *types.BeaconBlock
	for i := 2; i < int(cs.SlotsPerEpoch())-1; i++ {
		blk = buildNextBlock(
			t,
			bs,
			&types.BeaconBlockBody{
				ExecutionPayload: dummyExecutionPayload,
				Eth1Data:         &types.Eth1Data{},
				Deposits:         []*types.Deposit{},
			},
		)

		vals, err = sp.Transition(ctx, bs, blk)
		require.NoError(t, err)
		require.Empty(t, vals) // no vals changes expected before next epoch
	}

	blk = buildNextBlock(
		t,
		bs,
		&types.BeaconBlockBody{
			ExecutionPayload: &types.ExecutionPayload{
				Timestamp:    blk1.Body.ExecutionPayload.Timestamp + 1,
				ExtraData:    []byte("testing"),
				Transactions: [][]byte{},
				Withdrawals: []*engineprimitives.Withdrawal{
					{
						Index:     0,
						Validator: smallVal1Idx,
						Address:   smallest1ValAddr,
						Amount:    smallest1Val.Amount,
					},
					{
						Index:     1,
						Validator: smallVal2Idx,
						Address:   smallestVal2Addr,
						Amount:    smallestVal2.Amount,
=======
	newEpochVals, err := sp.Transition(ctx, st, blk)
	require.NoError(t, err)
	require.Len(t, newEpochVals, 1) // just added 1 validator

	expectedBalance = blkDeposit.Amount
	expectedEffectiveBalance = expectedBalance

	balance, err = st.GetBalance(idx)
	require.NoError(t, err)
	require.Equal(t, expectedBalance, balance)

	val, err = st.ValidatorByIndex(idx)
	require.NoError(t, err)
	require.Equal(t, expectedEffectiveBalance, val.EffectiveBalance)
}

func TestTransitionWithdrawals(t *testing.T) {
	cs := setupChain(t, components.BoonetChainSpecType)
	sp, st, _, ctx := setupState(t, cs)

	var (
		maxBalance   = math.Gwei(cs.MaxEffectiveBalance())
		minBalance   = math.Gwei(cs.EffectiveBalanceIncrement())
		credentials0 = types.NewCredentialsFromExecutionAddress(
			common.ExecutionAddress{},
		)
		address1     = common.ExecutionAddress{0x01}
		credentials1 = types.NewCredentialsFromExecutionAddress(address1)
	)

	// Setup initial state so that validator 1 is partially withdrawable.
	var (
		genDeposits = []*types.Deposit{
			{
				Pubkey:      [48]byte{0x00},
				Credentials: credentials0,
				Amount:      maxBalance - 3*minBalance,
				Index:       0,
			},
			{
				Pubkey:      [48]byte{0x01},
				Credentials: credentials1,
				Amount:      maxBalance + minBalance,
				Index:       1,
			},
		}
		genPayloadHeader = new(types.ExecutionPayloadHeader).Empty()
		genVersion       = version.FromUint32[common.Version](version.Deneb)
	)
	_, err := sp.InitializePreminedBeaconStateFromEth1(
		st, genDeposits, genPayloadHeader, genVersion,
	)
	require.NoError(t, err)

	// Progress state to fork 2.
	progressStateToSlot(t, st, math.U64(spec.BoonetFork2Height))

	// Assert validator 1 balance before withdrawal.
	val1Bal, err := st.GetBalance(math.U64(1))
	require.NoError(t, err)
	require.Equal(t, maxBalance+minBalance, val1Bal)

	// Create test inputs.
	blk := buildNextBlock(
		t,
		st,
		&types.BeaconBlockBody{
			ExecutionPayload: &types.ExecutionPayload{
				Timestamp:    10,
				ExtraData:    []byte("testing"),
				Transactions: [][]byte{},
				Withdrawals: []*engineprimitives.Withdrawal{
					// The first withdrawal is always for EVM inflation.
					st.EVMInflationWithdrawal(),
					// Partially withdraw validator 1 by minBalance.
					{
						Index:     0,
						Validator: 1,
						Amount:    minBalance,
						Address:   address1,
					},
				},
				BaseFeePerGas: math.NewU256(0),
			},
			Eth1Data: &types.Eth1Data{},
			Deposits: []*types.Deposit{},
		},
	)

	// Run the test.
	_, err = sp.Transition(ctx, st, blk)

	// Check outputs and ensure withdrawals in payload is consistent with
	// statedb expected withdrawals.
	require.NoError(t, err)

	// Assert validator 1 balance after withdrawal.
	val1BalAfter, err := st.GetBalance(math.U64(1))
	require.NoError(t, err)
	require.Equal(t, maxBalance, val1BalAfter)
}

func TestTransitionMaxWithdrawals(t *testing.T) {
	// Use custom chain spec with max withdrawals set to 2.
	csData := spec.BaseSpec()
	csData.DepositEth1ChainID = spec.BoonetEth1ChainID
	csData.MaxWithdrawalsPerPayload = 2
	cs, err := chain.NewChainSpec(csData)
	require.NoError(t, err)

	sp, st, _, ctx := setupState(t, cs)

	var (
		maxBalance   = math.Gwei(cs.MaxEffectiveBalance())
		minBalance   = math.Gwei(cs.EffectiveBalanceIncrement())
		address0     = common.ExecutionAddress{}
		credentials0 = types.NewCredentialsFromExecutionAddress(address0)
		address1     = common.ExecutionAddress{0x01}
		credentials1 = types.NewCredentialsFromExecutionAddress(address1)
	)

	// Setup initial state so that both validators are partially withdrawable.
	var (
		genDeposits = []*types.Deposit{
			{
				Pubkey:      [48]byte{0x00},
				Credentials: credentials0,
				Amount:      maxBalance + minBalance,
				Index:       0,
			},
			{
				Pubkey:      [48]byte{0x01},
				Credentials: credentials1,
				Amount:      maxBalance + minBalance,
				Index:       1,
			},
		}
		genPayloadHeader = new(types.ExecutionPayloadHeader).Empty()
		genVersion       = version.FromUint32[common.Version](version.Deneb)
	)
	_, err = sp.InitializePreminedBeaconStateFromEth1(
		st, genDeposits, genPayloadHeader, genVersion,
	)
	require.NoError(t, err)

	// Progress state to fork 2.
	progressStateToSlot(t, st, math.U64(spec.BoonetFork2Height))

	// Assert validator balances before withdrawal.
	val0Bal, err := st.GetBalance(math.U64(0))
	require.NoError(t, err)
	require.Equal(t, maxBalance+minBalance, val0Bal)

	val1Bal, err := st.GetBalance(math.U64(1))
	require.NoError(t, err)
	require.Equal(t, maxBalance+minBalance, val1Bal)

	// Create test inputs.
	blk := buildNextBlock(
		t,
		st,
		&types.BeaconBlockBody{
			ExecutionPayload: &types.ExecutionPayload{
				Timestamp:    10,
				ExtraData:    []byte("testing"),
				Transactions: [][]byte{},
				Withdrawals: []*engineprimitives.Withdrawal{
					// The first withdrawal is always for EVM inflation.
					st.EVMInflationWithdrawal(),
					// Partially withdraw validator 0 by minBalance.
					{
						Index:     0,
						Validator: 0,
						Amount:    minBalance,
						Address:   address0,
					},
				},
				BaseFeePerGas: math.NewU256(0),
			},
			Eth1Data: &types.Eth1Data{},
			Deposits: []*types.Deposit{},
		},
	)

	// Run the test.
	_, err = sp.Transition(ctx, st, blk)

	// Check outputs and ensure withdrawals in payload is consistent with
	// statedb expected withdrawals.
	require.NoError(t, err)

	// Assert validator balances after withdrawal, ensuring only validator 0 is
	// withdrawn from.
	val0BalAfter, err := st.GetBalance(math.U64(0))
	require.NoError(t, err)
	require.Equal(t, maxBalance, val0BalAfter)

	val1BalAfter, err := st.GetBalance(math.U64(1))
	require.NoError(t, err)
	require.Equal(t, maxBalance+minBalance, val1BalAfter)

	// Process the next block, ensuring that validator 1 is also withdrawn from,
	// also ensuring that the state's next withdrawal (validator) index is
	// appropriately incremented.
	blk = buildNextBlock(
		t,
		st,
		&types.BeaconBlockBody{
			ExecutionPayload: &types.ExecutionPayload{
				Timestamp:    11,
				ExtraData:    []byte("testing"),
				Transactions: [][]byte{},
				Withdrawals: []*engineprimitives.Withdrawal{
					// The first withdrawal is always for EVM inflation.
					st.EVMInflationWithdrawal(),
					// Partially withdraw validator 1 by minBalance.
					{
						Index:     1,
						Validator: 1,
						Amount:    minBalance,
						Address:   address1,
>>>>>>> 4a9144ff
					},
				},
				BaseFeePerGas: math.NewU256(0),
			},
			Eth1Data: &types.Eth1Data{},
			Deposits: []*types.Deposit{},
		},
	)

<<<<<<< HEAD
	vals, err = sp.Transition(ctx, bs, blk)
	require.NoError(t, err)
	require.LessOrEqual(t, uint32(len(vals)), cs.GetValidatorSetCap())
	require.Len(t, vals, 4) // just replaced two validators

	// turn vals into map to avoid ordering issues
	valsSet := make(map[string]*transition.ValidatorUpdate)
	for _, v := range vals {
		valsSet[v.Pubkey.String()] = v
	}
	require.Equal(t, len(vals), len(valsSet)) // no duplicates

	// check that we added the incoming validator at the epoch turn
	addedVal1, found := valsSet[extraVal1.Pubkey.String()]
	require.True(t, found)
	require.Equal(t, extraVal1.EffectiveBalance, addedVal1.EffectiveBalance)

	addedVal2, found := valsSet[extraVal2.Pubkey.String()]
	require.True(t, found)
	require.Equal(t, extraVal2.EffectiveBalance, addedVal2.EffectiveBalance)

	// check that we removed the smallest validators at the epoch turn
	removedVal1, found := valsSet[smallVal1.Pubkey.String()]
	require.True(t, found)
	require.Equal(t, math.Gwei(0), removedVal1.EffectiveBalance)

	removeldVal2, found := valsSet[smallVal2.Pubkey.String()]
	require.True(t, found)
	require.Equal(t, math.Gwei(0), removeldVal2.EffectiveBalance)
}

func generateTestExecutionAddress(
	t *testing.T,
	rndSeed int,
) (types.WithdrawalCredentials, int) {
	t.Helper()

	addrStr := strconv.Itoa(rndSeed)
	addrBytes := bytes.ExtendToSize([]byte(addrStr), bytes.B20Size)
	execAddr, err := bytes.ToBytes20(addrBytes)
	require.NoError(t, err)
	rndSeed++
	return types.NewCredentialsFromExecutionAddress(
		common.ExecutionAddress(execAddr),
	), rndSeed
}

func generateTestPK(t *testing.T, rndSeed int) (bytes.B48, int) {
	t.Helper()
	keyStr := strconv.Itoa(rndSeed)
	keyBytes := bytes.ExtendToSize([]byte(keyStr), bytes.B48Size)
	key, err := bytes.ToBytes48(keyBytes)
	require.NoError(t, err)
	rndSeed++
	return key, rndSeed
=======
	// Run the test.
	vals, err := sp.Transition(ctx, st, blk)

	// Check outputs and ensure withdrawals in payload is consistent with
	// statedb expected withdrawals.
	require.NoError(t, err)
	require.Zero(t, vals)

	// Validator 1 is now withdrawn from.
	val1BalAfter, err = st.GetBalance(math.U64(1))
	require.NoError(t, err)
	require.Equal(t, maxBalance, val1BalAfter)
>>>>>>> 4a9144ff
}<|MERGE_RESOLUTION|>--- conflicted
+++ resolved
@@ -29,49 +29,15 @@
 	"github.com/berachain/beacon-kit/mod/consensus-types/pkg/types"
 	engineprimitives "github.com/berachain/beacon-kit/mod/engine-primitives/pkg/engine-primitives"
 	"github.com/berachain/beacon-kit/mod/node-core/pkg/components"
+	"github.com/berachain/beacon-kit/mod/primitives/pkg/bytes"
 	"github.com/berachain/beacon-kit/mod/primitives/pkg/common"
-<<<<<<< HEAD
 	"github.com/berachain/beacon-kit/mod/primitives/pkg/constants"
-	cryptomocks "github.com/berachain/beacon-kit/mod/primitives/pkg/crypto/mocks"
-=======
->>>>>>> 4a9144ff
 	"github.com/berachain/beacon-kit/mod/primitives/pkg/math"
+	"github.com/berachain/beacon-kit/mod/primitives/pkg/transition"
 	"github.com/berachain/beacon-kit/mod/primitives/pkg/version"
 	"github.com/stretchr/testify/require"
 )
 
-<<<<<<< HEAD
-// TestTransitionUpdateValidator shows the lifecycle
-// of a validator's balance updates.
-func TestTransitionUpdateValidator(t *testing.T) {
-	// Create state processor to test
-	cs := spec.BetnetChainSpec()
-	execEngine := mocks.NewExecutionEngine[
-		*types.ExecutionPayload,
-		*types.ExecutionPayloadHeader,
-		engineprimitives.Withdrawals,
-	](t)
-	mocksSigner := &cryptomocks.BLSSigner{}
-	dummyProposerAddr := []byte{0xff}
-
-	sp := createStateProcessor(
-		cs,
-		execEngine,
-		mocksSigner,
-		func(bytes.B48) ([]byte, error) {
-			return dummyProposerAddr, nil
-		},
-	)
-
-	kvStore, err := initStore()
-	require.NoError(t, err)
-	beaconState := new(TestBeaconStateT).NewFromDB(kvStore, cs)
-
-	var (
-		maxBalance = math.Gwei(cs.MaxEffectiveBalance())
-		increment  = math.Gwei(cs.EffectiveBalanceIncrement())
-		minBalance = math.Gwei(cs.EjectionBalance())
-=======
 // TestTransitionUpdateValidators shows that when validator is
 // updated (increasing amount), corrensponding balance is updated.
 func TestTransitionUpdateValidators(t *testing.T) {
@@ -85,7 +51,6 @@
 		emptyCredentials = types.NewCredentialsFromExecutionAddress(
 			common.ExecutionAddress{},
 		)
->>>>>>> 4a9144ff
 	)
 
 	// STEP 0: Setup initial state via genesis
@@ -113,154 +78,14 @@
 		genPayloadHeader = new(types.ExecutionPayloadHeader).Empty()
 		genVersion       = version.FromUint32[common.Version](version.Deneb)
 	)
-<<<<<<< HEAD
-
-	mocksSigner.On(
-		"VerifySignature",
-		mock.Anything, mock.Anything, mock.Anything,
-	).Return(nil)
-
 	genVals, err := sp.InitializePreminedBeaconStateFromEth1(
-		beaconState,
-=======
-	genVals, err := sp.InitializePreminedBeaconStateFromEth1(
-		st,
->>>>>>> 4a9144ff
+		st,
 		genDeposits,
 		genPayloadHeader,
 		genVersion,
 	)
 	require.NoError(t, err)
 	require.Len(t, genVals, len(genDeposits))
-<<<<<<< HEAD
-
-	// STEP 1: top up a genesis validator balance
-	var (
-		ctx = &transition.Context{
-			SkipPayloadVerification: true,
-			SkipValidateResult:      true,
-			ProposerAddress:         dummyProposerAddr,
-		}
-		blkDeposit = &types.Deposit{
-			Pubkey:      genDeposits[2].Pubkey,
-			Credentials: emptyCredentials,
-			Amount:      2 * increment, // twice to account for hysteresis
-			Index:       uint64(len(genDeposits)),
-		}
-	)
-
-	blk1 := buildNextBlock(
-		t,
-		beaconState,
-		&types.BeaconBlockBody{
-			ExecutionPayload: dummyExecutionPayload,
-			Eth1Data:         &types.Eth1Data{},
-			Deposits:         []*types.Deposit{blkDeposit},
-		},
-	)
-
-	// run the test
-	updatedVals, err := sp.Transition(ctx, beaconState, blk1)
-	require.NoError(t, err)
-	require.Empty(t, updatedVals) // validators set updates only at epoch turn
-
-	// check validator balances are duly updated, that is:
-	// - balance is updated immediately
-	// - effective balance is updated only at the epoch turn
-	expectedBalance := genDeposits[2].Amount + blkDeposit.Amount
-	expectedEffectiveBalance := genDeposits[2].Amount
-	idx, err := beaconState.ValidatorIndexByPubkey(genDeposits[2].Pubkey)
-	require.NoError(t, err)
-
-	balance, err := beaconState.GetBalance(idx)
-	require.NoError(t, err)
-	require.Equal(t, expectedBalance, balance)
-
-	val, err := beaconState.ValidatorByIndex(idx)
-	require.NoError(t, err)
-	require.Equal(t, expectedEffectiveBalance, val.EffectiveBalance)
-
-	// check that validator index is still correct
-	latestValIdx, err := beaconState.GetEth1DepositIndex()
-	require.NoError(t, err)
-	require.Equal(t, uint64(len(genDeposits)), latestValIdx)
-
-	// STEP 2: check that effective balance is updated once next epoch arrives
-	var blk *types.BeaconBlock
-	for i := 1; i < int(cs.SlotsPerEpoch())-1; i++ {
-		blk = buildNextBlock(
-			t,
-			beaconState,
-			&types.BeaconBlockBody{
-				ExecutionPayload: dummyExecutionPayload,
-				Eth1Data:         &types.Eth1Data{},
-				Deposits:         []*types.Deposit{},
-			},
-		)
-
-		updatedVals, err = sp.Transition(ctx, beaconState, blk)
-		require.NoError(t, err)
-		require.Empty(t, updatedVals) // validators set updates only at epoch
-	}
-
-	// finally the block turning epoch
-	blk = buildNextBlock(
-		t,
-		beaconState,
-		&types.BeaconBlockBody{
-			ExecutionPayload: dummyExecutionPayload,
-			Eth1Data:         &types.Eth1Data{},
-			Deposits:         []*types.Deposit{},
-		},
-	)
-
-	newEpochVals, err := sp.Transition(ctx, beaconState, blk)
-	require.NoError(t, err)
-	require.Len(t, newEpochVals, 1) // just topped up one validator
-
-	expectedBalance = genDeposits[2].Amount + blkDeposit.Amount
-	expectedEffectiveBalance = expectedBalance
-
-	balance, err = beaconState.GetBalance(idx)
-	require.NoError(t, err)
-	require.Equal(t, expectedBalance, balance)
-
-	val, err = beaconState.ValidatorByIndex(idx)
-	require.NoError(t, err)
-	require.Equal(t, expectedEffectiveBalance, val.EffectiveBalance)
-}
-
-// TestTransitionCreateValidator shows the lifecycle
-// of a validator creation.
-func TestTransitionCreateValidator(t *testing.T) {
-	// Create state processor to test
-	cs := spec.BetnetChainSpec()
-	execEngine := mocks.NewExecutionEngine[
-		*types.ExecutionPayload,
-		*types.ExecutionPayloadHeader,
-		engineprimitives.Withdrawals,
-	](t)
-	mocksSigner := &cryptomocks.BLSSigner{}
-	dummyProposerAddr := []byte{0xff}
-
-	sp := createStateProcessor(
-		cs,
-		execEngine,
-		mocksSigner,
-		func(bytes.B48) ([]byte, error) {
-			return dummyProposerAddr, nil
-		},
-	)
-
-	kvStore, err := initStore()
-	require.NoError(t, err)
-	beaconState := new(TestBeaconStateT).NewFromDB(kvStore, cs)
-
-	var (
-		maxBalance = math.Gwei(cs.MaxEffectiveBalance())
-		increment  = math.Gwei(cs.EffectiveBalanceIncrement())
-		minBalance = math.Gwei(cs.EjectionBalance())
-=======
 
 	// STEP 1: top up a genesis validator balance
 	blkDeposit := &types.Deposit{
@@ -387,7 +212,6 @@
 		emptyCredentials = types.NewCredentialsFromExecutionAddress(
 			emptyAddress,
 		)
->>>>>>> 4a9144ff
 	)
 
 	// STEP 0: Setup initial state via genesis
@@ -402,98 +226,8 @@
 		}
 		genPayloadHeader = new(types.ExecutionPayloadHeader).Empty()
 		genVersion       = version.FromUint32[common.Version](version.Deneb)
-<<<<<<< HEAD
-	)
-
-	mocksSigner.On(
-		"VerifySignature",
-		mock.Anything, mock.Anything, mock.Anything,
-	).Return(nil)
-
-	genVals, err := sp.InitializePreminedBeaconStateFromEth1(
-		beaconState,
-		genDeposits,
-		genPayloadHeader,
-		genVersion,
-	)
-	require.NoError(t, err)
-	require.Len(t, genVals, len(genDeposits))
-
-	// STEP 1: top up a genesis validator balance
-	var (
-		ctx = &transition.Context{
-			SkipPayloadVerification: true,
-			SkipValidateResult:      true,
-			ProposerAddress:         dummyProposerAddr,
-		}
-		blkDeposit = &types.Deposit{
-			Pubkey:      [48]byte{0xff}, // a new key for a new validator
-			Credentials: emptyCredentials,
-			Amount:      maxBalance,
-			Index:       uint64(len(genDeposits)),
-		}
-	)
-
-	blk1 := buildNextBlock(
-		t,
-		beaconState,
-		&types.BeaconBlockBody{
-			ExecutionPayload: dummyExecutionPayload,
-			Eth1Data:         &types.Eth1Data{},
-			Deposits:         []*types.Deposit{blkDeposit},
-		},
-	)
-
-	// run the test
-	updatedVals, err := sp.Transition(ctx, beaconState, blk1)
-	require.NoError(t, err)
-	require.Empty(t, updatedVals) // validators set updates only at epoch turn
-
-	// check validator balances are duly updated
-	var (
-		expectedBalance          = blkDeposit.Amount
-		expectedEffectiveBalance = expectedBalance
-=======
->>>>>>> 4a9144ff
-	)
-	idx, err := beaconState.ValidatorIndexByPubkey(blkDeposit.Pubkey)
-	require.NoError(t, err)
-
-	balance, err := beaconState.GetBalance(idx)
-	require.NoError(t, err)
-	require.Equal(t, expectedBalance, balance)
-
-	val, err := beaconState.ValidatorByIndex(idx)
-	require.NoError(t, err)
-	require.Equal(t, expectedEffectiveBalance, val.EffectiveBalance)
-
-<<<<<<< HEAD
-	// check that validator index is still correct
-	latestValIdx, err := beaconState.GetEth1DepositIndex()
-	require.NoError(t, err)
-	require.Equal(t, uint64(len(genDeposits)), latestValIdx)
-
-	// STEP 2: check that effective balance is updated once next epoch arrives
-	var blk *types.BeaconBlock
-	for i := 1; i < int(cs.SlotsPerEpoch())-1; i++ {
-		blk = buildNextBlock(
-			t,
-			beaconState,
-			&types.BeaconBlockBody{
-				ExecutionPayload: dummyExecutionPayload,
-				Eth1Data:         &types.Eth1Data{},
-				Deposits:         []*types.Deposit{},
-			},
-		)
-
-		updatedVals, err = sp.Transition(ctx, beaconState, blk)
-		require.NoError(t, err)
-		require.Empty(t, updatedVals) // validators set updates only at epoch
-	}
-
-	// finally the block turning epoch
-	blk = buildNextBlock(
-=======
+	)
+
 	genVals, err := sp.InitializePreminedBeaconStateFromEth1(
 		st,
 		genDeposits,
@@ -512,366 +246,17 @@
 	}
 
 	blk1 := buildNextBlock(
->>>>>>> 4a9144ff
-		t,
-		st,
-		&types.BeaconBlockBody{
-			ExecutionPayload: dummyExecutionPayload,
-			Eth1Data:         &types.Eth1Data{},
-			Deposits:         []*types.Deposit{},
-		},
-	)
-
-	newEpochVals, err := sp.Transition(ctx, beaconState, blk)
-	require.NoError(t, err)
-	require.Len(t, newEpochVals, 1) // just added 1 validator
-
-	expectedBalance = blkDeposit.Amount
-	expectedEffectiveBalance = expectedBalance
-
-	balance, err = beaconState.GetBalance(idx)
-	require.NoError(t, err)
-	require.Equal(t, expectedBalance, balance)
-
-	val, err = beaconState.ValidatorByIndex(idx)
-	require.NoError(t, err)
-	require.Equal(t, expectedEffectiveBalance, val.EffectiveBalance)
-}
-
-// TestTransitionHittingValidatorsCap shows that the extra
-// validator added when validators set is at cap gets never activated
-// and its deposit is returned at after next epoch starts.
-func TestTransitionHittingValidatorsCap_ExtraSmall(t *testing.T) {
-	// Create state processor to test
-	cs := spec.BetnetChainSpec()
-	execEngine := mocks.NewExecutionEngine[
-		*types.ExecutionPayload,
-		*types.ExecutionPayloadHeader,
-		engineprimitives.Withdrawals,
-	](t)
-	mocksSigner := &cryptomocks.BLSSigner{}
-	dummyProposerAddr := []byte{0xff}
-
-	sp := createStateProcessor(
-		cs,
-		execEngine,
-		mocksSigner,
-		func(bytes.B48) ([]byte, error) {
-			return dummyProposerAddr, nil
-		},
-	)
-
-	kvStore, err := initStore()
-	require.NoError(t, err)
-	bs := new(TestBeaconStateT).NewFromDB(kvStore, cs)
-
-	var (
-		maxBalance = math.Gwei(cs.MaxEffectiveBalance())
-		rndSeed    = 2024 // seed used to generate unique random value
-	)
-
-	// STEP 0: Setup genesis with GetValidatorSetCapSize validators
-	// TODO: consider instead setting state artificially
-	var (
-		genDeposits      = make([]*types.Deposit, 0, cs.GetValidatorSetCap())
-		genPayloadHeader = new(types.ExecutionPayloadHeader).Empty()
-		genVersion       = version.FromUint32[common.Version](version.Deneb)
-	)
-
-	// let genesis define all available validators
-	for idx := range cs.GetValidatorSetCap() {
-		var (
-			key   bytes.B48
-			creds types.WithdrawalCredentials
-		)
-		key, rndSeed = generateTestPK(t, rndSeed)
-		creds, rndSeed = generateTestExecutionAddress(t, rndSeed)
-
-		genDeposits = append(genDeposits,
-			&types.Deposit{
-				Pubkey:      key,
-				Credentials: creds,
-				Amount:      maxBalance,
-				Index:       uint64(idx),
-			},
-		)
-	}
-
-	mocksSigner.On(
-		"VerifySignature",
-		mock.Anything, mock.Anything, mock.Anything,
-	).Return(nil)
-
-	_, err = sp.InitializePreminedBeaconStateFromEth1(
-		bs,
-		genDeposits,
-		genPayloadHeader,
-		genVersion,
-	)
-	require.NoError(t, err)
-
-	// STEP 1: Try and add an extra validator
-	extraValKey, rndSeed := generateTestPK(t, rndSeed)
-	extraValCreds, _ := generateTestExecutionAddress(t, rndSeed)
-	var (
-		ctx = &transition.Context{
-			SkipPayloadVerification: true,
-			SkipValidateResult:      true,
-			ProposerAddress:         dummyProposerAddr,
-		}
-		extraValDeposit = &types.Deposit{
-			Pubkey:      extraValKey,
-			Credentials: extraValCreds,
-			Amount:      maxBalance,
-			Index:       uint64(len(genDeposits)),
-		}
-	)
-
-	blk1 := buildNextBlock(
-		t,
-		bs,
-		&types.BeaconBlockBody{
-			ExecutionPayload: dummyExecutionPayload,
-			Eth1Data:         &types.Eth1Data{},
-			Deposits:         []*types.Deposit{extraValDeposit},
-		},
-	)
-
-	// run the test
-	_, err = sp.Transition(ctx, bs, blk1)
-	require.NoError(t, err)
-
-	// check extra validator is added with Withdraw epoch duly set
-	extraValIdx, err := bs.ValidatorIndexByPubkey(extraValDeposit.Pubkey)
-	require.NoError(t, err)
-	extraVal, err := bs.ValidatorByIndex(extraValIdx)
-	require.NoError(t, err)
-	require.Equal(t, extraValDeposit.Pubkey, extraVal.Pubkey)
-	require.Equal(t, math.Slot(1), extraVal.WithdrawableEpoch)
-
-	extraValBalance, err := bs.GetBalance(extraValIdx)
-	require.NoError(t, err)
-	require.Equal(t, extraValDeposit.Amount, extraValBalance)
-
-	// STEP 2: move the chain to the next epoch and show withdrawals
-	// for rejected validator are enqueuued then
-	var blk *types.BeaconBlock
-	for i := 2; i < int(cs.SlotsPerEpoch()); i++ {
-		blk = buildNextBlock(
-			t,
-			bs,
-			&types.BeaconBlockBody{
-				ExecutionPayload: dummyExecutionPayload,
-				Eth1Data:         &types.Eth1Data{},
-				Deposits:         []*types.Deposit{},
-			},
-		)
-
-		_, err = sp.Transition(ctx, bs, blk)
-		require.NoError(t, err)
-	}
-
-	extraValAddr, err := extraValCreds.ToExecutionAddress()
-	require.NoError(t, err)
-	blk = buildNextBlock(
-		t,
-		bs,
+		t,
+		st,
 		&types.BeaconBlockBody{
 			ExecutionPayload: &types.ExecutionPayload{
-				Timestamp:    blk1.Body.ExecutionPayload.Timestamp + 1,
-				ExtraData:    []byte("testing"),
-				Transactions: [][]byte{},
-				Withdrawals: []*engineprimitives.Withdrawal{
-					{
-						Index:     0,
-						Validator: extraValIdx,
-						Address:   extraValAddr,
-						Amount:    extraValDeposit.Amount,
-					},
-				},
+				Timestamp:     10,
+				ExtraData:     []byte("testing"),
+				Transactions:  [][]byte{},
+				Withdrawals:   []*engineprimitives.Withdrawal{}, // no withdrawals
 				BaseFeePerGas: math.NewU256(0),
 			},
 			Eth1Data: &types.Eth1Data{},
-<<<<<<< HEAD
-			Deposits: []*types.Deposit{},
-		},
-	)
-
-	// run the test
-	_, err = sp.Transition(ctx, bs, blk)
-	require.NoError(t, err)
-}
-
-// TestTransitionHittingValidatorsCap shows that if the extra
-// validator added when validators set is at cap improves amount staked
-// an existing validator is removed at the beginning of next epoch.
-func TestTransitionHittingValidatorsCap_ExtraBig(t *testing.T) {
-	// Create state processor to test
-	cs := spec.BetnetChainSpec()
-	execEngine := mocks.NewExecutionEngine[
-		*types.ExecutionPayload,
-		*types.ExecutionPayloadHeader,
-		engineprimitives.Withdrawals,
-	](t)
-	mocksSigner := &cryptomocks.BLSSigner{}
-	dummyProposerAddr := []byte{0xff}
-
-	sp := createStateProcessor(
-		cs,
-		execEngine,
-		mocksSigner,
-		func(bytes.B48) ([]byte, error) {
-			return dummyProposerAddr, nil
-		},
-	)
-
-	kvStore, err := initStore()
-	require.NoError(t, err)
-	bs := new(TestBeaconStateT).NewFromDB(kvStore, cs)
-
-	var (
-		maxBalance = math.Gwei(cs.MaxEffectiveBalance())
-		increment  = math.Gwei(cs.EffectiveBalanceIncrement())
-		minBalance = math.Gwei(cs.EjectionBalance())
-		rndSeed    = 2024 // seed used to generate unique random value
-	)
-
-	// STEP 0: Setup genesis with GetValidatorSetCapSize validators
-	// TODO: consider instead setting state artificially
-	var (
-		genDeposits      = make([]*types.Deposit, 0, cs.GetValidatorSetCap())
-		genPayloadHeader = new(types.ExecutionPayloadHeader).Empty()
-		genVersion       = version.FromUint32[common.Version](version.Deneb)
-	)
-
-	// let genesis define all available validators
-	for idx := range cs.GetValidatorSetCap() {
-		var (
-			key   bytes.B48
-			creds types.WithdrawalCredentials
-		)
-		key, rndSeed = generateTestPK(t, rndSeed)
-		creds, rndSeed = generateTestExecutionAddress(t, rndSeed)
-
-		genDeposits = append(genDeposits,
-			&types.Deposit{
-				Pubkey:      key,
-				Credentials: creds,
-				Amount:      maxBalance,
-				Index:       uint64(idx),
-			},
-		)
-	}
-	// make a deposit small to be ready for eviction
-	genDeposits[0].Amount = minBalance + increment
-	smallestVal := genDeposits[0]
-	smallestValAddr, err := genDeposits[0].Credentials.ToExecutionAddress()
-	require.NoError(t, err)
-
-	mocksSigner.On(
-		"VerifySignature",
-		mock.Anything, mock.Anything, mock.Anything,
-	).Return(nil)
-
-	var genVals transition.ValidatorUpdates
-	genVals, err = sp.InitializePreminedBeaconStateFromEth1(
-		bs,
-		genDeposits,
-		genPayloadHeader,
-		genVersion,
-	)
-	require.NoError(t, err)
-	require.Len(t, genVals, len(genDeposits))
-
-	// STEP 1: Add an extra validator
-	extraValKey, rndSeed := generateTestPK(t, rndSeed)
-	extraValCreds, _ := generateTestExecutionAddress(t, rndSeed)
-	var (
-		ctx = &transition.Context{
-			SkipPayloadVerification: true,
-			SkipValidateResult:      true,
-			ProposerAddress:         dummyProposerAddr,
-		}
-		extraValDeposit = &types.Deposit{
-			Pubkey:      extraValKey,
-			Credentials: extraValCreds,
-			Amount:      maxBalance,
-			Index:       uint64(len(genDeposits)),
-		}
-	)
-
-	blk1 := buildNextBlock(
-		t,
-		bs,
-		&types.BeaconBlockBody{
-			ExecutionPayload: dummyExecutionPayload,
-			Eth1Data:         &types.Eth1Data{},
-			Deposits:         []*types.Deposit{extraValDeposit},
-		},
-	)
-
-	// run the test
-	var vals transition.ValidatorUpdates
-	vals, err = sp.Transition(ctx, bs, blk1)
-	require.NoError(t, err)
-	require.Empty(t, vals) // no vals changes expected before next epoch
-
-	// check smallest validator is updated with Withdraw epoch duly set
-	smallValIdx, err := bs.ValidatorIndexByPubkey(smallestVal.Pubkey)
-	require.NoError(t, err)
-	smallVal, err := bs.ValidatorByIndex(smallValIdx)
-	require.NoError(t, err)
-	require.Equal(t, math.Slot(1), smallVal.WithdrawableEpoch)
-
-	smallestValBalance, err := bs.GetBalance(smallValIdx)
-	require.NoError(t, err)
-	require.Equal(t, smallestVal.Amount, smallestValBalance)
-
-	// check that extra validator is added
-	extraValIdx, err := bs.ValidatorIndexByPubkey(extraValKey)
-	require.NoError(t, err)
-	extraVal, err := bs.ValidatorByIndex(extraValIdx)
-	require.NoError(t, err)
-	require.Equal(t,
-		math.Epoch(constants.FarFutureEpoch), extraVal.WithdrawableEpoch,
-	)
-
-	// STEP 2: move chain to next epoch to see extra validator
-	// be activated and withdraws for evicted validator
-	var blk *types.BeaconBlock
-	for i := 1; i < int(cs.SlotsPerEpoch())-1; i++ {
-		blk = buildNextBlock(
-			t,
-			bs,
-			&types.BeaconBlockBody{
-				ExecutionPayload: dummyExecutionPayload,
-				Eth1Data:         &types.Eth1Data{},
-				Deposits:         []*types.Deposit{},
-			},
-		)
-
-		vals, err = sp.Transition(ctx, bs, blk)
-		require.NoError(t, err)
-		require.Empty(t, vals) // no vals changes expected before next epoch
-	}
-
-	blk = buildNextBlock(
-		t,
-		bs,
-		&types.BeaconBlockBody{
-			ExecutionPayload: &types.ExecutionPayload{
-				Timestamp:    blk1.Body.ExecutionPayload.Timestamp + 1,
-				ExtraData:    []byte("testing"),
-				Transactions: [][]byte{},
-				Withdrawals: []*engineprimitives.Withdrawal{
-					{
-						Index:     0,
-						Validator: smallValIdx,
-						Address:   smallestValAddr,
-						Amount:    smallestVal.Amount,
-					},
-				},
-=======
 			Deposits: []*types.Deposit{blkDeposit},
 		},
 	)
@@ -939,7 +324,6 @@
 				ExtraData:     []byte("testing"),
 				Transactions:  [][]byte{},
 				Withdrawals:   []*engineprimitives.Withdrawal{},
->>>>>>> 4a9144ff
 				BaseFeePerGas: math.NewU256(0),
 			},
 			Eth1Data: &types.Eth1Data{},
@@ -947,58 +331,263 @@
 		},
 	)
 
-<<<<<<< HEAD
-	vals, err = sp.Transition(ctx, bs, blk)
-	require.NoError(t, err)
-	require.LessOrEqual(t, uint32(len(vals)), cs.GetValidatorSetCap())
-	require.Len(t, vals, 2) // just replaced one validator
-
-	// check that we added the incoming validator at the epoch turn
-	require.Equal(t, extraVal.Pubkey, vals[0].Pubkey)
-	require.Equal(t, extraVal.EffectiveBalance, vals[0].EffectiveBalance)
-
-	// check that we removed the smallest validator at the epoch turn
-	require.Equal(t, smallVal.Pubkey, vals[1].Pubkey)
-	require.Equal(t, math.Gwei(0), vals[1].EffectiveBalance)
+	newEpochVals, err := sp.Transition(ctx, st, blk)
+	require.NoError(t, err)
+	require.Len(t, newEpochVals, 1) // just added 1 validator
+
+	expectedBalance = blkDeposit.Amount
+	expectedEffectiveBalance = expectedBalance
+
+	balance, err = st.GetBalance(idx)
+	require.NoError(t, err)
+	require.Equal(t, expectedBalance, balance)
+
+	val, err = st.ValidatorByIndex(idx)
+	require.NoError(t, err)
+	require.Equal(t, expectedEffectiveBalance, val.EffectiveBalance)
 }
 
-// show that eviction mechanism works fine even if multiple evictions
-// happen in the same epoch.
-//
-// //nolint:maintidx // TODO: simplify
-func TestTransitionValidatorCap_DoubleEviction(t *testing.T) {
-	// Create state processor to test
-	cs := spec.BetnetChainSpec()
-	execEngine := mocks.NewExecutionEngine[
-		*types.ExecutionPayload,
-		*types.ExecutionPayloadHeader,
-		engineprimitives.Withdrawals,
-	](t)
-	mocksSigner := &cryptomocks.BLSSigner{}
-	dummyProposerAddr := []byte{0xff}
-
-	sp := createStateProcessor(
-		cs,
-		execEngine,
-		mocksSigner,
-		func(bytes.B48) ([]byte, error) {
-			return dummyProposerAddr, nil
-		},
-	)
-
-	kvStore, err := initStore()
-	require.NoError(t, err)
-	bs := new(TestBeaconStateT).NewFromDB(kvStore, cs)
+func TestTransitionWithdrawals(t *testing.T) {
+	cs := setupChain(t, components.BoonetChainSpecType)
+	sp, st, _, ctx := setupState(t, cs)
+
+	var (
+		maxBalance   = math.Gwei(cs.MaxEffectiveBalance())
+		minBalance   = math.Gwei(cs.EffectiveBalanceIncrement())
+		credentials0 = types.NewCredentialsFromExecutionAddress(
+			common.ExecutionAddress{},
+		)
+		address1     = common.ExecutionAddress{0x01}
+		credentials1 = types.NewCredentialsFromExecutionAddress(address1)
+	)
+
+	// Setup initial state so that validator 1 is partially withdrawable.
+	var (
+		genDeposits = []*types.Deposit{
+			{
+				Pubkey:      [48]byte{0x00},
+				Credentials: credentials0,
+				Amount:      maxBalance - 3*minBalance,
+				Index:       0,
+			},
+			{
+				Pubkey:      [48]byte{0x01},
+				Credentials: credentials1,
+				Amount:      maxBalance + minBalance,
+				Index:       1,
+			},
+		}
+		genPayloadHeader = new(types.ExecutionPayloadHeader).Empty()
+		genVersion       = version.FromUint32[common.Version](version.Deneb)
+	)
+	_, err := sp.InitializePreminedBeaconStateFromEth1(
+		st, genDeposits, genPayloadHeader, genVersion,
+	)
+	require.NoError(t, err)
+
+	// Progress state to fork 2.
+	progressStateToSlot(t, st, math.U64(spec.BoonetFork2Height))
+
+	// Assert validator 1 balance before withdrawal.
+	val1Bal, err := st.GetBalance(math.U64(1))
+	require.NoError(t, err)
+	require.Equal(t, maxBalance+minBalance, val1Bal)
+
+	// Create test inputs.
+	blk := buildNextBlock(
+		t,
+		st,
+		&types.BeaconBlockBody{
+			ExecutionPayload: &types.ExecutionPayload{
+				Timestamp:    10,
+				ExtraData:    []byte("testing"),
+				Transactions: [][]byte{},
+				Withdrawals: []*engineprimitives.Withdrawal{
+					// The first withdrawal is always for EVM inflation.
+					st.EVMInflationWithdrawal(),
+					// Partially withdraw validator 1 by minBalance.
+					{
+						Index:     0,
+						Validator: 1,
+						Amount:    minBalance,
+						Address:   address1,
+					},
+				},
+				BaseFeePerGas: math.NewU256(0),
+			},
+			Eth1Data: &types.Eth1Data{},
+			Deposits: []*types.Deposit{},
+		},
+	)
+
+	// Run the test.
+	_, err = sp.Transition(ctx, st, blk)
+
+	// Check outputs and ensure withdrawals in payload is consistent with
+	// statedb expected withdrawals.
+	require.NoError(t, err)
+
+	// Assert validator 1 balance after withdrawal.
+	val1BalAfter, err := st.GetBalance(math.U64(1))
+	require.NoError(t, err)
+	require.Equal(t, maxBalance, val1BalAfter)
+}
+
+func TestTransitionMaxWithdrawals(t *testing.T) {
+	// Use custom chain spec with max withdrawals set to 2.
+	csData := spec.BaseSpec()
+	csData.DepositEth1ChainID = spec.BoonetEth1ChainID
+	csData.MaxWithdrawalsPerPayload = 2
+	cs, err := chain.NewChainSpec(csData)
+	require.NoError(t, err)
+
+	sp, st, _, ctx := setupState(t, cs)
+
+	var (
+		maxBalance   = math.Gwei(cs.MaxEffectiveBalance())
+		minBalance   = math.Gwei(cs.EffectiveBalanceIncrement())
+		address0     = common.ExecutionAddress{}
+		credentials0 = types.NewCredentialsFromExecutionAddress(address0)
+		address1     = common.ExecutionAddress{0x01}
+		credentials1 = types.NewCredentialsFromExecutionAddress(address1)
+	)
+
+	// Setup initial state so that both validators are partially withdrawable.
+	var (
+		genDeposits = []*types.Deposit{
+			{
+				Pubkey:      [48]byte{0x00},
+				Credentials: credentials0,
+				Amount:      maxBalance + minBalance,
+				Index:       0,
+			},
+			{
+				Pubkey:      [48]byte{0x01},
+				Credentials: credentials1,
+				Amount:      maxBalance + minBalance,
+				Index:       1,
+			},
+		}
+		genPayloadHeader = new(types.ExecutionPayloadHeader).Empty()
+		genVersion       = version.FromUint32[common.Version](version.Deneb)
+	)
+	_, err = sp.InitializePreminedBeaconStateFromEth1(
+		st, genDeposits, genPayloadHeader, genVersion,
+	)
+	require.NoError(t, err)
+
+	// Progress state to fork 2.
+	progressStateToSlot(t, st, math.U64(spec.BoonetFork2Height))
+
+	// Assert validator balances before withdrawal.
+	val0Bal, err := st.GetBalance(math.U64(0))
+	require.NoError(t, err)
+	require.Equal(t, maxBalance+minBalance, val0Bal)
+
+	val1Bal, err := st.GetBalance(math.U64(1))
+	require.NoError(t, err)
+	require.Equal(t, maxBalance+minBalance, val1Bal)
+
+	// Create test inputs.
+	blk := buildNextBlock(
+		t,
+		st,
+		&types.BeaconBlockBody{
+			ExecutionPayload: &types.ExecutionPayload{
+				Timestamp:    10,
+				ExtraData:    []byte("testing"),
+				Transactions: [][]byte{},
+				Withdrawals: []*engineprimitives.Withdrawal{
+					// The first withdrawal is always for EVM inflation.
+					st.EVMInflationWithdrawal(),
+					// Partially withdraw validator 0 by minBalance.
+					{
+						Index:     0,
+						Validator: 0,
+						Amount:    minBalance,
+						Address:   address0,
+					},
+				},
+				BaseFeePerGas: math.NewU256(0),
+			},
+			Eth1Data: &types.Eth1Data{},
+			Deposits: []*types.Deposit{},
+		},
+	)
+
+	// Run the test.
+	_, err = sp.Transition(ctx, st, blk)
+
+	// Check outputs and ensure withdrawals in payload is consistent with
+	// statedb expected withdrawals.
+	require.NoError(t, err)
+
+	// Assert validator balances after withdrawal, ensuring only validator 0 is
+	// withdrawn from.
+	val0BalAfter, err := st.GetBalance(math.U64(0))
+	require.NoError(t, err)
+	require.Equal(t, maxBalance, val0BalAfter)
+
+	val1BalAfter, err := st.GetBalance(math.U64(1))
+	require.NoError(t, err)
+	require.Equal(t, maxBalance+minBalance, val1BalAfter)
+
+	// Process the next block, ensuring that validator 1 is also withdrawn from,
+	// also ensuring that the state's next withdrawal (validator) index is
+	// appropriately incremented.
+	blk = buildNextBlock(
+		t,
+		st,
+		&types.BeaconBlockBody{
+			ExecutionPayload: &types.ExecutionPayload{
+				Timestamp:    11,
+				ExtraData:    []byte("testing"),
+				Transactions: [][]byte{},
+				Withdrawals: []*engineprimitives.Withdrawal{
+					// The first withdrawal is always for EVM inflation.
+					st.EVMInflationWithdrawal(),
+					// Partially withdraw validator 1 by minBalance.
+					{
+						Index:     1,
+						Validator: 1,
+						Amount:    minBalance,
+						Address:   address1,
+					},
+				},
+				BaseFeePerGas: math.NewU256(0),
+			},
+			Eth1Data: &types.Eth1Data{},
+			Deposits: []*types.Deposit{},
+		},
+	)
+	// Run the test.
+	vals, err := sp.Transition(ctx, st, blk)
+
+	// Check outputs and ensure withdrawals in payload is consistent with
+	// statedb expected withdrawals.
+	require.NoError(t, err)
+	require.Zero(t, vals)
+
+	// Validator 1 is now withdrawn from.
+	val1BalAfter, err = st.GetBalance(math.U64(1))
+	require.NoError(t, err)
+	require.Equal(t, maxBalance, val1BalAfter)
+}
+
+// TestTransitionHittingValidatorsCap shows that the extra
+// validator added when validators set is at cap gets never activated
+// and its deposit is returned at after next epoch starts.
+func TestTransitionHittingValidatorsCap_ExtraSmall(t *testing.T) {
+	cs := setupChain(t, components.BoonetChainSpecType)
+	sp, st, _, ctx := setupState(t, cs)
 
 	var (
 		maxBalance = math.Gwei(cs.MaxEffectiveBalance())
-		increment  = math.Gwei(cs.EffectiveBalanceIncrement())
-		minBalance = math.Gwei(cs.EjectionBalance())
 		rndSeed    = 2024 // seed used to generate unique random value
 	)
 
-	// STEP 0: fill genesis with validators till cap. Let two of them
-	// have smaller balance than others, so to be amenable for eviction.
+	// STEP 0: Setup genesis with GetValidatorSetCapSize validators
+	// TODO: consider instead setting state artificially
 	var (
 		genDeposits      = make([]*types.Deposit, 0, cs.GetValidatorSetCap())
 		genPayloadHeader = new(types.ExecutionPayloadHeader).Empty()
@@ -1023,6 +612,302 @@
 			},
 		)
 	}
+
+	_, err := sp.InitializePreminedBeaconStateFromEth1(
+		st,
+		genDeposits,
+		genPayloadHeader,
+		genVersion,
+	)
+	require.NoError(t, err)
+
+	// STEP 1: Try and add an extra validator
+	extraValKey, rndSeed := generateTestPK(t, rndSeed)
+	extraValCreds, _ := generateTestExecutionAddress(t, rndSeed)
+	var (
+		extraValDeposit = &types.Deposit{
+			Pubkey:      extraValKey,
+			Credentials: extraValCreds,
+			Amount:      maxBalance,
+			Index:       uint64(len(genDeposits)),
+		}
+	)
+
+	blk1 := buildNextBlock(
+		t,
+		st,
+		&types.BeaconBlockBody{
+			ExecutionPayload: dummyExecutionPayload,
+			Eth1Data:         &types.Eth1Data{},
+			Deposits:         []*types.Deposit{extraValDeposit},
+		},
+	)
+
+	// run the test
+	_, err = sp.Transition(ctx, st, blk1)
+	require.NoError(t, err)
+
+	// check extra validator is added with Withdraw epoch duly set
+	extraValIdx, err := st.ValidatorIndexByPubkey(extraValDeposit.Pubkey)
+	require.NoError(t, err)
+	extraVal, err := st.ValidatorByIndex(extraValIdx)
+	require.NoError(t, err)
+	require.Equal(t, extraValDeposit.Pubkey, extraVal.Pubkey)
+	require.Equal(t, math.Slot(1), extraVal.WithdrawableEpoch)
+
+	extraValBalance, err := st.GetBalance(extraValIdx)
+	require.NoError(t, err)
+	require.Equal(t, extraValDeposit.Amount, extraValBalance)
+
+	// STEP 2: move the chain to the next epoch and show withdrawals
+	// for rejected validator are enqueuued then
+	var blk *types.BeaconBlock
+	for i := 2; i < int(cs.SlotsPerEpoch()); i++ {
+		blk = buildNextBlock(
+			t,
+			st,
+			&types.BeaconBlockBody{
+				ExecutionPayload: dummyExecutionPayload,
+				Eth1Data:         &types.Eth1Data{},
+				Deposits:         []*types.Deposit{},
+			},
+		)
+
+		_, err = sp.Transition(ctx, st, blk)
+		require.NoError(t, err)
+	}
+
+	extraValAddr, err := extraValCreds.ToExecutionAddress()
+	require.NoError(t, err)
+	blk = buildNextBlock(
+		t,
+		st,
+		&types.BeaconBlockBody{
+			ExecutionPayload: &types.ExecutionPayload{
+				Timestamp:    blk1.Body.ExecutionPayload.Timestamp + 1,
+				ExtraData:    []byte("testing"),
+				Transactions: [][]byte{},
+				Withdrawals: []*engineprimitives.Withdrawal{
+					{
+						Index:     0,
+						Validator: extraValIdx,
+						Address:   extraValAddr,
+						Amount:    extraValDeposit.Amount,
+					},
+				},
+				BaseFeePerGas: math.NewU256(0),
+			},
+			Eth1Data: &types.Eth1Data{},
+			Deposits: []*types.Deposit{},
+		},
+	)
+
+	// run the test
+	_, err = sp.Transition(ctx, st, blk)
+	require.NoError(t, err)
+}
+
+// TestTransitionHittingValidatorsCap shows that if the extra
+// validator added when validators set is at cap improves amount staked
+// an existing validator is removed at the beginning of next epoch.
+func TestTransitionHittingValidatorsCap_ExtraBig(t *testing.T) {
+	cs := setupChain(t, components.BoonetChainSpecType)
+	sp, st, _, ctx := setupState(t, cs)
+
+	var (
+		maxBalance = math.Gwei(cs.MaxEffectiveBalance())
+		increment  = math.Gwei(cs.EffectiveBalanceIncrement())
+		minBalance = math.Gwei(cs.EjectionBalance())
+		rndSeed    = 2024 // seed used to generate unique random value
+	)
+
+	// STEP 0: Setup genesis with GetValidatorSetCapSize validators
+	// TODO: consider instead setting state artificially
+	var (
+		genDeposits      = make([]*types.Deposit, 0, cs.GetValidatorSetCap())
+		genPayloadHeader = new(types.ExecutionPayloadHeader).Empty()
+		genVersion       = version.FromUint32[common.Version](version.Deneb)
+	)
+
+	// let genesis define all available validators
+	for idx := range cs.GetValidatorSetCap() {
+		var (
+			key   bytes.B48
+			creds types.WithdrawalCredentials
+		)
+		key, rndSeed = generateTestPK(t, rndSeed)
+		creds, rndSeed = generateTestExecutionAddress(t, rndSeed)
+
+		genDeposits = append(genDeposits,
+			&types.Deposit{
+				Pubkey:      key,
+				Credentials: creds,
+				Amount:      maxBalance,
+				Index:       uint64(idx),
+			},
+		)
+	}
+	// make a deposit small to be ready for eviction
+	genDeposits[0].Amount = minBalance + increment
+	smallestVal := genDeposits[0]
+	smallestValAddr, err := genDeposits[0].Credentials.ToExecutionAddress()
+	require.NoError(t, err)
+
+	var genVals transition.ValidatorUpdates
+	genVals, err = sp.InitializePreminedBeaconStateFromEth1(
+		st,
+		genDeposits,
+		genPayloadHeader,
+		genVersion,
+	)
+	require.NoError(t, err)
+	require.Len(t, genVals, len(genDeposits))
+
+	// STEP 1: Add an extra validator
+	extraValKey, rndSeed := generateTestPK(t, rndSeed)
+	extraValCreds, _ := generateTestExecutionAddress(t, rndSeed)
+	var (
+		extraValDeposit = &types.Deposit{
+			Pubkey:      extraValKey,
+			Credentials: extraValCreds,
+			Amount:      maxBalance,
+			Index:       uint64(len(genDeposits)),
+		}
+	)
+
+	blk1 := buildNextBlock(
+		t,
+		st,
+		&types.BeaconBlockBody{
+			ExecutionPayload: dummyExecutionPayload,
+			Eth1Data:         &types.Eth1Data{},
+			Deposits:         []*types.Deposit{extraValDeposit},
+		},
+	)
+
+	// run the test
+	var vals transition.ValidatorUpdates
+	vals, err = sp.Transition(ctx, st, blk1)
+	require.NoError(t, err)
+	require.Empty(t, vals) // no vals changes expected before next epoch
+
+	// check smallest validator is updated with Withdraw epoch duly set
+	smallValIdx, err := st.ValidatorIndexByPubkey(smallestVal.Pubkey)
+	require.NoError(t, err)
+	smallVal, err := st.ValidatorByIndex(smallValIdx)
+	require.NoError(t, err)
+	require.Equal(t, math.Slot(1), smallVal.WithdrawableEpoch)
+
+	smallestValBalance, err := st.GetBalance(smallValIdx)
+	require.NoError(t, err)
+	require.Equal(t, smallestVal.Amount, smallestValBalance)
+
+	// check that extra validator is added
+	extraValIdx, err := st.ValidatorIndexByPubkey(extraValKey)
+	require.NoError(t, err)
+	extraVal, err := st.ValidatorByIndex(extraValIdx)
+	require.NoError(t, err)
+	require.Equal(t,
+		math.Epoch(constants.FarFutureEpoch), extraVal.WithdrawableEpoch,
+	)
+
+	// STEP 2: move chain to next epoch to see extra validator
+	// be activated and withdraws for evicted validator
+	var blk *types.BeaconBlock
+	for i := 1; i < int(cs.SlotsPerEpoch())-1; i++ {
+		blk = buildNextBlock(
+			t,
+			st,
+			&types.BeaconBlockBody{
+				ExecutionPayload: dummyExecutionPayload,
+				Eth1Data:         &types.Eth1Data{},
+				Deposits:         []*types.Deposit{},
+			},
+		)
+
+		vals, err = sp.Transition(ctx, st, blk)
+		require.NoError(t, err)
+		require.Empty(t, vals) // no vals changes expected before next epoch
+	}
+
+	blk = buildNextBlock(
+		t,
+		st,
+		&types.BeaconBlockBody{
+			ExecutionPayload: &types.ExecutionPayload{
+				Timestamp:    blk1.Body.ExecutionPayload.Timestamp + 1,
+				ExtraData:    []byte("testing"),
+				Transactions: [][]byte{},
+				Withdrawals: []*engineprimitives.Withdrawal{
+					{
+						Index:     0,
+						Validator: smallValIdx,
+						Address:   smallestValAddr,
+						Amount:    smallestVal.Amount,
+					},
+				},
+				BaseFeePerGas: math.NewU256(0),
+			},
+			Eth1Data: &types.Eth1Data{},
+			Deposits: []*types.Deposit{},
+		},
+	)
+
+	vals, err = sp.Transition(ctx, st, blk)
+	require.NoError(t, err)
+	require.LessOrEqual(t, uint32(len(vals)), cs.GetValidatorSetCap())
+	require.Len(t, vals, 2) // just replaced one validator
+
+	// check that we added the incoming validator at the epoch turn
+	require.Equal(t, extraVal.Pubkey, vals[0].Pubkey)
+	require.Equal(t, extraVal.EffectiveBalance, vals[0].EffectiveBalance)
+
+	// check that we removed the smallest validator at the epoch turn
+	require.Equal(t, smallVal.Pubkey, vals[1].Pubkey)
+	require.Equal(t, math.Gwei(0), vals[1].EffectiveBalance)
+}
+
+// show that eviction mechanism works fine even if multiple evictions
+// happen in the same epoch.
+//
+// //nolint:maintidx // TODO: simplify
+func TestTransitionValidatorCap_DoubleEviction(t *testing.T) {
+	cs := setupChain(t, components.BoonetChainSpecType)
+	sp, st, _, ctx := setupState(t, cs)
+
+	var (
+		maxBalance = math.Gwei(cs.MaxEffectiveBalance())
+		increment  = math.Gwei(cs.EffectiveBalanceIncrement())
+		minBalance = math.Gwei(cs.EjectionBalance())
+		rndSeed    = 2024 // seed used to generate unique random value
+	)
+
+	// STEP 0: fill genesis with validators till cap. Let two of them
+	// have smaller balance than others, so to be amenable for eviction.
+	var (
+		genDeposits      = make([]*types.Deposit, 0, cs.GetValidatorSetCap())
+		genPayloadHeader = new(types.ExecutionPayloadHeader).Empty()
+		genVersion       = version.FromUint32[common.Version](version.Deneb)
+	)
+
+	// let genesis define all available validators
+	for idx := range cs.GetValidatorSetCap() {
+		var (
+			key   bytes.B48
+			creds types.WithdrawalCredentials
+		)
+		key, rndSeed = generateTestPK(t, rndSeed)
+		creds, rndSeed = generateTestExecutionAddress(t, rndSeed)
+
+		genDeposits = append(genDeposits,
+			&types.Deposit{
+				Pubkey:      key,
+				Credentials: creds,
+				Amount:      maxBalance,
+				Index:       uint64(idx),
+			},
+		)
+	}
 	// make a deposit small to be ready for eviction
 	genDeposits[0].Amount = minBalance + increment
 	smallest1Val := genDeposits[0]
@@ -1034,14 +919,9 @@
 	smallestVal2Addr, err := genDeposits[1].Credentials.ToExecutionAddress()
 	require.NoError(t, err)
 
-	mocksSigner.On(
-		"VerifySignature",
-		mock.Anything, mock.Anything, mock.Anything,
-	).Return(nil)
-
 	var genVals transition.ValidatorUpdates
 	genVals, err = sp.InitializePreminedBeaconStateFromEth1(
-		bs,
+		st,
 		genDeposits,
 		genPayloadHeader,
 		genVersion,
@@ -1052,23 +932,16 @@
 	// STEP 1: Add an extra validator
 	extraVal1Key, rndSeed := generateTestPK(t, rndSeed)
 	extraVal1Creds, rndSeed := generateTestExecutionAddress(t, rndSeed)
-	var (
-		ctx = &transition.Context{
-			SkipPayloadVerification: true,
-			SkipValidateResult:      true,
-			ProposerAddress:         dummyProposerAddr,
-		}
-		extraValDeposit1 = &types.Deposit{
-			Pubkey:      extraVal1Key,
-			Credentials: extraVal1Creds,
-			Amount:      maxBalance - increment,
-			Index:       uint64(len(genDeposits)),
-		}
-	)
+	extraValDeposit1 := &types.Deposit{
+		Pubkey:      extraVal1Key,
+		Credentials: extraVal1Creds,
+		Amount:      maxBalance - increment,
+		Index:       uint64(len(genDeposits)),
+	}
 
 	blk1 := buildNextBlock(
 		t,
-		bs,
+		st,
 		&types.BeaconBlockBody{
 			ExecutionPayload: dummyExecutionPayload,
 			Eth1Data:         &types.Eth1Data{},
@@ -1077,25 +950,25 @@
 	)
 
 	// run the test
-	vals, err := sp.Transition(ctx, bs, blk1)
+	vals, err := sp.Transition(ctx, st, blk1)
 	require.NoError(t, err)
 	require.Empty(t, vals) // no vals changes expected before next epoch
 
 	// check the smallest validator Withdraw epoch is updated
-	smallVal1Idx, err := bs.ValidatorIndexByPubkey(smallest1Val.Pubkey)
-	require.NoError(t, err)
-	smallVal1, err := bs.ValidatorByIndex(smallVal1Idx)
+	smallVal1Idx, err := st.ValidatorIndexByPubkey(smallest1Val.Pubkey)
+	require.NoError(t, err)
+	smallVal1, err := st.ValidatorByIndex(smallVal1Idx)
 	require.NoError(t, err)
 	require.Equal(t, math.Slot(1), smallVal1.WithdrawableEpoch)
 
-	smallVal1Balance, err := bs.GetBalance(smallVal1Idx)
+	smallVal1Balance, err := st.GetBalance(smallVal1Idx)
 	require.NoError(t, err)
 	require.Equal(t, smallest1Val.Amount, smallVal1Balance)
 
 	// check that extra validator is added
-	extraVal1Idx, err := bs.ValidatorIndexByPubkey(extraVal1Key)
-	require.NoError(t, err)
-	extraVal1, err := bs.ValidatorByIndex(extraVal1Idx)
+	extraVal1Idx, err := st.ValidatorIndexByPubkey(extraVal1Key)
+	require.NoError(t, err)
+	extraVal1, err := st.ValidatorByIndex(extraVal1Idx)
 	require.NoError(t, err)
 	require.Equal(t,
 		math.Epoch(constants.FarFutureEpoch), extraVal1.WithdrawableEpoch,
@@ -1113,7 +986,7 @@
 
 	blk2 := buildNextBlock(
 		t,
-		bs,
+		st,
 		&types.BeaconBlockBody{
 			ExecutionPayload: dummyExecutionPayload,
 			Eth1Data:         &types.Eth1Data{},
@@ -1122,25 +995,25 @@
 	)
 
 	// run the test
-	vals, err = sp.Transition(ctx, bs, blk2)
+	vals, err = sp.Transition(ctx, st, blk2)
 	require.NoError(t, err)
 	require.Empty(t, vals) // no vals changes expected before next epoch
 
 	// check the second smallest validator Withdraw epoch is updated
-	smallVal2Idx, err := bs.ValidatorIndexByPubkey(smallestVal2.Pubkey)
-	require.NoError(t, err)
-	smallVal2, err := bs.ValidatorByIndex(smallVal2Idx)
+	smallVal2Idx, err := st.ValidatorIndexByPubkey(smallestVal2.Pubkey)
+	require.NoError(t, err)
+	smallVal2, err := st.ValidatorByIndex(smallVal2Idx)
 	require.NoError(t, err)
 	require.Equal(t, math.Slot(1), smallVal2.WithdrawableEpoch)
 
-	smallVal2Balance, err := bs.GetBalance(smallVal2Idx)
+	smallVal2Balance, err := st.GetBalance(smallVal2Idx)
 	require.NoError(t, err)
 	require.Equal(t, smallestVal2.Amount, smallVal2Balance)
 
 	// check that extra validator is added
-	extraVal2Idx, err := bs.ValidatorIndexByPubkey(extraVal2Key)
-	require.NoError(t, err)
-	extraVal2, err := bs.ValidatorByIndex(extraVal2Idx)
+	extraVal2Idx, err := st.ValidatorIndexByPubkey(extraVal2Key)
+	require.NoError(t, err)
+	extraVal2, err := st.ValidatorByIndex(extraVal2Idx)
 	require.NoError(t, err)
 	require.Equal(t,
 		math.Epoch(constants.FarFutureEpoch), extraVal2.WithdrawableEpoch,
@@ -1151,7 +1024,7 @@
 	for i := 2; i < int(cs.SlotsPerEpoch())-1; i++ {
 		blk = buildNextBlock(
 			t,
-			bs,
+			st,
 			&types.BeaconBlockBody{
 				ExecutionPayload: dummyExecutionPayload,
 				Eth1Data:         &types.Eth1Data{},
@@ -1159,14 +1032,14 @@
 			},
 		)
 
-		vals, err = sp.Transition(ctx, bs, blk)
+		vals, err = sp.Transition(ctx, st, blk)
 		require.NoError(t, err)
 		require.Empty(t, vals) // no vals changes expected before next epoch
 	}
 
 	blk = buildNextBlock(
 		t,
-		bs,
+		st,
 		&types.BeaconBlockBody{
 			ExecutionPayload: &types.ExecutionPayload{
 				Timestamp:    blk1.Body.ExecutionPayload.Timestamp + 1,
@@ -1184,87 +1057,6 @@
 						Validator: smallVal2Idx,
 						Address:   smallestVal2Addr,
 						Amount:    smallestVal2.Amount,
-=======
-	newEpochVals, err := sp.Transition(ctx, st, blk)
-	require.NoError(t, err)
-	require.Len(t, newEpochVals, 1) // just added 1 validator
-
-	expectedBalance = blkDeposit.Amount
-	expectedEffectiveBalance = expectedBalance
-
-	balance, err = st.GetBalance(idx)
-	require.NoError(t, err)
-	require.Equal(t, expectedBalance, balance)
-
-	val, err = st.ValidatorByIndex(idx)
-	require.NoError(t, err)
-	require.Equal(t, expectedEffectiveBalance, val.EffectiveBalance)
-}
-
-func TestTransitionWithdrawals(t *testing.T) {
-	cs := setupChain(t, components.BoonetChainSpecType)
-	sp, st, _, ctx := setupState(t, cs)
-
-	var (
-		maxBalance   = math.Gwei(cs.MaxEffectiveBalance())
-		minBalance   = math.Gwei(cs.EffectiveBalanceIncrement())
-		credentials0 = types.NewCredentialsFromExecutionAddress(
-			common.ExecutionAddress{},
-		)
-		address1     = common.ExecutionAddress{0x01}
-		credentials1 = types.NewCredentialsFromExecutionAddress(address1)
-	)
-
-	// Setup initial state so that validator 1 is partially withdrawable.
-	var (
-		genDeposits = []*types.Deposit{
-			{
-				Pubkey:      [48]byte{0x00},
-				Credentials: credentials0,
-				Amount:      maxBalance - 3*minBalance,
-				Index:       0,
-			},
-			{
-				Pubkey:      [48]byte{0x01},
-				Credentials: credentials1,
-				Amount:      maxBalance + minBalance,
-				Index:       1,
-			},
-		}
-		genPayloadHeader = new(types.ExecutionPayloadHeader).Empty()
-		genVersion       = version.FromUint32[common.Version](version.Deneb)
-	)
-	_, err := sp.InitializePreminedBeaconStateFromEth1(
-		st, genDeposits, genPayloadHeader, genVersion,
-	)
-	require.NoError(t, err)
-
-	// Progress state to fork 2.
-	progressStateToSlot(t, st, math.U64(spec.BoonetFork2Height))
-
-	// Assert validator 1 balance before withdrawal.
-	val1Bal, err := st.GetBalance(math.U64(1))
-	require.NoError(t, err)
-	require.Equal(t, maxBalance+minBalance, val1Bal)
-
-	// Create test inputs.
-	blk := buildNextBlock(
-		t,
-		st,
-		&types.BeaconBlockBody{
-			ExecutionPayload: &types.ExecutionPayload{
-				Timestamp:    10,
-				ExtraData:    []byte("testing"),
-				Transactions: [][]byte{},
-				Withdrawals: []*engineprimitives.Withdrawal{
-					// The first withdrawal is always for EVM inflation.
-					st.EVMInflationWithdrawal(),
-					// Partially withdraw validator 1 by minBalance.
-					{
-						Index:     0,
-						Validator: 1,
-						Amount:    minBalance,
-						Address:   address1,
 					},
 				},
 				BaseFeePerGas: math.NewU256(0),
@@ -1274,150 +1066,7 @@
 		},
 	)
 
-	// Run the test.
-	_, err = sp.Transition(ctx, st, blk)
-
-	// Check outputs and ensure withdrawals in payload is consistent with
-	// statedb expected withdrawals.
-	require.NoError(t, err)
-
-	// Assert validator 1 balance after withdrawal.
-	val1BalAfter, err := st.GetBalance(math.U64(1))
-	require.NoError(t, err)
-	require.Equal(t, maxBalance, val1BalAfter)
-}
-
-func TestTransitionMaxWithdrawals(t *testing.T) {
-	// Use custom chain spec with max withdrawals set to 2.
-	csData := spec.BaseSpec()
-	csData.DepositEth1ChainID = spec.BoonetEth1ChainID
-	csData.MaxWithdrawalsPerPayload = 2
-	cs, err := chain.NewChainSpec(csData)
-	require.NoError(t, err)
-
-	sp, st, _, ctx := setupState(t, cs)
-
-	var (
-		maxBalance   = math.Gwei(cs.MaxEffectiveBalance())
-		minBalance   = math.Gwei(cs.EffectiveBalanceIncrement())
-		address0     = common.ExecutionAddress{}
-		credentials0 = types.NewCredentialsFromExecutionAddress(address0)
-		address1     = common.ExecutionAddress{0x01}
-		credentials1 = types.NewCredentialsFromExecutionAddress(address1)
-	)
-
-	// Setup initial state so that both validators are partially withdrawable.
-	var (
-		genDeposits = []*types.Deposit{
-			{
-				Pubkey:      [48]byte{0x00},
-				Credentials: credentials0,
-				Amount:      maxBalance + minBalance,
-				Index:       0,
-			},
-			{
-				Pubkey:      [48]byte{0x01},
-				Credentials: credentials1,
-				Amount:      maxBalance + minBalance,
-				Index:       1,
-			},
-		}
-		genPayloadHeader = new(types.ExecutionPayloadHeader).Empty()
-		genVersion       = version.FromUint32[common.Version](version.Deneb)
-	)
-	_, err = sp.InitializePreminedBeaconStateFromEth1(
-		st, genDeposits, genPayloadHeader, genVersion,
-	)
-	require.NoError(t, err)
-
-	// Progress state to fork 2.
-	progressStateToSlot(t, st, math.U64(spec.BoonetFork2Height))
-
-	// Assert validator balances before withdrawal.
-	val0Bal, err := st.GetBalance(math.U64(0))
-	require.NoError(t, err)
-	require.Equal(t, maxBalance+minBalance, val0Bal)
-
-	val1Bal, err := st.GetBalance(math.U64(1))
-	require.NoError(t, err)
-	require.Equal(t, maxBalance+minBalance, val1Bal)
-
-	// Create test inputs.
-	blk := buildNextBlock(
-		t,
-		st,
-		&types.BeaconBlockBody{
-			ExecutionPayload: &types.ExecutionPayload{
-				Timestamp:    10,
-				ExtraData:    []byte("testing"),
-				Transactions: [][]byte{},
-				Withdrawals: []*engineprimitives.Withdrawal{
-					// The first withdrawal is always for EVM inflation.
-					st.EVMInflationWithdrawal(),
-					// Partially withdraw validator 0 by minBalance.
-					{
-						Index:     0,
-						Validator: 0,
-						Amount:    minBalance,
-						Address:   address0,
-					},
-				},
-				BaseFeePerGas: math.NewU256(0),
-			},
-			Eth1Data: &types.Eth1Data{},
-			Deposits: []*types.Deposit{},
-		},
-	)
-
-	// Run the test.
-	_, err = sp.Transition(ctx, st, blk)
-
-	// Check outputs and ensure withdrawals in payload is consistent with
-	// statedb expected withdrawals.
-	require.NoError(t, err)
-
-	// Assert validator balances after withdrawal, ensuring only validator 0 is
-	// withdrawn from.
-	val0BalAfter, err := st.GetBalance(math.U64(0))
-	require.NoError(t, err)
-	require.Equal(t, maxBalance, val0BalAfter)
-
-	val1BalAfter, err := st.GetBalance(math.U64(1))
-	require.NoError(t, err)
-	require.Equal(t, maxBalance+minBalance, val1BalAfter)
-
-	// Process the next block, ensuring that validator 1 is also withdrawn from,
-	// also ensuring that the state's next withdrawal (validator) index is
-	// appropriately incremented.
-	blk = buildNextBlock(
-		t,
-		st,
-		&types.BeaconBlockBody{
-			ExecutionPayload: &types.ExecutionPayload{
-				Timestamp:    11,
-				ExtraData:    []byte("testing"),
-				Transactions: [][]byte{},
-				Withdrawals: []*engineprimitives.Withdrawal{
-					// The first withdrawal is always for EVM inflation.
-					st.EVMInflationWithdrawal(),
-					// Partially withdraw validator 1 by minBalance.
-					{
-						Index:     1,
-						Validator: 1,
-						Amount:    minBalance,
-						Address:   address1,
->>>>>>> 4a9144ff
-					},
-				},
-				BaseFeePerGas: math.NewU256(0),
-			},
-			Eth1Data: &types.Eth1Data{},
-			Deposits: []*types.Deposit{},
-		},
-	)
-
-<<<<<<< HEAD
-	vals, err = sp.Transition(ctx, bs, blk)
+	vals, err = sp.Transition(ctx, st, blk)
 	require.NoError(t, err)
 	require.LessOrEqual(t, uint32(len(vals)), cs.GetValidatorSetCap())
 	require.Len(t, vals, 4) // just replaced two validators
@@ -1472,18 +1121,4 @@
 	require.NoError(t, err)
 	rndSeed++
 	return key, rndSeed
-=======
-	// Run the test.
-	vals, err := sp.Transition(ctx, st, blk)
-
-	// Check outputs and ensure withdrawals in payload is consistent with
-	// statedb expected withdrawals.
-	require.NoError(t, err)
-	require.Zero(t, vals)
-
-	// Validator 1 is now withdrawn from.
-	val1BalAfter, err = st.GetBalance(math.U64(1))
-	require.NoError(t, err)
-	require.Equal(t, maxBalance, val1BalAfter)
->>>>>>> 4a9144ff
 }