--- conflicted
+++ resolved
@@ -118,11 +118,8 @@
 	// GetSkipValidateResult returns whether to validate the result of the state
 	// transition.
 	GetSkipValidateResult() bool
-<<<<<<< HEAD
-=======
 	// GetProposerAddress returns the address of the validator
 	// selected by consensus to propose the block
->>>>>>> 39cd3508
 	GetProposerAddress() []byte
 	// GetNextPayloadTimestamp returns the timestamp proposed by
 	// consensus for the next payload to be proposed. It is also
