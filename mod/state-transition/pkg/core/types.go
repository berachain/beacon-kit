// SPDX-License-Identifier: MIT
//
// Copyright (c) 2024 Berachain Foundation
//
// Permission is hereby granted, free of charge, to any person
// obtaining a copy of this software and associated documentation
// files (the "Software"), to deal in the Software without
// restriction, including without limitation the rights to use,
// copy, modify, merge, publish, distribute, sublicense, and/or sell
// copies of the Software, and to permit persons to whom the
// Software is furnished to do so, subject to the following
// conditions:
//
// The above copyright notice and this permission notice shall be
// included in all copies or substantial portions of the Software.
//
// THE SOFTWARE IS PROVIDED "AS IS", WITHOUT WARRANTY OF ANY KIND,
// EXPRESS OR IMPLIED, INCLUDING BUT NOT LIMITED TO THE WARRANTIES
// OF MERCHANTABILITY, FITNESS FOR A PARTICULAR PURPOSE AND
// NONINFRINGEMENT. IN NO EVENT SHALL THE AUTHORS OR COPYRIGHT
// HOLDERS BE LIABLE FOR ANY CLAIM, DAMAGES OR OTHER LIABILITY,
// WHETHER IN AN ACTION OF CONTRACT, TORT OR OTHERWISE, ARISING
// FROM, OUT OF OR IN CONNECTION WITH THE SOFTWARE OR THE USE OR
// OTHER DEALINGS IN THE SOFTWARE.

package core

import (
	"context"

	"github.com/berachain/beacon-kit/mod/consensus-types/pkg/types"
	engineprimitives "github.com/berachain/beacon-kit/mod/primitives-engine"
	"github.com/berachain/beacon-kit/mod/primitives/pkg/math"
)

// The AvailabilityStore interface is responsible for validating and storing
// sidecars for specific blocks, as well as verifying sidecars that have already
// been stored.
type AvailabilityStore[BeaconBlockBodyT any, BlobSidecarsT any] interface {
	// IsDataAvailable ensures that all blobs referenced in the block are
	// securely stored before it returns without an error.
	IsDataAvailable(
		context.Context, math.Slot, BeaconBlockBodyT,
	) bool
	// Persist makes sure that the sidecar remains accessible for data
	// availability checks throughout the beacon node's operation.
	Persist(math.Slot, BlobSidecarsT) error
}

// BlobVerifier is the interface for the blobs processor.
type BlobProcessor[BlobSidecarsT any] interface {
	ProcessBlobs(
		slot math.Slot,
		avs AvailabilityStore[types.BeaconBlockBody, BlobSidecarsT],
		sidecars BlobSidecarsT,
	) error
}

<<<<<<< HEAD
=======
// ExecutionEngine is the interface for the execution engine.
>>>>>>> cb41f182
type ExecutionEngine interface {
	// VerifyAndNotifyNewPayload verifies the new payload and notifies the
	// execution client.
	VerifyAndNotifyNewPayload(
		ctx context.Context,
		req *engineprimitives.NewPayloadRequest[types.ExecutionPayload],
	) error
}

// RandaoProcessor is the interface for the randao processor.
type RandaoProcessor[BeaconBlockT, BeaconStateT any] interface {
	ProcessRandao(
		BeaconStateT,
		BeaconBlockT,
	) error
	ProcessRandaoMixesReset(
		BeaconStateT,
	) error
}<|MERGE_RESOLUTION|>--- conflicted
+++ resolved
@@ -56,10 +56,7 @@
 	) error
 }
 
-<<<<<<< HEAD
-=======
 // ExecutionEngine is the interface for the execution engine.
->>>>>>> cb41f182
 type ExecutionEngine interface {
 	// VerifyAndNotifyNewPayload verifies the new payload and notifies the
 	// execution client.
