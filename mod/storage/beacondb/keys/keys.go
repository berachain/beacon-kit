// SPDX-License-Identifier: MIT
//
// Copyright (c) 2024 Berachain Foundation
//
// Permission is hereby granted, free of charge, to any person
// obtaining a copy of this software and associated documentation
// files (the "Software"), to deal in the Software without
// restriction, including without limitation the rights to use,
// copy, modify, merge, publish, distribute, sublicense, and/or sell
// copies of the Software, and to permit persons to whom the
// Software is furnished to do so, subject to the following
// conditions:
//
// The above copyright notice and this permission notice shall be
// included in all copies or substantial portions of the Software.
//
// THE SOFTWARE IS PROVIDED "AS IS", WITHOUT WARRANTY OF ANY KIND,
// EXPRESS OR IMPLIED, INCLUDING BUT NOT LIMITED TO THE WARRANTIES
// OF MERCHANTABILITY, FITNESS FOR A PARTICULAR PURPOSE AND
// NONINFRINGEMENT. IN NO EVENT SHALL THE AUTHORS OR COPYRIGHT
// HOLDERS BE LIABLE FOR ANY CLAIM, DAMAGES OR OTHER LIABILITY,
// WHETHER IN AN ACTION OF CONTRACT, TORT OR OTHERWISE, ARISING
// FROM, OUT OF OR IN CONNECTION WITH THE SOFTWARE OR THE USE OR
// OTHER DEALINGS IN THE SOFTWARE.

package keys

// Collection prefixes.
const (
	WithdrawalQueuePrefix                  = "withdrawal_queue"
	RandaoMixPrefix                        = "randao_mix"
	SlashingsPrefix                        = "slashings"
	TotalSlashingPrefix                    = "total_slashing"
	ValidatorIndexPrefix                   = "val_idx"
	BlockRootsPrefix                       = "block_roots"
	StateRootsPrefix                       = "state_roots"
	ValidatorByIndexPrefix                 = "val_idx_to_pk"
	ValidatorPubkeyToIndexPrefix           = "val_pk_to_idx"
	ValidatorConsAddrToIndexPrefix         = "val_cons_addr_to_idx"
	ValidatorEffectiveBalanceToIndexPrefix = "val_eff_bal_to_idx"
	LatestBeaconBlockHeaderPrefix          = "latest_beacon_block_header"
	SlotPrefix                             = "slot"
	BalancesPrefix                         = "balances"
<<<<<<< HEAD
	Eth1DataPrefix                         = "eth1_data"
=======
	LatestExecutionPayloadPrefix           = "latest_execution_payload"
>>>>>>> 059c3f25
	Eth1BlockHashPrefix                    = "eth1_block_hash"
	Eth1DataPrefix                         = "eth1_data"
	Eth1DepositIndexPrefix                 = "eth1_deposit_idx"
	GenesisValidatorsRootPrefix            = "genesis_validators_root"
	NextWithdrawalIndexPrefix              = "next_withdrawal_index"
	NextWithdrawalValidatorIndexPrefix     = "next_withdrawal_val_idx"
	ForkPrefix                             = "fork"
)<|MERGE_RESOLUTION|>--- conflicted
+++ resolved
@@ -41,11 +41,7 @@
 	LatestBeaconBlockHeaderPrefix          = "latest_beacon_block_header"
 	SlotPrefix                             = "slot"
 	BalancesPrefix                         = "balances"
-<<<<<<< HEAD
-	Eth1DataPrefix                         = "eth1_data"
-=======
 	LatestExecutionPayloadPrefix           = "latest_execution_payload"
->>>>>>> 059c3f25
 	Eth1BlockHashPrefix                    = "eth1_block_hash"
 	Eth1DataPrefix                         = "eth1_data"
 	Eth1DepositIndexPrefix                 = "eth1_deposit_idx"
