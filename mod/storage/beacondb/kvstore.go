--- conflicted
+++ resolved
@@ -31,7 +31,6 @@
 	sdkcollections "cosmossdk.io/collections"
 	"cosmossdk.io/core/store"
 	"github.com/berachain/beacon-kit/mod/primitives"
-	"github.com/berachain/beacon-kit/mod/storage/beacondb/collections"
 	"github.com/berachain/beacon-kit/mod/storage/beacondb/collections/encoding"
 	"github.com/berachain/beacon-kit/mod/storage/beacondb/index"
 	"github.com/berachain/beacon-kit/mod/storage/beacondb/keys"
@@ -96,14 +95,8 @@
 
 	latestExecutionPayload sdkcollections.Item[ExecutionPayloadT]
 
-<<<<<<< HEAD
-	// eth1Data is the latest eth1 data object.
-	eth1Data sdkcollections.Item[*primitives.Eth1Data]
-
-=======
 	// eth1Data stores the latest eth1 data.
 	eth1Data sdkcollections.Item[Eth1DataT]
->>>>>>> 1a72d550
 	// eth1DepositIndex is the index of the latest eth1 deposit.
 	eth1DepositIndex sdkcollections.Item[uint64]
 
@@ -116,17 +109,6 @@
 	]
 	// balances stores the list of balances.
 	balances sdkcollections.Map[uint64, uint64]
-
-<<<<<<< HEAD
-	// withdrawalQueue is a list of withdrawals that are queued to be processed.
-	withdrawalQueue *collections.Queue[*primitives.Withdrawal]
-
-	// randaoMix stores the randao mix for the current epoch.
-	randaoMix sdkcollections.Map[uint64, [32]byte]
-=======
-	// depositQueue is a list of deposits that are queued to be processed.
-	depositQueue *collections.Queue[DepositT]
->>>>>>> 1a72d550
 
 	// nextWithdrawalIndex stores the next global withdrawal index.
 	nextWithdrawalIndex sdkcollections.Item[uint64]
@@ -216,12 +198,6 @@
 			keys.Eth1DataPrefix,
 			encoding.SSZValueCodec[Eth1DataT]{},
 		),
-		eth1Data: sdkcollections.NewItem[*primitives.Eth1Data](
-			schemaBuilder,
-			sdkcollections.NewPrefix(keys.Eth1DataPrefix),
-			keys.Eth1DataPrefix,
-			encoding.SSZValueCodec[*primitives.Eth1Data]{},
-		),
 		eth1DepositIndex: sdkcollections.NewItem[uint64](
 			schemaBuilder,
 			sdkcollections.NewPrefix(keys.Eth1DepositIndexPrefix),
@@ -249,18 +225,6 @@
 			keys.BalancesPrefix,
 			sdkcollections.Uint64Key,
 			sdkcollections.Uint64Value,
-		),
-<<<<<<< HEAD
-		withdrawalQueue: collections.NewQueue[*primitives.Withdrawal](
-			schemaBuilder,
-			keys.WithdrawalQueuePrefix,
-			encoding.SSZValueCodec[*primitives.Withdrawal]{},
-=======
-		depositQueue: collections.NewQueue[DepositT](
-			schemaBuilder,
-			keys.DepositQueuePrefix,
-			encoding.SSZValueCodec[DepositT]{},
->>>>>>> 1a72d550
 		),
 		randaoMix: sdkcollections.NewMap[uint64, [32]byte](
 			schemaBuilder,
