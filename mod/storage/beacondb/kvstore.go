--- conflicted
+++ resolved
@@ -62,15 +62,10 @@
 	// stateRoots stores the state roots for the current epoch.
 	stateRoots sdkcollections.Map[uint64, [32]byte]
 
-<<<<<<< HEAD
+	// Eth1
 	// latestExecutionPayload stores the latest execution payload.
 	latestExecutionPayload sdkcollections.Item[types.ExecutionPayload]
 
-=======
-	// Eth1
->>>>>>> 7c3fa307
-	// eth1BlockHash stores the block hash of the latest eth1 block.
-	eth1BlockHash sdkcollections.Item[[32]byte]
 	// eth1Data stores the latest eth1 data.
 	eth1Data sdkcollections.Item[*primitives.Eth1Data]
 	// eth1DepositIndex is the index of the latest eth1 deposit.
