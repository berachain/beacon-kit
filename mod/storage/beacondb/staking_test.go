// SPDX-License-Identifier: MIT
//
// Copyright (c) 2024 Berachain Foundation
//
// Permission is hereby granted, free of charge, to any person
// obtaining a copy of this software and associated documentation
// files (the "Software"), to deal in the Software without
// restriction, including without limitation the rights to use,
// copy, modify, merge, publish, distribute, sublicense, and/or sell
// copies of the Software, and to permit persons to whom the
// Software is furnished to do so, subject to the following
// conditions:
//
// The above copyright notice and this permission notice shall be
// included in all copies or substantial portions of the Software.
//
// THE SOFTWARE IS PROVIDED "AS IS", WITHOUT WARRANTY OF ANY KIND,
// EXPRESS OR IMPLIED, INCLUDING BUT NOT LIMITED TO THE WARRANTIES
// OF MERCHANTABILITY, FITNESS FOR A PARTICULAR PURPOSE AND
// NONINFRINGEMENT. IN NO EVENT SHALL THE AUTHORS OR COPYRIGHT
// HOLDERS BE LIABLE FOR ANY CLAIM, DAMAGES OR OTHER LIABILITY,
// WHETHER IN AN ACTION OF CONTRACT, TORT OR OTHERWISE, ARISING
// FROM, OUT OF OR IN CONNECTION WITH THE SOFTWARE OR THE USE OR
// OTHER DEALINGS IN THE SOFTWARE.

package beacondb_test

import (
	"testing"

	"cosmossdk.io/log"
	storetypes "cosmossdk.io/store/types"
	"github.com/berachain/beacon-kit/mod/primitives"
	"github.com/berachain/beacon-kit/mod/primitives/math"
	"github.com/berachain/beacon-kit/mod/storage/beacondb"
	sdkruntime "github.com/cosmos/cosmos-sdk/runtime"
	"github.com/cosmos/cosmos-sdk/testutil/integration"
	sdk "github.com/cosmos/cosmos-sdk/types"
)

type mockValidator struct {
	*math.U64
}

func (m *mockValidator) IsActive(_ math.Epoch) bool {
	// Assuming a simple active status check based on a condition
	// This is a mock implementation and should be replaced with actual logic
	return true
}

func (m *mockValidator) GetPubkey() primitives.BLSPubkey {
	// Return a mock BLS public key
	// This is a mock implementation and should be replaced with actual logic
	return primitives.BLSPubkey{}
}

func (m *mockValidator) GetEffectiveBalance() math.Gwei {
	// Return a mock effective balance
	// This is a mock implementation and should be replaced with actual logic
	return 1000000 // 1 million Gwei as a placeholder
}

func testFactory() *math.U64 {
	return (*math.U64)(nil)
}

func TestDeposits(t *testing.T) {
	testName := "test"
	logger := log.NewTestLogger(t)
	keys := storetypes.NewKVStoreKeys(testName)
	cms := integration.CreateMultiStore(keys, logger)
	ctx := sdk.NewContext(cms, true, logger)
	storeKey := keys[testName]

	sdb := beacondb.New[
		*math.U64, *math.U64, *math.U64,
		*math.U64, *math.U64, *mockValidator,
	](
		sdkruntime.NewKVStoreService(storeKey),
		testFactory,
	)
	sdb = sdb.WithContext(ctx)
<<<<<<< HEAD
	// t.Run("should work with deposit", func(t *testing.T) {
	// fakeDeposit := primitives.U64(69420)
	// err := sdb.EnqueueDeposits([]*primitives.U64{&fakeDeposit})
	// require.NoError(t, err)
	// deposits, err := sdb.DequeueDeposits(1)
	// require.NoError(t, err)
	// require.Equal(t, fakeDeposit, *deposits[0])
	// })
=======
	t.Run("should work with deposit", func(t *testing.T) {
		fakeDeposit := math.U64(69420)
		err := sdb.EnqueueDeposits([]*math.U64{&fakeDeposit})
		require.NoError(t, err)
		deposits, err := sdb.DequeueDeposits(1)
		require.NoError(t, err)
		require.Equal(t, fakeDeposit, *deposits[0])
	})
>>>>>>> 8444abd6
}<|MERGE_RESOLUTION|>--- conflicted
+++ resolved
@@ -80,7 +80,6 @@
 		testFactory,
 	)
 	sdb = sdb.WithContext(ctx)
-<<<<<<< HEAD
 	// t.Run("should work with deposit", func(t *testing.T) {
 	// fakeDeposit := primitives.U64(69420)
 	// err := sdb.EnqueueDeposits([]*primitives.U64{&fakeDeposit})
@@ -89,14 +88,4 @@
 	// require.NoError(t, err)
 	// require.Equal(t, fakeDeposit, *deposits[0])
 	// })
-=======
-	t.Run("should work with deposit", func(t *testing.T) {
-		fakeDeposit := math.U64(69420)
-		err := sdb.EnqueueDeposits([]*math.U64{&fakeDeposit})
-		require.NoError(t, err)
-		deposits, err := sdb.DequeueDeposits(1)
-		require.NoError(t, err)
-		require.Equal(t, fakeDeposit, *deposits[0])
-	})
->>>>>>> 8444abd6
 }