--- conflicted
+++ resolved
@@ -66,37 +66,4 @@
 	index primitives.ValidatorIndex,
 ) error {
 	return kv.nextWithdrawalValidatorIndex.Set(kv.ctx, uint64(index))
-<<<<<<< HEAD
-=======
-}
-
-// ExpectedDeposits returns the first numPeek deposits in the queue.
-func (kv *KVStore[
-	DepositT, ForkT, BeaconBlockHeaderT,
-	ExecutionPayloadT, Eth1DataT, ValidatorT,
-]) ExpectedDeposits(
-	numView uint64,
-) ([]DepositT, error) {
-	return kv.depositQueue.PeekMulti(kv.ctx, numView)
-}
-
-// EnqueueDeposits pushes the deposits to the queue.
-func (kv *KVStore[
-	DepositT, ForkT, BeaconBlockHeaderT,
-	ExecutionPayloadT, Eth1DataT, ValidatorT,
-]) EnqueueDeposits(
-	deposits []DepositT,
-) error {
-	return kv.depositQueue.PushMulti(kv.ctx, deposits)
-}
-
-// DequeueDeposits returns the first numDequeue deposits in the queue.
-func (kv *KVStore[
-	DepositT, ForkT, BeaconBlockHeaderT,
-	ExecutionPayloadT, Eth1DataT, ValidatorT,
-]) DequeueDeposits(
-	numDequeue uint64,
-) ([]DepositT, error) {
-	return kv.depositQueue.PopMulti(kv.ctx, numDequeue)
->>>>>>> 1a72d550
 }