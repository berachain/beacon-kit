--- conflicted
+++ resolved
@@ -40,22 +40,7 @@
 // Validator is an interface that combines the ssz.Marshaler and
 // ssz.Unmarshaler interfaces.
 type Validator interface {
-<<<<<<< HEAD
-	// MarshalSSZTo marshals the object into the provided byte slice and returns
-	// it along with any error.
-	MarshalSSZTo([]byte) ([]byte, error)
-	// MarshalSSZ marshals the object into a new byte slice and returns it along
-	// with any error.
-	MarshalSSZ() ([]byte, error)
-	// UnmarshalSSZ unmarshals the object from the provided byte slice and
-	// returns an error if the unmarshaling fails.
-	UnmarshalSSZ([]byte) error
-	// SizeSSZ returns the size in bytes that the object would take when
-	// marshaled.
-	SizeSSZ() uint32
-=======
 	constraints.SSZMarshallable
->>>>>>> c651574f
 	// GetPubkey returns the public key of the validator.
 	GetPubkey() crypto.BLSPubkey
 	// GetEffectiveBalance returns the effective balance of the validator.
