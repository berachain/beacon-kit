--- conflicted
+++ resolved
@@ -31,22 +31,13 @@
 	"github.com/berachain/beacon-kit/mod/primitives/pkg/constraints"
 	"github.com/berachain/beacon-kit/mod/storage/pkg/beacondb/index"
 	"github.com/berachain/beacon-kit/mod/storage/pkg/beacondb/keys"
-<<<<<<< HEAD
-=======
 	"github.com/berachain/beacon-kit/mod/storage/pkg/encoding"
-	sdk "github.com/cosmos/cosmos-sdk/types"
->>>>>>> d1478c74
 )
 
 const BeaconStoreKey = "beacon"
 
 // Store is a wrapper around an sdk.Context
 // that provides access to all beacon related data.
-<<<<<<< HEAD
-type Store[
-	BeaconBlockHeaderT constraints.SSZMarshallable,
-	Eth1DataT constraints.SSZMarshallable,
-=======
 type KVStore[
 	BeaconBlockHeaderT interface {
 		constraints.Empty[BeaconBlockHeaderT]
@@ -56,7 +47,6 @@
 		constraints.Empty[Eth1DataT]
 		constraints.SSZMarshallable
 	},
->>>>>>> d1478c74
 	ExecutionPayloadHeaderT interface {
 		constraints.SSZMarshallable
 		NewFromSSZ([]byte, uint32) (ExecutionPayloadHeaderT, error)
@@ -151,14 +141,9 @@
 ](
 	rootStore storev2.RootStore,
 	payloadCodec *encoding.SSZInterfaceCodec[ExecutionPayloadHeaderT],
-<<<<<<< HEAD
 ) *Store[
-	BeaconBlockHeaderT, Eth1DataT, ExecutionPayloadHeaderT, ForkT, ValidatorT,
-=======
-) *KVStore[
-	BeaconBlockHeaderT, Eth1DataT, ExecutionPayloadHeaderT,
-	ForkT, ValidatorT, ValidatorsT,
->>>>>>> d1478c74
+	BeaconBlockHeaderT, Eth1DataT, ExecutionPayloadHeaderT,
+	ForkT, ValidatorT, ValidatorsT,
 ] {
 	store := &Store[
 		BeaconBlockHeaderT, Eth1DataT, ExecutionPayloadHeaderT,
@@ -295,7 +280,7 @@
 	return store
 }
 
-func (s *Store[_, _, _, _, _]) LatestCommitHash() ([]byte, error) {
+func (s *Store[_, _, _, _, _, _]) LatestCommitHash() ([]byte, error) {
 	commitID, err := s.rootStore.LastCommitID()
 	if err != nil {
 		return nil, err
@@ -304,7 +289,7 @@
 	return commitID.Hash, nil
 }
 
-func (s *Store[_, _, _, _, _]) Commit() ([]byte, error) {
+func (s *Store[_, _, _, _, _, _]) Commit() ([]byte, error) {
 	changes, err := s.ctx.WriterMap.GetStateChanges()
 	if err != nil {
 		return nil, err
@@ -312,7 +297,7 @@
 	return s.rootStore.Commit(&store.Changeset{Changes: changes})
 }
 
-func (s *Store[_, _, _, _, _]) WorkingHash() ([]byte, error) {
+func (s *Store[_, _, _, _, _, _]) WorkingHash() ([]byte, error) {
 	changes, err := s.ctx.WriterMap.GetStateChanges()
 	if err != nil {
 		return nil, err
@@ -323,13 +308,8 @@
 // Copy returns a copy of the Store.
 func (s *Store[
 	BeaconBlockHeaderT, Eth1DataT, ExecutionPayloadHeaderT,
-<<<<<<< HEAD
-	ForkT, ValidatorT,
+	ForkT, ValidatorT, ValidatorsT,
 ]) Copy() *Store[
-=======
-	ForkT, ValidatorT, ValidatorsT,
-]) Copy() *KVStore[
->>>>>>> d1478c74
 	BeaconBlockHeaderT, Eth1DataT, ExecutionPayloadHeaderT,
 	ForkT, ValidatorT, ValidatorsT,
 ] {
@@ -345,14 +325,8 @@
 }
 
 // Context returns the context of the Store.
-<<<<<<< HEAD
 func (s *Store[
-	_, _, _, _, _,
-=======
-func (kv *KVStore[
-	BeaconBlockHeaderT, Eth1DataT, ExecutionPayloadHeaderT,
-	ForkT, ValidatorT, ValidatorsT,
->>>>>>> d1478c74
+	_, _, _, _, _, _,
 ]) Context() context.Context {
 	return s.ctx
 }
@@ -375,8 +349,7 @@
 	return &cpy
 }
 
-<<<<<<< HEAD
-func (s *Store[_, _, _, _, _]) accessor(rawCtx context.Context) store.KVStore {
+func (s *Store[_, _, _, _, _, _]) accessor(rawCtx context.Context) store.KVStore {
 	ctx := storectx.Wrap(rawCtx, s.storeKey)
 	if err := ctx.AttachStore(s.rootStore); err != nil {
 		panic(err)
@@ -384,15 +357,6 @@
 	writer, err := ctx.WriterMap.GetWriter(s.storeKey)
 	if err != nil {
 		panic(err)
-=======
-// Save saves the Store.
-func (kv *KVStore[
-	BeaconBlockHeaderT, Eth1DataT, ExecutionPayloadHeaderT,
-	ForkT, ValidatorT, ValidatorsT,
-]) Save() {
-	if kv.write != nil {
-		kv.write()
->>>>>>> d1478c74
 	}
 	return writer
 }