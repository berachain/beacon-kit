--- conflicted
+++ resolved
@@ -102,13 +102,10 @@
 
 // Set sets the block by a given index in the store and also stores the
 // block root.
-<<<<<<< HEAD
 func (kv *KVStore[BeaconBlockT]) Set(slot math.Slot, blk BeaconBlockT) error {
-	root, err := blk.HashTreeRoot()
-	if err != nil {
-		return err
-	}
-	ctx := context.TODO()
+	var (
+		root, err = blk.HashTreeRoot()
+	) 
 
 	kv.mu.Lock()
 	defer kv.mu.Unlock()
@@ -118,14 +115,6 @@
 	}
 
 	if err = kv.timestamps.Set(ctx, blk.GetTimestamp(), slot); err != nil {
-=======
-func (kv *KVStore[BeaconBlockT]) Set(slot uint64, blk BeaconBlockT) error {
-	kv.mu.Lock()
-	defer kv.mu.Unlock()
-	kv.cdc.SetActiveForkVersion(blk.Version())
-	root := blk.HashTreeRoot()
-	if err := kv.roots.Set(context.TODO(), root[:], slot); err != nil {
->>>>>>> f6f3f666
 		return err
 	}
 
