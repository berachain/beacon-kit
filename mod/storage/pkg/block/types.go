--- conflicted
+++ resolved
@@ -30,11 +30,8 @@
 	constraints.SSZMarshallable
 	NewFromSSZ(bz []byte, version uint32) (T, error)
 	Version() uint32
-<<<<<<< HEAD
-	HashTreeRoot() ([32]byte, error)
+	HashTreeRoot() common.Root
 	GetParentBlockRoot() common.Root
 	GetTimestamp() math.U64
-=======
-	HashTreeRoot() common.Root
->>>>>>> f6f3f666
+	
 }