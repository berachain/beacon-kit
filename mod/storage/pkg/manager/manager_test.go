// // SPDX-License-Identifier: MIT
// //
// // Copyright (c) 2024 Berachain Foundation
// //
// // Permission is hereby granted, free of charge, to any person
// // obtaining a copy of this software and associated documentation
// // files (the "Software"), to deal in the Software without
// // restriction, including without limitation the rights to use,
// // copy, modify, merge, publish, distribute, sublicense, and/or sell
// // copies of the Software, and to permit persons to whom the
// // Software is furnished to do so, subject to the following
// // conditions:
// //
// // The above copyright notice and this permission notice shall be
// // included in all copies or substantial portions of the Software.
// //
// // THE SOFTWARE IS PROVIDED "AS IS", WITHOUT WARRANTY OF ANY KIND,
// // EXPRESS OR IMPLIED, INCLUDING BUT NOT LIMITED TO THE WARRANTIES
// // OF MERCHANTABILITY, FITNESS FOR A PARTICULAR PURPOSE AND
// // NONINFRINGEMENT. IN NO EVENT SHALL THE AUTHORS OR COPYRIGHT
// // HOLDERS BE LIABLE FOR ANY CLAIM, DAMAGES OR OTHER LIABILITY,
// // WHETHER IN AN ACTION OF CONTRACT, TORT OR OTHERWISE, ARISING
// // FROM, OUT OF OR IN CONNECTION WITH THE SOFTWARE OR THE USE OR
// // OTHER DEALINGS IN THE SOFTWARE.

package manager_test

import (
	"context"
	"testing"
	"time"

	"cosmossdk.io/log"
	asynctypes "github.com/berachain/beacon-kit/mod/async/pkg/types"
	"github.com/berachain/beacon-kit/mod/storage/pkg/manager"
	"github.com/berachain/beacon-kit/mod/storage/pkg/pruner"
	"github.com/berachain/beacon-kit/mod/storage/pkg/pruner/mocks"
	"github.com/stretchr/testify/require"
)

func TestDBManager_Start(t *testing.T) {
	mockPrunable := new(mocks.Prunable)
<<<<<<< HEAD
	ch := make(chan manager.BlockEvent[manager.BeaconBlock])
	pruneParamsFn :=
		func(_ manager.BlockEvent[manager.BeaconBlock]) (uint64, uint64) {
			return 0, 0
		}
=======

	ch := make(chan *asynctypes.Event[manager.BeaconBlock], 1)
	pruneParamsFn := func(
		_ *asynctypes.Event[manager.BeaconBlock],
	) (uint64, uint64) {
		return 0, 0
	}
>>>>>>> 221a061d

	logger := log.NewNopLogger()
	p1 := pruner.NewPruner[
		manager.BeaconBlock,
		*mocks.Prunable,
	](logger, mockPrunable, "pruner1", ch, pruneParamsFn)
	p2 := pruner.NewPruner[
		manager.BeaconBlock,
		*mocks.Prunable,
	](logger, mockPrunable, "pruner2", ch, pruneParamsFn)

	m, err := manager.NewDBManager(logger, p1, p2)
	require.NoError(t, err)

	ctx, cancel := context.WithCancel(context.Background())
	defer cancel()

	err = m.Start(ctx)
	require.NoError(t, err)
	time.Sleep(100 * time.Millisecond)
	mockPrunable.AssertNotCalled(t, "PruneFromInclusive")
}<|MERGE_RESOLUTION|>--- conflicted
+++ resolved
@@ -40,21 +40,12 @@
 
 func TestDBManager_Start(t *testing.T) {
 	mockPrunable := new(mocks.Prunable)
-<<<<<<< HEAD
-	ch := make(chan manager.BlockEvent[manager.BeaconBlock])
-	pruneParamsFn :=
-		func(_ manager.BlockEvent[manager.BeaconBlock]) (uint64, uint64) {
-			return 0, 0
-		}
-=======
-
-	ch := make(chan *asynctypes.Event[manager.BeaconBlock], 1)
+	ch := make(chan asynctypes.Event[manager.BeaconBlock])
 	pruneParamsFn := func(
-		_ *asynctypes.Event[manager.BeaconBlock],
+		_ asynctypes.Event[manager.BeaconBlock],
 	) (uint64, uint64) {
 		return 0, 0
 	}
->>>>>>> 221a061d
 
 	logger := log.NewNopLogger()
 	p1 := pruner.NewPruner[
