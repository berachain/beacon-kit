// SPDX-License-Identifier: MIT
//
// Copyright (c) 2024 Berachain Foundation
//
// Permission is hereby granted, free of charge, to any person
// obtaining a copy of this software and associated documentation
// files (the "Software"), to deal in the Software without
// restriction, including without limitation the rights to use,
// copy, modify, merge, publish, distribute, sublicense, and/or sell
// copies of the Software, and to permit persons to whom the
// Software is furnished to do so, subject to the following
// conditions:
//
// The above copyright notice and this permission notice shall be
// included in all copies or substantial portions of the Software.
//
// THE SOFTWARE IS PROVIDED "AS IS", WITHOUT WARRANTY OF ANY KIND,
// EXPRESS OR IMPLIED, INCLUDING BUT NOT LIMITED TO THE WARRANTIES
// OF MERCHANTABILITY, FITNESS FOR A PARTICULAR PURPOSE AND
// NONINFRINGEMENT. IN NO EVENT SHALL THE AUTHORS OR COPYRIGHT
// HOLDERS BE LIABLE FOR ANY CLAIM, DAMAGES OR OTHER LIABILITY,
// WHETHER IN AN ACTION OF CONTRACT, TORT OR OTHERWISE, ARISING
// FROM, OUT OF OR IN CONNECTION WITH THE SOFTWARE OR THE USE OR
// OTHER DEALINGS IN THE SOFTWARE.

package pruner

import (
	"context"

	"github.com/berachain/beacon-kit/mod/primitives/pkg/math"
)

// BeaconBlock is an interface for beacon blocks.
type BeaconBlock interface {
	GetSlot() math.U64
}

<<<<<<< HEAD
// BlockEvent is an interface for block events.
type BlockEvent[BeaconBlockT BeaconBlock] interface {
	Is(asynctypes.EventID) bool
	Data() BeaconBlockT
	Context() context.Context
	ID() asynctypes.EventID
}

=======
>>>>>>> 221a061d
// Prunable is an interface representing a store that can be pruned.
type Prunable interface {
	// Prune prunes the store from [start, end).
	Prune(start, end uint64) error
}

// Pruner is an interface for pruning a prunable type.
type Pruner[PrunableT Prunable] interface {
	Name() string
	Start(ctx context.Context)
}<|MERGE_RESOLUTION|>--- conflicted
+++ resolved
@@ -28,6 +28,7 @@
 import (
 	"context"
 
+	async "github.com/berachain/beacon-kit/mod/async/pkg/types"
 	"github.com/berachain/beacon-kit/mod/primitives/pkg/math"
 )
 
@@ -36,17 +37,14 @@
 	GetSlot() math.U64
 }
 
-<<<<<<< HEAD
 // BlockEvent is an interface for block events.
 type BlockEvent[BeaconBlockT BeaconBlock] interface {
-	Is(asynctypes.EventID) bool
+	Is(async.EventID) bool
 	Data() BeaconBlockT
 	Context() context.Context
-	ID() asynctypes.EventID
+	ID() async.EventID
 }
 
-=======
->>>>>>> 221a061d
 // Prunable is an interface representing a store that can be pruned.
 type Prunable interface {
 	// Prune prunes the store from [start, end).
