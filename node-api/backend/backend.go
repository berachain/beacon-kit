--- conflicted
+++ resolved
@@ -60,11 +60,7 @@
 	// Genesis related data
 	sp           GenesisStateProcessor // only needed to recreate genesis state upon API loading
 	db           dbm.DB                // in-memory DB to store genesis state
-<<<<<<< HEAD
-	muCms        sync.RWMutex          // mutex to allow copying genesisState in a thread safe way
-=======
 	muSt         sync.RWMutex          // mutex to allow initializing and copying genesisState in a safe way
->>>>>>> b4a16767
 	cms          storetypes.CommitMultiStore
 	genesisState *state.StateDB // caches genesis data to serve API requests
 }
@@ -102,7 +98,6 @@
 		return fmt.Errorf("unable to check whether app is ready: %w", err)
 	}
 }
-<<<<<<< HEAD
 
 func (b *Backend) Close() error {
 	if b.db == nil {
@@ -111,33 +106,23 @@
 	return b.db.Close()
 }
 
-// If checkChainIsReady returns nil, we assume genesis state is created
-func (b *Backend) checkChainIsReady() error {
-	switch err := b.node.IsAppReady(); {
-	case err == nil:
-		// chain finally ready, time to loading genesis
-		return b.loadGenesisState()
-	case errors.Is(err, cometbft.ErrAppNotReady):
-		return cometbft.ErrAppNotReady
-	default:
-		return fmt.Errorf("unable to check whether app is ready: %w", err)
-	}
-}
-
 type backendKVStoreService struct {
 	ctx sdk.Context
 }
 
 func (kvs *backendKVStoreService) OpenKVStore(context.Context) corestore.KVStore {
-	//nolint:contextcheck // fine with tests
+	//nolint:contextcheck // fine with this node-api backend
 	store := sdk.UnwrapSDKContext(kvs.ctx).KVStore(backendStoreKey)
 	return kvstorage.NewKVStore(store)
 }
 
-//nolint:gochecknoglobals // todo: fix later
+//nolint:gochecknoglobals // fine with this node-api backend
 var backendStoreKey = storetypes.NewKVStoreKey("backend-genesis")
 
 func (b *Backend) loadGenesisState() error {
+	b.muSt.Lock()
+	defer b.muSt.Unlock()
+
 	if b.genesisState != nil {
 		// genesis state already initialized, we're fine
 		return nil
@@ -226,120 +211,5 @@
 		sdkCtx.Logger(),
 		metrics.NewNoOpTelemetrySink(),
 	)
-=======
-
-func (b *Backend) Close() error {
-	if b.db == nil {
-		return nil
-	}
-	return b.db.Close()
-}
-
-type backendKVStoreService struct {
-	ctx sdk.Context
-}
-
-func (kvs *backendKVStoreService) OpenKVStore(context.Context) corestore.KVStore {
-	//nolint:contextcheck // fine with this node-api backend
-	store := sdk.UnwrapSDKContext(kvs.ctx).KVStore(backendStoreKey)
-	return kvstorage.NewKVStore(store)
-}
-
-//nolint:gochecknoglobals // fine with this node-api backend
-var backendStoreKey = storetypes.NewKVStoreKey("backend-genesis")
-
-func (b *Backend) loadGenesisState() error {
-	b.muSt.Lock()
-	defer b.muSt.Unlock()
-
-	if b.genesisState != nil {
-		// genesis state already initialized, we're fine
-		return nil
-	}
-
-	// 1- Load Genesis bytes
-	genesisData, err := b.parseGenesisBytes()
-	if err != nil {
-		return err
-	}
-
-	// 2- Create Genesis Store
-	if err = b.initGenesisState(); err != nil {
-		return fmt.Errorf("backend data loading:%w", err)
-	}
-
-	// 3- Reprocess Genesis via state Processor. This is safe
-	// since it's done on its own state AND state processor does not
-	// make any call to the EVM during genesis processing.
-	// Note: we process genesis here as soon as node start, but
-	// chain would wait for genesisTime to come if genesisTime
-	// is set in the future. We replicate this behaviour with checkChainIsReady.
-	if _, err = b.sp.InitializeBeaconStateFromEth1(
-		b.genesisState,
-		genesisData.GetDeposits(),
-		genesisData.GetExecutionPayloadHeader(),
-		genesisData.GetForkVersion(),
-	); err != nil {
-		return fmt.Errorf("failed processing genesis: %w", err)
-	}
-
-	_ = b.cms.Commit() // not really necessary for in-memoryDB. Still.
-	return nil
-}
-
-func (b *Backend) parseGenesisBytes() (ctypes.Genesis, error) {
-	appGenesis, err := genutiltypes.AppGenesisFromFile(b.cmtCfg.GenesisFile())
-	if err != nil {
-		return ctypes.Genesis{}, fmt.Errorf("failed loading app genesis from file: %w", err)
-	}
-	gen, err := appGenesis.ToGenesisDoc()
-	if err != nil {
-		return ctypes.Genesis{}, fmt.Errorf("failed parsing app genesis: %w", err)
-	}
-	var genesisState map[string]json.RawMessage
-	if err = json.Unmarshal(gen.AppState, &genesisState); err != nil {
-		return ctypes.Genesis{}, fmt.Errorf("failed to unmarshal genesis state: %w", err)
-	}
-	data := []byte(genesisState["beacon"])
-
-	genesisData := ctypes.Genesis{}
-	if err = json.Unmarshal(data, &genesisData); err != nil {
-		return ctypes.Genesis{}, fmt.Errorf("failed to unmarshal genesis data: %w", err)
-	}
-	return genesisData, nil
-}
-
-func (b *Backend) initGenesisState() error {
-	var err error
-	b.db, err = db.OpenDB("", dbm.MemDBBackend)
-	if err != nil {
-		return fmt.Errorf("failed opening mem db: %w", err)
-	}
-	var (
-		nopLog     = log.NewNopLogger()
-		nopMetrics = sdkmetrics.NewNoOpMetrics()
-	)
-
-	b.cms = store.NewCommitMultiStore(b.db, nopLog, nopMetrics)
-
-	b.cms.MountStoreWithDB(backendStoreKey, storetypes.StoreTypeIAVL, nil)
-	if err = b.cms.LoadLatestVersion(); err != nil {
-		return fmt.Errorf("backend data loading: failed to load latest version: %w", err)
-	}
-
-	ctx := sdk.NewContext(b.cms, true, nopLog)
-	backendStoreService := &backendKVStoreService{
-		ctx: ctx,
-	}
-	kvStore := beacondb.New(backendStoreService)
-
-	sdkCtx := sdk.NewContext(b.cms.CacheMultiStore(), true, log.NewNopLogger())
-	b.genesisState = state.NewBeaconStateFromDB(
-		kvStore.WithContext(sdkCtx),
-		b.cs,
-		sdkCtx.Logger(),
-		metrics.NewNoOpTelemetrySink(),
-	)
->>>>>>> b4a16767
 	return nil
 }