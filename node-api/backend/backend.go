--- conflicted
+++ resolved
@@ -36,18 +36,11 @@
 // It serves as a wrapper around the storage backend and provides an abstraction
 // over building the query context for a given state.
 type Backend struct {
-<<<<<<< HEAD
 	sb                    *storage.Backend
-	cs                    ChainSpec
+	cs                    chain.Spec
 	node                  types.ConsensusService
 	sp                    StateProcessor
 	genesisValidatorsRoot common.Root
-=======
-	sb   *storage.Backend
-	cs   chain.Spec
-	node types.ConsensusService
-	sp   StateProcessor
->>>>>>> e5d06508
 }
 
 // New creates and returns a new Backend instance.
