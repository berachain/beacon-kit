// SPDX-License-Identifier: BUSL-1.1
//
// Copyright (C) 2025, Berachain Foundation. All rights reserved.
// Use of this software is governed by the Business Source License included
// in the LICENSE file of this repository and at www.mariadb.com/bsl11.
//
// ANY USE OF THE LICENSED WORK IN VIOLATION OF THIS LICENSE WILL AUTOMATICALLY
// TERMINATE YOUR RIGHTS UNDER THIS LICENSE FOR THE CURRENT AND ALL OTHER
// VERSIONS OF THE LICENSED WORK.
//
// THIS LICENSE DOES NOT GRANT YOU ANY RIGHT IN ANY TRADEMARK OR LOGO OF
// LICENSOR OR ITS AFFILIATES (PROVIDED THAT YOU MAY USE A TRADEMARK OR LOGO OF
// LICENSOR AS EXPRESSLY REQUIRED BY THIS LICENSE).
//
// TO THE EXTENT PERMITTED BY APPLICABLE LAW, THE LICENSED WORK IS PROVIDED ON
// AN “AS IS” BASIS. LICENSOR HEREBY DISCLAIMS ALL WARRANTIES AND CONDITIONS,
// EXPRESS OR IMPLIED, INCLUDING (WITHOUT LIMITATION) WARRANTIES OF
// MERCHANTABILITY, FITNESS FOR A PARTICULAR PURPOSE, NON-INFRINGEMENT, AND
// TITLE.

package beacon_test

import (
	"context"
	"testing"

	corestore "cosmossdk.io/core/store"
	"cosmossdk.io/log"
	"cosmossdk.io/store"
	sdkmetrics "cosmossdk.io/store/metrics"
	storetypes "cosmossdk.io/store/types"
	"github.com/berachain/beacon-kit/chain"
	"github.com/berachain/beacon-kit/config/spec"
	ctypes "github.com/berachain/beacon-kit/consensus-types/types"
	cometbft "github.com/berachain/beacon-kit/consensus/cometbft/service"
	beaconlog "github.com/berachain/beacon-kit/log"
	"github.com/berachain/beacon-kit/log/noop"
	"github.com/berachain/beacon-kit/node-api/handlers/beacon"
	"github.com/berachain/beacon-kit/node-api/handlers/beacon/mocks"
	beacontypes "github.com/berachain/beacon-kit/node-api/handlers/beacon/types"
	"github.com/berachain/beacon-kit/node-api/middleware"
	"github.com/berachain/beacon-kit/node-core/components/metrics"
	"github.com/berachain/beacon-kit/primitives/common"
	"github.com/berachain/beacon-kit/primitives/math"
	"github.com/berachain/beacon-kit/state-transition/core/state"
	kvstorage "github.com/berachain/beacon-kit/storage"
	"github.com/berachain/beacon-kit/storage/beacondb"
	"github.com/berachain/beacon-kit/storage/db"
	dbm "github.com/cosmos/cosmos-db"
	sdk "github.com/cosmos/cosmos-sdk/types"
	"github.com/labstack/echo/v4"
	"github.com/stretchr/testify/mock"
	"github.com/stretchr/testify/require"
)

func TestGetGenesis(t *testing.T) {
	t.Parallel()

	cs, errSpec := spec.MainnetChainSpec()
	require.NoError(t, errSpec)

	var (
		testGenesisRoot        = common.Root{0x10, 0x20, 0x30}
		testGenesisForkVersion = common.Version{0xff, 0x11, 0x22, 0x33}
		testGenesisTime        = math.U64(123456789)
	)

	testCases := []struct {
		name                string
		setMockExpectations func(*mocks.Backend)
		check               func(t *testing.T, res any, err error)
	}{
		{
			name: "success",
			setMockExpectations: func(b *mocks.Backend) {
				st := initTestGenesisState(t, cs)

				require.NoError(t, st.SetGenesisValidatorsRoot(testGenesisRoot))
				require.NoError(t, st.SetFork(&ctypes.Fork{
					PreviousVersion: testGenesisForkVersion,
					CurrentVersion:  testGenesisForkVersion,
				}))
				require.NoError(t, st.SetLatestExecutionPayloadHeader(&ctypes.ExecutionPayloadHeader{
					Versionable: ctypes.NewVersionable(testGenesisForkVersion),
					Timestamp:   testGenesisTime,
				}))

				b.EXPECT().StateAndSlotFromHeight(mock.Anything).Return(st, 0, nil)
			},
			check: func(t *testing.T, res any, err error) {
				t.Helper()

				require.NoError(t, err)
				require.NotNil(t, res)
				require.IsType(t, beacontypes.GenesisResponse{}, res)
				gr, _ := res.(beacontypes.GenesisResponse)

				require.Equal(t, testGenesisRoot, gr.Data.GenesisValidatorsRoot)
				require.Equal(t, testGenesisForkVersion.String(), gr.Data.GenesisForkVersion)
				require.Equal(t, testGenesisTime.Base10(), gr.Data.GenesisTime)
			},
		},
		{
			name: "genesis not ready",
			setMockExpectations: func(b *mocks.Backend) {
				b.EXPECT().StateAndSlotFromHeight(mock.Anything).Return(nil, 0, cometbft.ErrAppNotReady)
			},
			check: func(t *testing.T, res any, err error) {
				t.Helper()

<<<<<<< HEAD
				require.ErrorIs(t, err, middleware.ErrNotFound)
=======
				require.ErrorIs(t, err, types.ErrNotFound)
>>>>>>> b4a16767
				require.Nil(t, res)
			},
		},
	}

	for _, tc := range testCases {
		tc := tc // capture range variable
		t.Run(tc.name, func(t *testing.T) {
			t.Parallel()

			// setup test
			backend := mocks.NewBackend(t)
			h := beacon.NewHandler(backend, cs, noop.NewLogger[beaconlog.Logger]())
			e := echo.New()
			e.Validator = &middleware.CustomValidator{
				Validator: middleware.ConstructValidator(),
			}

			// set expectations
			tc.setMockExpectations(backend)

			// test
			res, err := h.GetGenesis(nil) // input not relevant for this API

			// finally do checks
			tc.check(t, res, err)
		})
	}
}

type backendKVStoreService struct {
	ctx sdk.Context
}

func (kvs *backendKVStoreService) OpenKVStore(context.Context) corestore.KVStore {
	//nolint:contextcheck // fine with tests
	store := sdk.UnwrapSDKContext(kvs.ctx).KVStore(testStoreKey)
	return kvstorage.NewKVStore(store)
}

var testStoreKey = storetypes.NewKVStoreKey("test-genesis")

func initTestGenesisState(t *testing.T, cs chain.Spec) *state.StateDB {
	t.Helper()

	db, err := db.OpenDB("", dbm.MemDBBackend)
	require.NoError(t, err)

	var (
		nopLog     = log.NewNopLogger()
		nopMetrics = sdkmetrics.NewNoOpMetrics()
	)

	cms := store.NewCommitMultiStore(db, nopLog, nopMetrics)
	cms.MountStoreWithDB(testStoreKey, storetypes.StoreTypeIAVL, nil)
	require.NoError(t, cms.LoadLatestVersion())

	ctx := sdk.NewContext(cms, true, nopLog)
	backendStoreService := &backendKVStoreService{
		ctx: ctx,
	}
	kvStore := beacondb.New(backendStoreService)

	sdkCtx := sdk.NewContext(cms.CacheMultiStore(), true, nopLog)
	return state.NewBeaconStateFromDB(
		kvStore.WithContext(sdkCtx),
		cs,
		sdkCtx.Logger(),
		metrics.NewNoOpTelemetrySink(),
	)
}<|MERGE_RESOLUTION|>--- conflicted
+++ resolved
@@ -32,7 +32,6 @@
 	"github.com/berachain/beacon-kit/chain"
 	"github.com/berachain/beacon-kit/config/spec"
 	ctypes "github.com/berachain/beacon-kit/consensus-types/types"
-	cometbft "github.com/berachain/beacon-kit/consensus/cometbft/service"
 	beaconlog "github.com/berachain/beacon-kit/log"
 	"github.com/berachain/beacon-kit/log/noop"
 	"github.com/berachain/beacon-kit/node-api/handlers/beacon"
@@ -103,16 +102,12 @@
 		{
 			name: "genesis not ready",
 			setMockExpectations: func(b *mocks.Backend) {
-				b.EXPECT().StateAndSlotFromHeight(mock.Anything).Return(nil, 0, cometbft.ErrAppNotReady)
+				b.EXPECT().StateAndSlotFromHeight(mock.Anything).Return(nil, 0, middleware.ErrNotFound)
 			},
 			check: func(t *testing.T, res any, err error) {
 				t.Helper()
 
-<<<<<<< HEAD
 				require.ErrorIs(t, err, middleware.ErrNotFound)
-=======
-				require.ErrorIs(t, err, types.ErrNotFound)
->>>>>>> b4a16767
 				require.Nil(t, res)
 			},
 		},
