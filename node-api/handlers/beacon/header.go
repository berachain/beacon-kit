// SPDX-License-Identifier: BUSL-1.1
//
// Copyright (C) 2025, Berachain Foundation. All rights reserved.
// Use of this software is governed by the Business Source License included
// in the LICENSE file of this repository and at www.mariadb.com/bsl11.
//
// ANY USE OF THE LICENSED WORK IN VIOLATION OF THIS LICENSE WILL AUTOMATICALLY
// TERMINATE YOUR RIGHTS UNDER THIS LICENSE FOR THE CURRENT AND ALL OTHER
// VERSIONS OF THE LICENSED WORK.
//
// THIS LICENSE DOES NOT GRANT YOU ANY RIGHT IN ANY TRADEMARK OR LOGO OF
// LICENSOR OR ITS AFFILIATES (PROVIDED THAT YOU MAY USE A TRADEMARK OR LOGO OF
// LICENSOR AS EXPRESSLY REQUIRED BY THIS LICENSE).
//
// TO THE EXTENT PERMITTED BY APPLICABLE LAW, THE LICENSED WORK IS PROVIDED ON
// AN “AS IS” BASIS. LICENSOR HEREBY DISCLAIMS ALL WARRANTIES AND CONDITIONS,
// EXPRESS OR IMPLIED, INCLUDING (WITHOUT LIMITATION) WARRANTIES OF
// MERCHANTABILITY, FITNESS FOR A PARTICULAR PURPOSE, NON-INFRINGEMENT, AND
// TITLE.

package beacon

import (
	"errors"
	"fmt"
	stdmath "math"

	"github.com/berachain/beacon-kit/node-api/handlers"
	beacontypes "github.com/berachain/beacon-kit/node-api/handlers/beacon/types"
	"github.com/berachain/beacon-kit/node-api/handlers/mapping"
	"github.com/berachain/beacon-kit/node-api/handlers/utils"
	"github.com/berachain/beacon-kit/node-api/middleware"
	"github.com/berachain/beacon-kit/primitives/math"
)

var ErrMismatchedSlotAndParentBlock = errors.New("slot does not match with parent block")

func (h *Handler) GetBlockHeaders(c handlers.Context) (any, error) {
	req, errReq := utils.BindAndValidate[beacontypes.GetBlockHeadersRequest](c, h.Logger())
	if errReq != nil {
		return nil, errReq
	}

	switch {
	case len(req.Slot) == 0 && len(req.ParentRoot) == 0:
		// no parameter specified, pick chain HEAD
<<<<<<< HEAD
		// by requesting special height 0.
		height := mapping.Head
=======
		// by requesting special height -1.
		height := utils.Head
>>>>>>> b4a16767
		return h.makeBlockHeaderResponse(height, true /*resultsInList*/)

	case len(req.Slot) != 0 && len(req.ParentRoot) == 0:
		slot, errSlot := math.U64FromString(req.Slot)
		// errSlot should always be nil since we validated slots in BindAndValidate.
		if errSlot != nil {
			return nil, fmt.Errorf("failed retrieving slot from input parameters: %w", errSlot)
		}
<<<<<<< HEAD
		return h.makeBlockHeaderResponse(int64(slot), true /*resultsInList*/) //#nosec: G115 // practically safe

	case len(req.Slot) == 0 && len(req.ParentRoot) != 0:
		parentSlot, errParent := mapping.BlockIDToHeight(req.ParentRoot, h.backend)
=======
		if slot > stdmath.MaxInt64 { // appease linters
			return 0, fmt.Errorf("%w: slot %d", utils.ErrFailedMappingHeightTooHigh, slot)
		}
		return h.makeBlockHeaderResponse(int64(slot), true /*resultsInList*/) //#nosec: G115 // safe

	case len(req.Slot) == 0 && len(req.ParentRoot) != 0:
		parentHeight, errParent := utils.BlockIDToHeight(req.ParentRoot, h.backend)
>>>>>>> b4a16767
		if errParent != nil {
			return nil, fmt.Errorf("%w, failed retrieving parent root with error: %w", middleware.ErrNotFound, errParent)
		}
<<<<<<< HEAD
		// TODO ABENEGIA: what happens here if HEAD is requested. Should be already broken??
		height := parentSlot + 1
=======
		if parentHeight == utils.Head {
			return nil, fmt.Errorf("%w, requested header of tip's child", handlertypes.ErrNotFound)
		}
		height := parentHeight + 1
>>>>>>> b4a16767
		return h.makeBlockHeaderResponse(height, true /*resultsInList*/)

	default:
		var (
			slot, errSlot         = math.U64FromString(req.Slot)
<<<<<<< HEAD
			parentSlot, errParent = mapping.BlockIDToHeight(req.ParentRoot, h.backend)
=======
			parentSlot, errParent = utils.BlockIDToHeight(req.ParentRoot, h.backend)
>>>>>>> b4a16767
		)
		if err := errors.Join(errSlot, errParent); err != nil {
			return nil, err
		}

<<<<<<< HEAD
		height := int64(slot) //#nosec: G115 // practically safe
=======
		if slot > stdmath.MaxInt64 { // appease linters
			return 0, fmt.Errorf("%w: slot %d", utils.ErrFailedMappingHeightTooHigh, slot)
		}
		height := int64(slot) //#nosec: G115 // safe
>>>>>>> b4a16767
		if height != parentSlot+1 {
			return nil, fmt.Errorf("%w: request slot %d, parent block slot %d", ErrMismatchedSlotAndParentBlock, slot, parentSlot)
		}
		return h.makeBlockHeaderResponse(height, true /*resultsInList*/)
	}
}

func (h *Handler) GetBlockHeaderByID(c handlers.Context) (any, error) {
	req, err := utils.BindAndValidate[beacontypes.GetBlockHeaderRequest](c, h.Logger())
	if err != nil {
		return nil, err
	}
<<<<<<< HEAD
	slot, err := mapping.BlockIDToHeight(req.BlockID, h.backend)
=======
	slot, err := utils.BlockIDToHeight(req.BlockID, h.backend)
>>>>>>> b4a16767
	if err != nil {
		return nil, fmt.Errorf("failed retrieving slot from block ID %s: %w", req.BlockID, err)
	}
	return h.makeBlockHeaderResponse(slot, false /*resultsInList*/)
}

func (h *Handler) makeBlockHeaderResponse(height int64, resultsInList bool) (any, error) {
	st, _, err := h.backend.StateAndSlotFromHeight(height)
	if err != nil {
<<<<<<< HEAD
		return nil, fmt.Errorf("failed to get state from height %d, %w", height, err)
=======
		return nil, fmt.Errorf("%w: failed to get state from height %d, %s", handlertypes.ErrNotFound, height, err.Error())
>>>>>>> b4a16767
	}
	// Return after updating the state root in the block header.
	header, err := st.GetLatestBlockHeader()
	if err != nil {
		return nil, fmt.Errorf("failed to get latest block header: %w", err)
	}
	header.SetStateRoot(st.HashTreeRoot())

	// While an Ethereum node may have multiple blocks per slot, BeaconKit
	// will access only one, given single slot finality and the fact that we only
	// access finalized blocks in this APIs. Still we may return a list of responses
	// to be compliant with API specs https://ethereum.github.io/beacon-APIs/?urls.primaryName=v3.1.0#/Beacon/getBlockHeader
	headerResp := beacontypes.BlockHeaderResponse{
		Root:      header.GetBodyRoot(),
		Canonical: true,
		Header: &beacontypes.SignedBeaconBlockHeader{
			Message:   beacontypes.BeaconBlockHeaderFromConsensus(header),
			Signature: "", // TODO: implement
		},
	}

	if !resultsInList {
		return beacontypes.NewResponse(&headerResp), nil
	}

	res := []beacontypes.BlockHeaderResponse{
		headerResp,
	}
	return beacontypes.NewResponse(res), nil
}<|MERGE_RESOLUTION|>--- conflicted
+++ resolved
@@ -44,13 +44,8 @@
 	switch {
 	case len(req.Slot) == 0 && len(req.ParentRoot) == 0:
 		// no parameter specified, pick chain HEAD
-<<<<<<< HEAD
-		// by requesting special height 0.
+		// by requesting special height -1.
 		height := mapping.Head
-=======
-		// by requesting special height -1.
-		height := utils.Head
->>>>>>> b4a16767
 		return h.makeBlockHeaderResponse(height, true /*resultsInList*/)
 
 	case len(req.Slot) != 0 && len(req.ParentRoot) == 0:
@@ -59,55 +54,35 @@
 		if errSlot != nil {
 			return nil, fmt.Errorf("failed retrieving slot from input parameters: %w", errSlot)
 		}
-<<<<<<< HEAD
-		return h.makeBlockHeaderResponse(int64(slot), true /*resultsInList*/) //#nosec: G115 // practically safe
-
-	case len(req.Slot) == 0 && len(req.ParentRoot) != 0:
-		parentSlot, errParent := mapping.BlockIDToHeight(req.ParentRoot, h.backend)
-=======
 		if slot > stdmath.MaxInt64 { // appease linters
-			return 0, fmt.Errorf("%w: slot %d", utils.ErrFailedMappingHeightTooHigh, slot)
+			return 0, fmt.Errorf("%w: slot %d", mapping.ErrFailedMappingHeightTooHigh, slot)
 		}
 		return h.makeBlockHeaderResponse(int64(slot), true /*resultsInList*/) //#nosec: G115 // safe
 
 	case len(req.Slot) == 0 && len(req.ParentRoot) != 0:
-		parentHeight, errParent := utils.BlockIDToHeight(req.ParentRoot, h.backend)
->>>>>>> b4a16767
+		parentHeight, errParent := mapping.BlockIDToHeight(req.ParentRoot, h.backend)
 		if errParent != nil {
 			return nil, fmt.Errorf("%w, failed retrieving parent root with error: %w", middleware.ErrNotFound, errParent)
 		}
-<<<<<<< HEAD
-		// TODO ABENEGIA: what happens here if HEAD is requested. Should be already broken??
-		height := parentSlot + 1
-=======
-		if parentHeight == utils.Head {
-			return nil, fmt.Errorf("%w, requested header of tip's child", handlertypes.ErrNotFound)
+		if parentHeight == mapping.Head {
+			return nil, fmt.Errorf("%w, requested header of tip's child", middleware.ErrNotFound)
 		}
 		height := parentHeight + 1
->>>>>>> b4a16767
 		return h.makeBlockHeaderResponse(height, true /*resultsInList*/)
 
 	default:
 		var (
 			slot, errSlot         = math.U64FromString(req.Slot)
-<<<<<<< HEAD
 			parentSlot, errParent = mapping.BlockIDToHeight(req.ParentRoot, h.backend)
-=======
-			parentSlot, errParent = utils.BlockIDToHeight(req.ParentRoot, h.backend)
->>>>>>> b4a16767
 		)
 		if err := errors.Join(errSlot, errParent); err != nil {
 			return nil, err
 		}
 
-<<<<<<< HEAD
-		height := int64(slot) //#nosec: G115 // practically safe
-=======
 		if slot > stdmath.MaxInt64 { // appease linters
-			return 0, fmt.Errorf("%w: slot %d", utils.ErrFailedMappingHeightTooHigh, slot)
+			return 0, fmt.Errorf("%w: slot %d", mapping.ErrFailedMappingHeightTooHigh, slot)
 		}
 		height := int64(slot) //#nosec: G115 // safe
->>>>>>> b4a16767
 		if height != parentSlot+1 {
 			return nil, fmt.Errorf("%w: request slot %d, parent block slot %d", ErrMismatchedSlotAndParentBlock, slot, parentSlot)
 		}
@@ -120,11 +95,7 @@
 	if err != nil {
 		return nil, err
 	}
-<<<<<<< HEAD
 	slot, err := mapping.BlockIDToHeight(req.BlockID, h.backend)
-=======
-	slot, err := utils.BlockIDToHeight(req.BlockID, h.backend)
->>>>>>> b4a16767
 	if err != nil {
 		return nil, fmt.Errorf("failed retrieving slot from block ID %s: %w", req.BlockID, err)
 	}
@@ -134,11 +105,7 @@
 func (h *Handler) makeBlockHeaderResponse(height int64, resultsInList bool) (any, error) {
 	st, _, err := h.backend.StateAndSlotFromHeight(height)
 	if err != nil {
-<<<<<<< HEAD
 		return nil, fmt.Errorf("failed to get state from height %d, %w", height, err)
-=======
-		return nil, fmt.Errorf("%w: failed to get state from height %d, %s", handlertypes.ErrNotFound, height, err.Error())
->>>>>>> b4a16767
 	}
 	// Return after updating the state root in the block header.
 	header, err := st.GetLatestBlockHeader()
