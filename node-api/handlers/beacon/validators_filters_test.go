// SPDX-License-Identifier: BUSL-1.1
//
// Copyright (C) 2025, Berachain Foundation. All rights reserved.
// Use of this software is governed by the Business Source License included
// in the LICENSE file of this repository and at www.mariadb.com/bsl11.
//
// ANY USE OF THE LICENSED WORK IN VIOLATION OF THIS LICENSE WILL AUTOMATICALLY
// TERMINATE YOUR RIGHTS UNDER THIS LICENSE FOR THE CURRENT AND ALL OTHER
// VERSIONS OF THE LICENSED WORK.
//
// THIS LICENSE DOES NOT GRANT YOU ANY RIGHT IN ANY TRADEMARK OR LOGO OF
// LICENSOR OR ITS AFFILIATES (PROVIDED THAT YOU MAY USE A TRADEMARK OR LOGO OF
// LICENSOR AS EXPRESSLY REQUIRED BY THIS LICENSE).
//
// TO THE EXTENT PERMITTED BY APPLICABLE LAW, THE LICENSED WORK IS PROVIDED ON
// AN “AS IS” BASIS. LICENSOR HEREBY DISCLAIMS ALL WARRANTIES AND CONDITIONS,
// EXPRESS OR IMPLIED, INCLUDING (WITHOUT LIMITATION) WARRANTIES OF
// MERCHANTABILITY, FITNESS FOR A PARTICULAR PURPOSE, NON-INFRINGEMENT, AND
// TITLE.

package beacon_test

import (
	"encoding/json"
	"net/http"
	"net/http/httptest"
	"strconv"
	"strings"
	"testing"

	cosmoslog "cosmossdk.io/log"
	"github.com/berachain/beacon-kit/chain"
	"github.com/berachain/beacon-kit/config/spec"
	ctypes "github.com/berachain/beacon-kit/consensus-types/types"
	cometbft "github.com/berachain/beacon-kit/consensus/cometbft/service"
	"github.com/berachain/beacon-kit/log"
	"github.com/berachain/beacon-kit/log/noop"
	"github.com/berachain/beacon-kit/node-api/handlers/beacon"
	"github.com/berachain/beacon-kit/node-api/handlers/beacon/mocks"
	beacontypes "github.com/berachain/beacon-kit/node-api/handlers/beacon/types"
	handlertypes "github.com/berachain/beacon-kit/node-api/handlers/types"
	"github.com/berachain/beacon-kit/node-api/handlers/utils"
	"github.com/berachain/beacon-kit/node-api/middleware"
	"github.com/berachain/beacon-kit/node-core/components/metrics"
	"github.com/berachain/beacon-kit/primitives/constants"
	"github.com/berachain/beacon-kit/primitives/math"
	statedb "github.com/berachain/beacon-kit/state-transition/core/state"
	statetransition "github.com/berachain/beacon-kit/testing/state-transition"
	sdk "github.com/cosmos/cosmos-sdk/types"
	sdkerrors "github.com/cosmos/cosmos-sdk/types/errors"
	"github.com/labstack/echo/v4"
	"github.com/stretchr/testify/mock"
	"github.com/stretchr/testify/require"
)

func TestFilterValidators(t *testing.T) {
	t.Parallel()

	cs, errSpec := spec.MainnetChainSpec()
	require.NoError(t, errSpec)

	// Create some input validators and store them to a readonly state
	stateValidators := createStateValidators(cs)

	testCases := []struct {
		name                string
<<<<<<< HEAD
		inputs              func() ([]string, []string)
		setMockExpectations func(*mocks.Backend)
		check               func(t *testing.T, res []*beacontypes.ValidatorData, err error)
	}{
		{
			name: "all validators",
			inputs: func() ([]string, []string) {
				return nil, nil
=======
		inputs              func() beacontypes.GetStateValidatorsRequest
		setMockExpectations func(*mocks.Backend)
		check               func(t *testing.T, res any, err error)
	}{
		{
			name: "all validators",
			inputs: func() beacontypes.GetStateValidatorsRequest {
				return beacontypes.GetStateValidatorsRequest{
					StateIDRequest: handlertypes.StateIDRequest{
						StateID: utils.StateIDHead,
					},
				}
>>>>>>> 686d7682
			},
			setMockExpectations: func(b *mocks.Backend) {
				st := makeTestState(t, cs)
				addTestValidators(t, stateValidators, st)

				// slot is not really tested here, we just return zero
				b.EXPECT().StateAtSlot(mock.Anything).Return(st, math.Slot(0), nil)
			},
<<<<<<< HEAD
			check: func(t *testing.T, res []*beacontypes.ValidatorData, err error) {
=======
			check: func(t *testing.T, res any, err error) {
>>>>>>> 686d7682
				t.Helper()

				require.NoError(t, err)
				require.NotNil(t, res)
<<<<<<< HEAD

				require.Len(t, res, len(stateValidators))
				for i := range res {
					require.Equal(t, stateValidators[i], res[i], "index %d", i)
=======
				require.IsType(t, beacontypes.GenericResponse{}, res)
				gr, _ := res.(beacontypes.GenericResponse)
				require.IsType(t, []*beacontypes.ValidatorData{}, gr.Data)
				data, _ := gr.Data.([]*beacontypes.ValidatorData)

				require.Len(t, data, len(stateValidators))
				for i := range data {
					require.Equal(t, stateValidators[i], data[i], "index %d", i)
>>>>>>> 686d7682
				}
			},
		},
		{
			name: "some validators by indexes",
<<<<<<< HEAD
			inputs: func() ([]string, []string) {
				return []string{"1", "3"}, nil
=======
			inputs: func() beacontypes.GetStateValidatorsRequest {
				return beacontypes.GetStateValidatorsRequest{
					StateIDRequest: handlertypes.StateIDRequest{
						StateID: utils.StateIDHead,
					},
					IDs:      []string{"1", "3"},
					Statuses: nil,
				}
>>>>>>> 686d7682
			},
			setMockExpectations: func(b *mocks.Backend) {
				st := makeTestState(t, cs)
				addTestValidators(t, stateValidators, st)

				// slot is not really tested here, we just return zero
				b.EXPECT().StateAtSlot(mock.Anything).Return(st, math.Slot(0), nil)
			},
<<<<<<< HEAD
			check: func(t *testing.T, res []*beacontypes.ValidatorData, err error) {
=======
			check: func(t *testing.T, res any, err error) {
>>>>>>> 686d7682
				t.Helper()

				require.NoError(t, err)
				require.NotNil(t, res)
<<<<<<< HEAD
=======
				require.IsType(t, beacontypes.GenericResponse{}, res)
				gr, _ := res.(beacontypes.GenericResponse)
				require.IsType(t, []*beacontypes.ValidatorData{}, gr.Data)
				data, _ := gr.Data.([]*beacontypes.ValidatorData)
>>>>>>> 686d7682

				expectedRes := []*beacontypes.ValidatorData{
					stateValidators[1],
					stateValidators[3],
				}
<<<<<<< HEAD
				require.Len(t, res, len(expectedRes))
				for i := range res {
					require.Equal(t, expectedRes[i], res[i], "index %d", i)
=======
				require.Len(t, data, len(expectedRes))
				for i := range data {
					require.Equal(t, expectedRes[i], data[i], "index %d", i)
>>>>>>> 686d7682
				}
			},
		},
		{
			name: "some validators by pub keys",
<<<<<<< HEAD
			inputs: func() ([]string, []string) {
				return []string{
					stateValidators[2].Validator.PublicKey,
					stateValidators[4].Validator.PublicKey,
				}, nil
=======
			inputs: func() beacontypes.GetStateValidatorsRequest {
				return beacontypes.GetStateValidatorsRequest{
					StateIDRequest: handlertypes.StateIDRequest{
						StateID: utils.StateIDHead,
					},
					IDs: []string{
						stateValidators[2].Validator.PublicKey,
						stateValidators[4].Validator.PublicKey,
					},
				}
>>>>>>> 686d7682
			},
			setMockExpectations: func(b *mocks.Backend) {
				st := makeTestState(t, cs)
				addTestValidators(t, stateValidators, st)

				// slot is not really tested here, we just return zero
				b.EXPECT().StateAtSlot(mock.Anything).Return(st, math.Slot(0), nil)
			},
<<<<<<< HEAD
			check: func(t *testing.T, res []*beacontypes.ValidatorData, err error) {
=======
			check: func(t *testing.T, res any, err error) {
>>>>>>> 686d7682
				t.Helper()

				require.NoError(t, err)
				require.NotNil(t, res)
<<<<<<< HEAD
=======
				require.IsType(t, beacontypes.GenericResponse{}, res)
				gr, _ := res.(beacontypes.GenericResponse)
				require.IsType(t, []*beacontypes.ValidatorData{}, gr.Data)
				data, _ := gr.Data.([]*beacontypes.ValidatorData)
>>>>>>> 686d7682

				expectedRes := []*beacontypes.ValidatorData{
					stateValidators[2],
					stateValidators[4],
				}
<<<<<<< HEAD
				require.Len(t, res, len(expectedRes))
				for i := range res {
					require.Equal(t, expectedRes[i], res[i], "index %d", i)
=======
				require.Len(t, data, len(expectedRes))
				for i := range data {
					require.Equal(t, expectedRes[i], data[i], "index %d", i)
>>>>>>> 686d7682
				}
			},
		},
		{
			name: "some validators by status",
<<<<<<< HEAD
			inputs: func() ([]string, []string) {
				return nil, []string{
					constants.ValidatorStatusActiveOngoing,
					constants.ValidatorStatusActiveSlashed,
					constants.ValidatorStatusActiveExiting,
=======
			inputs: func() beacontypes.GetStateValidatorsRequest {
				return beacontypes.GetStateValidatorsRequest{
					StateIDRequest: handlertypes.StateIDRequest{
						StateID: utils.StateIDHead,
					},
					Statuses: []string{
						constants.ValidatorStatusActiveOngoing,
						constants.ValidatorStatusActiveSlashed,
						constants.ValidatorStatusActiveExiting,
					},
>>>>>>> 686d7682
				}
			},
			setMockExpectations: func(b *mocks.Backend) {
				st := makeTestState(t, cs)
				addTestValidators(t, stateValidators, st)

				// slot is not really tested here, we just return zero
				b.EXPECT().StateAtSlot(mock.Anything).Return(st, math.Slot(0), nil)
			},
<<<<<<< HEAD
			check: func(t *testing.T, res []*beacontypes.ValidatorData, err error) {
=======
			check: func(t *testing.T, res any, err error) {
>>>>>>> 686d7682
				t.Helper()

				require.NoError(t, err)
				require.NotNil(t, res)
<<<<<<< HEAD
=======
				require.IsType(t, beacontypes.GenericResponse{}, res)
				gr, _ := res.(beacontypes.GenericResponse)
				require.IsType(t, []*beacontypes.ValidatorData{}, gr.Data)
				data, _ := gr.Data.([]*beacontypes.ValidatorData)
>>>>>>> 686d7682

				expectedRes := []*beacontypes.ValidatorData{
					stateValidators[2],
					stateValidators[3],
					stateValidators[4],
				}
<<<<<<< HEAD
				require.Len(t, res, len(expectedRes))
				for i := range res {
					require.Equal(t, expectedRes[i], res[i], "index %d", i)
=======

				require.Len(t, data, len(expectedRes))
				for i := range data {
					require.Equal(t, expectedRes[i], data[i], "index %d", i)
>>>>>>> 686d7682
				}
			},
		},
		{
			name: "chain not ready",
<<<<<<< HEAD
			inputs: func() ([]string, []string) {
				return nil, nil
=======
			inputs: func() beacontypes.GetStateValidatorsRequest {
				return beacontypes.GetStateValidatorsRequest{
					StateIDRequest: handlertypes.StateIDRequest{
						StateID: utils.StateIDHead,
					},
				}
>>>>>>> 686d7682
			},
			setMockExpectations: func(b *mocks.Backend) {
				// cometbft.ErrAppNotReady is the error flag returned when
				// genesis has not yet been processed and chain is not ready.
				b.EXPECT().StateAtSlot(mock.Anything).Return(nil, math.Slot(0), cometbft.ErrAppNotReady)
			},
<<<<<<< HEAD
			check: func(t *testing.T, res []*beacontypes.ValidatorData, err error) {
=======
			check: func(t *testing.T, res any, err error) {
>>>>>>> 686d7682
				t.Helper()

				// handlertypes.ErrNotFound is the error flag used to return 404 error code
				require.ErrorIs(t, err, handlertypes.ErrNotFound)
				require.Nil(t, res)
			},
		},
		{
			name: "height requested too high",
<<<<<<< HEAD
			inputs: func() ([]string, []string) {
				return nil, nil
=======
			inputs: func() beacontypes.GetStateValidatorsRequest {
				return beacontypes.GetStateValidatorsRequest{
					StateIDRequest: handlertypes.StateIDRequest{
						StateID: strconv.Itoa(2025),
					},
				}
>>>>>>> 686d7682
			},
			setMockExpectations: func(b *mocks.Backend) {
				// sdkerrors.ErrInvalidHeight is the error flag returned when
				// requested height is not in the state.
				b.EXPECT().StateAtSlot(mock.Anything).Return(nil, math.Slot(0), sdkerrors.ErrInvalidHeight)
			},
<<<<<<< HEAD
			check: func(t *testing.T, res []*beacontypes.ValidatorData, err error) {
=======
			check: func(t *testing.T, res any, err error) {
>>>>>>> 686d7682
				t.Helper()

				// handlertypes.ErrNotFound is the error flag used to return 404 error code
				require.ErrorIs(t, err, handlertypes.ErrNotFound)
				require.Nil(t, res)
			},
		},
	}

	for _, tc := range testCases {
		tc := tc // capture range variable
		t.Run(tc.name, func(t *testing.T) {
			// setup test
			backend := mocks.NewBackend(t)
			h := beacon.NewHandler(backend, cs, noop.NewLogger[log.Logger]())
<<<<<<< HEAD
=======
			e := echo.New()
			e.Validator = &middleware.CustomValidator{
				Validator: middleware.ConstructValidator(),
			}

			// create API inputs
			input := tc.inputs()
			inputBytes, err := json.Marshal(input) //nolint:musttag //  TODO:fix
			require.NoError(t, err)
			body := strings.NewReader(string(inputBytes))
			req := httptest.NewRequest(http.MethodGet, "/", body)
			req.Header.Set(echo.HeaderContentType, echo.MIMEApplicationJSON) // otherwise code=415, message=Unsupported Media Type
			c := e.NewContext(req, httptest.NewRecorder())
>>>>>>> 686d7682

			// set expectations
			tc.setMockExpectations(backend)

			// test
<<<<<<< HEAD
			ids, statuses := tc.inputs()
			res, err := h.FilterValidators(math.Slot(0), ids, statuses)
=======
			res, err := h.GetStateValidators(c)
>>>>>>> 686d7682

			// finally do checks
			tc.check(t, res, err)
		})
	}
<<<<<<< HEAD
=======
}

func createStateValidators(cs chain.Spec) []*beacontypes.ValidatorData {
	return []*beacontypes.ValidatorData{
		{
			ValidatorBalanceData: beacontypes.ValidatorBalanceData{
				Index:   0,
				Balance: cs.MaxEffectiveBalance().Unwrap(),
			},
			Status: constants.ValidatorStatusPendingInitialized,
			Validator: beacontypes.ValidatorFromConsensus(
				&ctypes.Validator{
					Pubkey:                     [48]byte{0x01},
					WithdrawalCredentials:      [32]byte{0x02},
					EffectiveBalance:           cs.MaxEffectiveBalance(),
					Slashed:                    false,
					ActivationEligibilityEpoch: constants.FarFutureEpoch,
					ActivationEpoch:            constants.FarFutureEpoch,
					ExitEpoch:                  constants.FarFutureEpoch,
					WithdrawableEpoch:          constants.FarFutureEpoch,
				},
			),
		},
		{
			ValidatorBalanceData: beacontypes.ValidatorBalanceData{
				Index:   1,
				Balance: cs.MaxEffectiveBalance().Unwrap() * 3 / 4,
			},
			Status: constants.ValidatorStatusPendingQueued,
			Validator: beacontypes.ValidatorFromConsensus(
				&ctypes.Validator{
					Pubkey:                     [48]byte{0x03},
					WithdrawalCredentials:      [32]byte{0x04},
					EffectiveBalance:           cs.MaxEffectiveBalance() / 2,
					Slashed:                    false,
					ActivationEligibilityEpoch: math.Epoch(0),
					ActivationEpoch:            constants.FarFutureEpoch,
					ExitEpoch:                  constants.FarFutureEpoch,
					WithdrawableEpoch:          constants.FarFutureEpoch,
				},
			),
		},
		{
			ValidatorBalanceData: beacontypes.ValidatorBalanceData{
				Index:   2,
				Balance: cs.MaxEffectiveBalance().Unwrap() / 4,
			},
			Status: constants.ValidatorStatusActiveOngoing,
			Validator: beacontypes.ValidatorFromConsensus(
				&ctypes.Validator{
					Pubkey:                     [48]byte{0x05},
					WithdrawalCredentials:      [32]byte{0x06},
					EffectiveBalance:           cs.MaxEffectiveBalance() / 3,
					Slashed:                    false,
					ActivationEligibilityEpoch: math.Epoch(0),
					ActivationEpoch:            math.Epoch(0),
					ExitEpoch:                  constants.FarFutureEpoch,
					WithdrawableEpoch:          constants.FarFutureEpoch,
				},
			),
		},
		{
			ValidatorBalanceData: beacontypes.ValidatorBalanceData{
				Index:   3,
				Balance: cs.MaxEffectiveBalance().Unwrap() / 4,
			},
			Status: constants.ValidatorStatusActiveSlashed,
			Validator: beacontypes.ValidatorFromConsensus(
				&ctypes.Validator{
					Pubkey:                     [48]byte{0x15},
					WithdrawalCredentials:      [32]byte{0x16},
					EffectiveBalance:           cs.MaxEffectiveBalance() / 3,
					Slashed:                    true,
					ActivationEligibilityEpoch: math.Epoch(0),
					ActivationEpoch:            math.Epoch(0),
					ExitEpoch:                  math.Epoch(5),
					WithdrawableEpoch:          constants.FarFutureEpoch,
				},
			),
		},
		{
			ValidatorBalanceData: beacontypes.ValidatorBalanceData{
				Index:   4,
				Balance: cs.MaxEffectiveBalance().Unwrap() / 4,
			},
			Status: constants.ValidatorStatusActiveExiting,
			Validator: beacontypes.ValidatorFromConsensus(
				&ctypes.Validator{
					Pubkey:                     [48]byte{0x17},
					WithdrawalCredentials:      [32]byte{0x18},
					EffectiveBalance:           cs.MaxEffectiveBalance() / 3,
					Slashed:                    false,
					ActivationEligibilityEpoch: math.Epoch(0),
					ActivationEpoch:            math.Epoch(0),
					ExitEpoch:                  math.Epoch(5),
					WithdrawableEpoch:          constants.FarFutureEpoch,
				},
			),
		},
		{
			ValidatorBalanceData: beacontypes.ValidatorBalanceData{
				Index:   5,
				Balance: cs.MaxEffectiveBalance().Unwrap() / 2,
			},
			Status: constants.ValidatorStatusExitedUnslashed,
			Validator: beacontypes.ValidatorFromConsensus(
				&ctypes.Validator{
					Pubkey:                     [48]byte{0x07},
					WithdrawalCredentials:      [32]byte{0x08},
					EffectiveBalance:           cs.MaxEffectiveBalance() / 4,
					Slashed:                    false,
					ActivationEligibilityEpoch: math.Epoch(0),
					ActivationEpoch:            math.Epoch(0),
					ExitEpoch:                  math.Epoch(0),
					WithdrawableEpoch:          constants.FarFutureEpoch,
				},
			),
		},
		{
			ValidatorBalanceData: beacontypes.ValidatorBalanceData{
				Index:   6,
				Balance: cs.MaxEffectiveBalance().Unwrap() / 2,
			},
			Status: constants.ValidatorStatusExitedSlashed,
			Validator: beacontypes.ValidatorFromConsensus(
				&ctypes.Validator{
					Pubkey:                     [48]byte{0x27},
					WithdrawalCredentials:      [32]byte{0x28},
					EffectiveBalance:           cs.MaxEffectiveBalance() / 4,
					Slashed:                    true,
					ActivationEligibilityEpoch: math.Epoch(0),
					ActivationEpoch:            math.Epoch(0),
					ExitEpoch:                  math.Epoch(0),
					WithdrawableEpoch:          constants.FarFutureEpoch,
				},
			),
		},
		{
			ValidatorBalanceData: beacontypes.ValidatorBalanceData{
				Index:   7,
				Balance: cs.MinActivationBalance().Unwrap() - cs.EffectiveBalanceIncrement().Unwrap(),
			},
			Status: constants.ValidatorStatusWithdrawalPossible,
			Validator: beacontypes.ValidatorFromConsensus(
				&ctypes.Validator{
					Pubkey:                     [48]byte{0x09},
					WithdrawalCredentials:      [32]byte{0x10},
					EffectiveBalance:           cs.MaxEffectiveBalance() / 5,
					Slashed:                    false,
					ActivationEligibilityEpoch: math.Epoch(0),
					ActivationEpoch:            math.Epoch(0),
					ExitEpoch:                  math.Epoch(0),
					WithdrawableEpoch:          math.Epoch(0),
				},
			),
		},
		{
			ValidatorBalanceData: beacontypes.ValidatorBalanceData{
				Index:   8,
				Balance: 0,
			},
			Status: constants.ValidatorStatusWithdrawalPossible,
			Validator: beacontypes.ValidatorFromConsensus(
				&ctypes.Validator{
					Pubkey:                     [48]byte{0x39},
					WithdrawalCredentials:      [32]byte{0x40},
					EffectiveBalance:           cs.MaxEffectiveBalance() / 5,
					Slashed:                    false,
					ActivationEligibilityEpoch: math.Epoch(0),
					ActivationEpoch:            math.Epoch(0),
					ExitEpoch:                  math.Epoch(0),
					WithdrawableEpoch:          math.Epoch(0),
				},
			),
		},
	}
>>>>>>> 686d7682
}

func createStateValidators(cs chain.Spec) []*beacontypes.ValidatorData {
	return []*beacontypes.ValidatorData{
		{
			ValidatorBalanceData: beacontypes.ValidatorBalanceData{
				Index:   0,
				Balance: cs.MaxEffectiveBalance().Unwrap(),
			},
			Status: constants.ValidatorStatusPendingInitialized,
			Validator: beacontypes.ValidatorFromConsensus(
				&ctypes.Validator{
					Pubkey:                     [48]byte{0x01},
					WithdrawalCredentials:      [32]byte{0x02},
					EffectiveBalance:           cs.MaxEffectiveBalance(),
					Slashed:                    false,
					ActivationEligibilityEpoch: constants.FarFutureEpoch,
					ActivationEpoch:            constants.FarFutureEpoch,
					ExitEpoch:                  constants.FarFutureEpoch,
					WithdrawableEpoch:          constants.FarFutureEpoch,
				},
			),
		},
		{
			ValidatorBalanceData: beacontypes.ValidatorBalanceData{
				Index:   1,
				Balance: cs.MaxEffectiveBalance().Unwrap() * 3 / 4,
			},
			Status: constants.ValidatorStatusPendingQueued,
			Validator: beacontypes.ValidatorFromConsensus(
				&ctypes.Validator{
					Pubkey:                     [48]byte{0x03},
					WithdrawalCredentials:      [32]byte{0x04},
					EffectiveBalance:           cs.MaxEffectiveBalance() / 2,
					Slashed:                    false,
					ActivationEligibilityEpoch: math.Epoch(0),
					ActivationEpoch:            constants.FarFutureEpoch,
					ExitEpoch:                  constants.FarFutureEpoch,
					WithdrawableEpoch:          constants.FarFutureEpoch,
				},
			),
		},
		{
			ValidatorBalanceData: beacontypes.ValidatorBalanceData{
				Index:   2,
				Balance: cs.MaxEffectiveBalance().Unwrap() / 4,
			},
			Status: constants.ValidatorStatusActiveOngoing,
			Validator: beacontypes.ValidatorFromConsensus(
				&ctypes.Validator{
					Pubkey:                     [48]byte{0x05},
					WithdrawalCredentials:      [32]byte{0x06},
					EffectiveBalance:           cs.MaxEffectiveBalance() / 3,
					Slashed:                    false,
					ActivationEligibilityEpoch: math.Epoch(0),
					ActivationEpoch:            math.Epoch(0),
					ExitEpoch:                  constants.FarFutureEpoch,
					WithdrawableEpoch:          constants.FarFutureEpoch,
				},
			),
		},
		{
			ValidatorBalanceData: beacontypes.ValidatorBalanceData{
				Index:   3,
				Balance: cs.MaxEffectiveBalance().Unwrap() / 4,
			},
			Status: constants.ValidatorStatusActiveSlashed,
			Validator: beacontypes.ValidatorFromConsensus(
				&ctypes.Validator{
					Pubkey:                     [48]byte{0x15},
					WithdrawalCredentials:      [32]byte{0x16},
					EffectiveBalance:           cs.MaxEffectiveBalance() / 3,
					Slashed:                    true,
					ActivationEligibilityEpoch: math.Epoch(0),
					ActivationEpoch:            math.Epoch(0),
					ExitEpoch:                  math.Epoch(5),
					WithdrawableEpoch:          constants.FarFutureEpoch,
				},
			),
		},
		{
			ValidatorBalanceData: beacontypes.ValidatorBalanceData{
				Index:   4,
				Balance: cs.MaxEffectiveBalance().Unwrap() / 4,
			},
			Status: constants.ValidatorStatusActiveExiting,
			Validator: beacontypes.ValidatorFromConsensus(
				&ctypes.Validator{
					Pubkey:                     [48]byte{0x17},
					WithdrawalCredentials:      [32]byte{0x18},
					EffectiveBalance:           cs.MaxEffectiveBalance() / 3,
					Slashed:                    false,
					ActivationEligibilityEpoch: math.Epoch(0),
					ActivationEpoch:            math.Epoch(0),
					ExitEpoch:                  math.Epoch(5),
					WithdrawableEpoch:          constants.FarFutureEpoch,
				},
			),
		},
		{
			ValidatorBalanceData: beacontypes.ValidatorBalanceData{
				Index:   5,
				Balance: cs.MaxEffectiveBalance().Unwrap() / 2,
			},
			Status: constants.ValidatorStatusExitedUnslashed,
			Validator: beacontypes.ValidatorFromConsensus(
				&ctypes.Validator{
					Pubkey:                     [48]byte{0x07},
					WithdrawalCredentials:      [32]byte{0x08},
					EffectiveBalance:           cs.MaxEffectiveBalance() / 4,
					Slashed:                    false,
					ActivationEligibilityEpoch: math.Epoch(0),
					ActivationEpoch:            math.Epoch(0),
					ExitEpoch:                  math.Epoch(0),
					WithdrawableEpoch:          constants.FarFutureEpoch,
				},
			),
		},
		{
			ValidatorBalanceData: beacontypes.ValidatorBalanceData{
				Index:   6,
				Balance: cs.MaxEffectiveBalance().Unwrap() / 2,
			},
			Status: constants.ValidatorStatusExitedSlashed,
			Validator: beacontypes.ValidatorFromConsensus(
				&ctypes.Validator{
					Pubkey:                     [48]byte{0x27},
					WithdrawalCredentials:      [32]byte{0x28},
					EffectiveBalance:           cs.MaxEffectiveBalance() / 4,
					Slashed:                    true,
					ActivationEligibilityEpoch: math.Epoch(0),
					ActivationEpoch:            math.Epoch(0),
					ExitEpoch:                  math.Epoch(0),
					WithdrawableEpoch:          constants.FarFutureEpoch,
				},
			),
		},
		{
			ValidatorBalanceData: beacontypes.ValidatorBalanceData{
				Index:   7,
				Balance: cs.MinActivationBalance().Unwrap() - cs.EffectiveBalanceIncrement().Unwrap(),
			},
			Status: constants.ValidatorStatusWithdrawalPossible,
			Validator: beacontypes.ValidatorFromConsensus(
				&ctypes.Validator{
					Pubkey:                     [48]byte{0x09},
					WithdrawalCredentials:      [32]byte{0x10},
					EffectiveBalance:           cs.MaxEffectiveBalance() / 5,
					Slashed:                    false,
					ActivationEligibilityEpoch: math.Epoch(0),
					ActivationEpoch:            math.Epoch(0),
					ExitEpoch:                  math.Epoch(0),
					WithdrawableEpoch:          math.Epoch(0),
				},
			),
		},
		{
			ValidatorBalanceData: beacontypes.ValidatorBalanceData{
				Index:   8,
				Balance: 0,
			},
			Status: constants.ValidatorStatusWithdrawalPossible,
			Validator: beacontypes.ValidatorFromConsensus(
				&ctypes.Validator{
					Pubkey:                     [48]byte{0x39},
					WithdrawalCredentials:      [32]byte{0x40},
					EffectiveBalance:           cs.MaxEffectiveBalance() / 5,
					Slashed:                    false,
					ActivationEligibilityEpoch: math.Epoch(0),
					ActivationEpoch:            math.Epoch(0),
					ExitEpoch:                  math.Epoch(0),
					WithdrawableEpoch:          math.Epoch(0),
				},
			),
		},
	}
}

func addTestValidators(t *testing.T, stateValidators []*beacontypes.ValidatorData, st *statedb.StateDB) {
	t.Helper()

	for _, in := range stateValidators {
		val, errVal := beacontypes.ValidatorToConsensus(in.Validator)
		require.NoError(t, errVal)
		require.NoError(t, st.AddValidator(val))

		require.NoError(t, st.SetBalance(math.ValidatorIndex(in.Index), math.Gwei(in.Balance)))
	}
}

func makeTestState(t *testing.T, cs chain.Spec) *statedb.StateDB {
	t.Helper()

	cms, kvStore, _, errSt := statetransition.BuildTestStores()
	require.NoError(t, errSt)
	sdkCtx := sdk.NewContext(cms.CacheMultiStore(), true, cosmoslog.NewNopLogger())
	st := statedb.NewBeaconStateFromDB(
		kvStore.WithContext(sdkCtx), cs, sdkCtx.Logger(), metrics.NewNoOpTelemetrySink(),
	)
	return st
}<|MERGE_RESOLUTION|>--- conflicted
+++ resolved
@@ -64,16 +64,6 @@
 
 	testCases := []struct {
 		name                string
-<<<<<<< HEAD
-		inputs              func() ([]string, []string)
-		setMockExpectations func(*mocks.Backend)
-		check               func(t *testing.T, res []*beacontypes.ValidatorData, err error)
-	}{
-		{
-			name: "all validators",
-			inputs: func() ([]string, []string) {
-				return nil, nil
-=======
 		inputs              func() beacontypes.GetStateValidatorsRequest
 		setMockExpectations func(*mocks.Backend)
 		check               func(t *testing.T, res any, err error)
@@ -86,7 +76,6 @@
 						StateID: utils.StateIDHead,
 					},
 				}
->>>>>>> 686d7682
 			},
 			setMockExpectations: func(b *mocks.Backend) {
 				st := makeTestState(t, cs)
@@ -95,21 +84,11 @@
 				// slot is not really tested here, we just return zero
 				b.EXPECT().StateAtSlot(mock.Anything).Return(st, math.Slot(0), nil)
 			},
-<<<<<<< HEAD
-			check: func(t *testing.T, res []*beacontypes.ValidatorData, err error) {
-=======
 			check: func(t *testing.T, res any, err error) {
->>>>>>> 686d7682
 				t.Helper()
 
 				require.NoError(t, err)
 				require.NotNil(t, res)
-<<<<<<< HEAD
-
-				require.Len(t, res, len(stateValidators))
-				for i := range res {
-					require.Equal(t, stateValidators[i], res[i], "index %d", i)
-=======
 				require.IsType(t, beacontypes.GenericResponse{}, res)
 				gr, _ := res.(beacontypes.GenericResponse)
 				require.IsType(t, []*beacontypes.ValidatorData{}, gr.Data)
@@ -118,16 +97,11 @@
 				require.Len(t, data, len(stateValidators))
 				for i := range data {
 					require.Equal(t, stateValidators[i], data[i], "index %d", i)
->>>>>>> 686d7682
 				}
 			},
 		},
 		{
 			name: "some validators by indexes",
-<<<<<<< HEAD
-			inputs: func() ([]string, []string) {
-				return []string{"1", "3"}, nil
-=======
 			inputs: func() beacontypes.GetStateValidatorsRequest {
 				return beacontypes.GetStateValidatorsRequest{
 					StateIDRequest: handlertypes.StateIDRequest{
@@ -136,7 +110,6 @@
 					IDs:      []string{"1", "3"},
 					Statuses: nil,
 				}
->>>>>>> 686d7682
 			},
 			setMockExpectations: func(b *mocks.Backend) {
 				st := makeTestState(t, cs)
@@ -145,48 +118,28 @@
 				// slot is not really tested here, we just return zero
 				b.EXPECT().StateAtSlot(mock.Anything).Return(st, math.Slot(0), nil)
 			},
-<<<<<<< HEAD
-			check: func(t *testing.T, res []*beacontypes.ValidatorData, err error) {
-=======
 			check: func(t *testing.T, res any, err error) {
->>>>>>> 686d7682
 				t.Helper()
 
 				require.NoError(t, err)
 				require.NotNil(t, res)
-<<<<<<< HEAD
-=======
 				require.IsType(t, beacontypes.GenericResponse{}, res)
 				gr, _ := res.(beacontypes.GenericResponse)
 				require.IsType(t, []*beacontypes.ValidatorData{}, gr.Data)
 				data, _ := gr.Data.([]*beacontypes.ValidatorData)
->>>>>>> 686d7682
 
 				expectedRes := []*beacontypes.ValidatorData{
 					stateValidators[1],
 					stateValidators[3],
 				}
-<<<<<<< HEAD
-				require.Len(t, res, len(expectedRes))
-				for i := range res {
-					require.Equal(t, expectedRes[i], res[i], "index %d", i)
-=======
 				require.Len(t, data, len(expectedRes))
 				for i := range data {
 					require.Equal(t, expectedRes[i], data[i], "index %d", i)
->>>>>>> 686d7682
 				}
 			},
 		},
 		{
 			name: "some validators by pub keys",
-<<<<<<< HEAD
-			inputs: func() ([]string, []string) {
-				return []string{
-					stateValidators[2].Validator.PublicKey,
-					stateValidators[4].Validator.PublicKey,
-				}, nil
-=======
 			inputs: func() beacontypes.GetStateValidatorsRequest {
 				return beacontypes.GetStateValidatorsRequest{
 					StateIDRequest: handlertypes.StateIDRequest{
@@ -197,7 +150,6 @@
 						stateValidators[4].Validator.PublicKey,
 					},
 				}
->>>>>>> 686d7682
 			},
 			setMockExpectations: func(b *mocks.Backend) {
 				st := makeTestState(t, cs)
@@ -206,48 +158,28 @@
 				// slot is not really tested here, we just return zero
 				b.EXPECT().StateAtSlot(mock.Anything).Return(st, math.Slot(0), nil)
 			},
-<<<<<<< HEAD
-			check: func(t *testing.T, res []*beacontypes.ValidatorData, err error) {
-=======
 			check: func(t *testing.T, res any, err error) {
->>>>>>> 686d7682
 				t.Helper()
 
 				require.NoError(t, err)
 				require.NotNil(t, res)
-<<<<<<< HEAD
-=======
 				require.IsType(t, beacontypes.GenericResponse{}, res)
 				gr, _ := res.(beacontypes.GenericResponse)
 				require.IsType(t, []*beacontypes.ValidatorData{}, gr.Data)
 				data, _ := gr.Data.([]*beacontypes.ValidatorData)
->>>>>>> 686d7682
 
 				expectedRes := []*beacontypes.ValidatorData{
 					stateValidators[2],
 					stateValidators[4],
 				}
-<<<<<<< HEAD
-				require.Len(t, res, len(expectedRes))
-				for i := range res {
-					require.Equal(t, expectedRes[i], res[i], "index %d", i)
-=======
 				require.Len(t, data, len(expectedRes))
 				for i := range data {
 					require.Equal(t, expectedRes[i], data[i], "index %d", i)
->>>>>>> 686d7682
 				}
 			},
 		},
 		{
 			name: "some validators by status",
-<<<<<<< HEAD
-			inputs: func() ([]string, []string) {
-				return nil, []string{
-					constants.ValidatorStatusActiveOngoing,
-					constants.ValidatorStatusActiveSlashed,
-					constants.ValidatorStatusActiveExiting,
-=======
 			inputs: func() beacontypes.GetStateValidatorsRequest {
 				return beacontypes.GetStateValidatorsRequest{
 					StateIDRequest: handlertypes.StateIDRequest{
@@ -258,7 +190,6 @@
 						constants.ValidatorStatusActiveSlashed,
 						constants.ValidatorStatusActiveExiting,
 					},
->>>>>>> 686d7682
 				}
 			},
 			setMockExpectations: func(b *mocks.Backend) {
@@ -268,65 +199,43 @@
 				// slot is not really tested here, we just return zero
 				b.EXPECT().StateAtSlot(mock.Anything).Return(st, math.Slot(0), nil)
 			},
-<<<<<<< HEAD
-			check: func(t *testing.T, res []*beacontypes.ValidatorData, err error) {
-=======
 			check: func(t *testing.T, res any, err error) {
->>>>>>> 686d7682
 				t.Helper()
 
 				require.NoError(t, err)
 				require.NotNil(t, res)
-<<<<<<< HEAD
-=======
 				require.IsType(t, beacontypes.GenericResponse{}, res)
 				gr, _ := res.(beacontypes.GenericResponse)
 				require.IsType(t, []*beacontypes.ValidatorData{}, gr.Data)
 				data, _ := gr.Data.([]*beacontypes.ValidatorData)
->>>>>>> 686d7682
 
 				expectedRes := []*beacontypes.ValidatorData{
 					stateValidators[2],
 					stateValidators[3],
 					stateValidators[4],
 				}
-<<<<<<< HEAD
-				require.Len(t, res, len(expectedRes))
-				for i := range res {
-					require.Equal(t, expectedRes[i], res[i], "index %d", i)
-=======
 
 				require.Len(t, data, len(expectedRes))
 				for i := range data {
 					require.Equal(t, expectedRes[i], data[i], "index %d", i)
->>>>>>> 686d7682
 				}
 			},
 		},
 		{
 			name: "chain not ready",
-<<<<<<< HEAD
-			inputs: func() ([]string, []string) {
-				return nil, nil
-=======
 			inputs: func() beacontypes.GetStateValidatorsRequest {
 				return beacontypes.GetStateValidatorsRequest{
 					StateIDRequest: handlertypes.StateIDRequest{
 						StateID: utils.StateIDHead,
 					},
 				}
->>>>>>> 686d7682
 			},
 			setMockExpectations: func(b *mocks.Backend) {
 				// cometbft.ErrAppNotReady is the error flag returned when
 				// genesis has not yet been processed and chain is not ready.
 				b.EXPECT().StateAtSlot(mock.Anything).Return(nil, math.Slot(0), cometbft.ErrAppNotReady)
 			},
-<<<<<<< HEAD
-			check: func(t *testing.T, res []*beacontypes.ValidatorData, err error) {
-=======
 			check: func(t *testing.T, res any, err error) {
->>>>>>> 686d7682
 				t.Helper()
 
 				// handlertypes.ErrNotFound is the error flag used to return 404 error code
@@ -336,28 +245,19 @@
 		},
 		{
 			name: "height requested too high",
-<<<<<<< HEAD
-			inputs: func() ([]string, []string) {
-				return nil, nil
-=======
 			inputs: func() beacontypes.GetStateValidatorsRequest {
 				return beacontypes.GetStateValidatorsRequest{
 					StateIDRequest: handlertypes.StateIDRequest{
 						StateID: strconv.Itoa(2025),
 					},
 				}
->>>>>>> 686d7682
 			},
 			setMockExpectations: func(b *mocks.Backend) {
 				// sdkerrors.ErrInvalidHeight is the error flag returned when
 				// requested height is not in the state.
 				b.EXPECT().StateAtSlot(mock.Anything).Return(nil, math.Slot(0), sdkerrors.ErrInvalidHeight)
 			},
-<<<<<<< HEAD
-			check: func(t *testing.T, res []*beacontypes.ValidatorData, err error) {
-=======
 			check: func(t *testing.T, res any, err error) {
->>>>>>> 686d7682
 				t.Helper()
 
 				// handlertypes.ErrNotFound is the error flag used to return 404 error code
@@ -373,8 +273,6 @@
 			// setup test
 			backend := mocks.NewBackend(t)
 			h := beacon.NewHandler(backend, cs, noop.NewLogger[log.Logger]())
-<<<<<<< HEAD
-=======
 			e := echo.New()
 			e.Validator = &middleware.CustomValidator{
 				Validator: middleware.ConstructValidator(),
@@ -388,202 +286,17 @@
 			req := httptest.NewRequest(http.MethodGet, "/", body)
 			req.Header.Set(echo.HeaderContentType, echo.MIMEApplicationJSON) // otherwise code=415, message=Unsupported Media Type
 			c := e.NewContext(req, httptest.NewRecorder())
->>>>>>> 686d7682
 
 			// set expectations
 			tc.setMockExpectations(backend)
 
 			// test
-<<<<<<< HEAD
-			ids, statuses := tc.inputs()
-			res, err := h.FilterValidators(math.Slot(0), ids, statuses)
-=======
 			res, err := h.GetStateValidators(c)
->>>>>>> 686d7682
 
 			// finally do checks
 			tc.check(t, res, err)
 		})
 	}
-<<<<<<< HEAD
-=======
-}
-
-func createStateValidators(cs chain.Spec) []*beacontypes.ValidatorData {
-	return []*beacontypes.ValidatorData{
-		{
-			ValidatorBalanceData: beacontypes.ValidatorBalanceData{
-				Index:   0,
-				Balance: cs.MaxEffectiveBalance().Unwrap(),
-			},
-			Status: constants.ValidatorStatusPendingInitialized,
-			Validator: beacontypes.ValidatorFromConsensus(
-				&ctypes.Validator{
-					Pubkey:                     [48]byte{0x01},
-					WithdrawalCredentials:      [32]byte{0x02},
-					EffectiveBalance:           cs.MaxEffectiveBalance(),
-					Slashed:                    false,
-					ActivationEligibilityEpoch: constants.FarFutureEpoch,
-					ActivationEpoch:            constants.FarFutureEpoch,
-					ExitEpoch:                  constants.FarFutureEpoch,
-					WithdrawableEpoch:          constants.FarFutureEpoch,
-				},
-			),
-		},
-		{
-			ValidatorBalanceData: beacontypes.ValidatorBalanceData{
-				Index:   1,
-				Balance: cs.MaxEffectiveBalance().Unwrap() * 3 / 4,
-			},
-			Status: constants.ValidatorStatusPendingQueued,
-			Validator: beacontypes.ValidatorFromConsensus(
-				&ctypes.Validator{
-					Pubkey:                     [48]byte{0x03},
-					WithdrawalCredentials:      [32]byte{0x04},
-					EffectiveBalance:           cs.MaxEffectiveBalance() / 2,
-					Slashed:                    false,
-					ActivationEligibilityEpoch: math.Epoch(0),
-					ActivationEpoch:            constants.FarFutureEpoch,
-					ExitEpoch:                  constants.FarFutureEpoch,
-					WithdrawableEpoch:          constants.FarFutureEpoch,
-				},
-			),
-		},
-		{
-			ValidatorBalanceData: beacontypes.ValidatorBalanceData{
-				Index:   2,
-				Balance: cs.MaxEffectiveBalance().Unwrap() / 4,
-			},
-			Status: constants.ValidatorStatusActiveOngoing,
-			Validator: beacontypes.ValidatorFromConsensus(
-				&ctypes.Validator{
-					Pubkey:                     [48]byte{0x05},
-					WithdrawalCredentials:      [32]byte{0x06},
-					EffectiveBalance:           cs.MaxEffectiveBalance() / 3,
-					Slashed:                    false,
-					ActivationEligibilityEpoch: math.Epoch(0),
-					ActivationEpoch:            math.Epoch(0),
-					ExitEpoch:                  constants.FarFutureEpoch,
-					WithdrawableEpoch:          constants.FarFutureEpoch,
-				},
-			),
-		},
-		{
-			ValidatorBalanceData: beacontypes.ValidatorBalanceData{
-				Index:   3,
-				Balance: cs.MaxEffectiveBalance().Unwrap() / 4,
-			},
-			Status: constants.ValidatorStatusActiveSlashed,
-			Validator: beacontypes.ValidatorFromConsensus(
-				&ctypes.Validator{
-					Pubkey:                     [48]byte{0x15},
-					WithdrawalCredentials:      [32]byte{0x16},
-					EffectiveBalance:           cs.MaxEffectiveBalance() / 3,
-					Slashed:                    true,
-					ActivationEligibilityEpoch: math.Epoch(0),
-					ActivationEpoch:            math.Epoch(0),
-					ExitEpoch:                  math.Epoch(5),
-					WithdrawableEpoch:          constants.FarFutureEpoch,
-				},
-			),
-		},
-		{
-			ValidatorBalanceData: beacontypes.ValidatorBalanceData{
-				Index:   4,
-				Balance: cs.MaxEffectiveBalance().Unwrap() / 4,
-			},
-			Status: constants.ValidatorStatusActiveExiting,
-			Validator: beacontypes.ValidatorFromConsensus(
-				&ctypes.Validator{
-					Pubkey:                     [48]byte{0x17},
-					WithdrawalCredentials:      [32]byte{0x18},
-					EffectiveBalance:           cs.MaxEffectiveBalance() / 3,
-					Slashed:                    false,
-					ActivationEligibilityEpoch: math.Epoch(0),
-					ActivationEpoch:            math.Epoch(0),
-					ExitEpoch:                  math.Epoch(5),
-					WithdrawableEpoch:          constants.FarFutureEpoch,
-				},
-			),
-		},
-		{
-			ValidatorBalanceData: beacontypes.ValidatorBalanceData{
-				Index:   5,
-				Balance: cs.MaxEffectiveBalance().Unwrap() / 2,
-			},
-			Status: constants.ValidatorStatusExitedUnslashed,
-			Validator: beacontypes.ValidatorFromConsensus(
-				&ctypes.Validator{
-					Pubkey:                     [48]byte{0x07},
-					WithdrawalCredentials:      [32]byte{0x08},
-					EffectiveBalance:           cs.MaxEffectiveBalance() / 4,
-					Slashed:                    false,
-					ActivationEligibilityEpoch: math.Epoch(0),
-					ActivationEpoch:            math.Epoch(0),
-					ExitEpoch:                  math.Epoch(0),
-					WithdrawableEpoch:          constants.FarFutureEpoch,
-				},
-			),
-		},
-		{
-			ValidatorBalanceData: beacontypes.ValidatorBalanceData{
-				Index:   6,
-				Balance: cs.MaxEffectiveBalance().Unwrap() / 2,
-			},
-			Status: constants.ValidatorStatusExitedSlashed,
-			Validator: beacontypes.ValidatorFromConsensus(
-				&ctypes.Validator{
-					Pubkey:                     [48]byte{0x27},
-					WithdrawalCredentials:      [32]byte{0x28},
-					EffectiveBalance:           cs.MaxEffectiveBalance() / 4,
-					Slashed:                    true,
-					ActivationEligibilityEpoch: math.Epoch(0),
-					ActivationEpoch:            math.Epoch(0),
-					ExitEpoch:                  math.Epoch(0),
-					WithdrawableEpoch:          constants.FarFutureEpoch,
-				},
-			),
-		},
-		{
-			ValidatorBalanceData: beacontypes.ValidatorBalanceData{
-				Index:   7,
-				Balance: cs.MinActivationBalance().Unwrap() - cs.EffectiveBalanceIncrement().Unwrap(),
-			},
-			Status: constants.ValidatorStatusWithdrawalPossible,
-			Validator: beacontypes.ValidatorFromConsensus(
-				&ctypes.Validator{
-					Pubkey:                     [48]byte{0x09},
-					WithdrawalCredentials:      [32]byte{0x10},
-					EffectiveBalance:           cs.MaxEffectiveBalance() / 5,
-					Slashed:                    false,
-					ActivationEligibilityEpoch: math.Epoch(0),
-					ActivationEpoch:            math.Epoch(0),
-					ExitEpoch:                  math.Epoch(0),
-					WithdrawableEpoch:          math.Epoch(0),
-				},
-			),
-		},
-		{
-			ValidatorBalanceData: beacontypes.ValidatorBalanceData{
-				Index:   8,
-				Balance: 0,
-			},
-			Status: constants.ValidatorStatusWithdrawalPossible,
-			Validator: beacontypes.ValidatorFromConsensus(
-				&ctypes.Validator{
-					Pubkey:                     [48]byte{0x39},
-					WithdrawalCredentials:      [32]byte{0x40},
-					EffectiveBalance:           cs.MaxEffectiveBalance() / 5,
-					Slashed:                    false,
-					ActivationEligibilityEpoch: math.Epoch(0),
-					ActivationEpoch:            math.Epoch(0),
-					ExitEpoch:                  math.Epoch(0),
-					WithdrawableEpoch:          math.Epoch(0),
-				},
-			),
-		},
-	}
->>>>>>> 686d7682
 }
 
 func createStateValidators(cs chain.Spec) []*beacontypes.ValidatorData {
