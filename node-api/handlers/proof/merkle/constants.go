--- conflicted
+++ resolved
@@ -47,28 +47,4 @@
 
 	// ValidatorPubkeyGIndexOffset is the offset of a validator pubkey GIndex.
 	ValidatorPubkeyGIndexOffset = 8
-<<<<<<< HEAD
-
-	// ExecutionNumberGIndexState is the generalized index of the latest
-	// execution payload header in the beacon state in the  fork.
-	ExecutionNumberGIndexState = 774
-
-	// ExecutionNumberGIndexBlock is the generalized index of the number
-	// in the latest execution payload header in the beacon block in the 
-	// fork. This is calculated by concatenating the
-	// (ExecutionNumberGIndexState, StateGIndexBlock) GIndices.
-	ExecutionNumberGIndexBlock = 5894
-
-	// ExecutionFeeRecipientGIndexState is the generalized index of the
-	// fee recipient in the latest execution payload header in the beacon state
-	// in the  fork.
-	ExecutionFeeRecipientGIndexState = 769
-
-	// ExecutionFeeRecipientGIndexBlock is the generalized index of the
-	// fee recipient in the latest execution payload header in the beacon block
-	// in the  fork. This is calculated by concatenating the
-	// (ExecutionFeeRecipientGIndexState, StateGIndexBlock) GIndices.
-	ExecutionFeeRecipientGIndexBlock = 5889
-=======
->>>>>>> ea1a1bae
 )