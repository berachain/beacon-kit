--- conflicted
+++ resolved
@@ -176,80 +176,4 @@
 		mlib.GeneralizedIndex(merkle.ValidatorPubkeyGIndexOffset),
 		oneValidatorPubkeyGIndexState-zeroValidatorPubkeyGIndexState,
 	)
-<<<<<<< HEAD
-}
-
-// TestGInidicesExecution tests the generalized indices used by
-// beacon state proofs from the execution payload header on the  fork.
-func TestGInidicesExecution(t *testing.T) {
-	t.Parallel()
-	// GIndex of the execution number in the state.
-	_, executionNumberGIndexState, _, err := mlib.ObjectPath[
-		mlib.GeneralizedIndex, [32]byte,
-	]("LatestExecutionPayloadHeader/Number").GetGeneralizedIndex(
-		beaconStateSchema,
-	)
-	require.NoError(t, err)
-	require.Equal(t,
-		merkle.ExecutionNumberGIndexState,
-		int(executionNumberGIndexState),
-	)
-
-	// GIndex of the execution number in the block.
-	_, executionNumberGIndexBlock, _, err := mlib.ObjectPath[
-		mlib.GeneralizedIndex, [32]byte,
-	]("State/LatestExecutionPayloadHeader/Number").GetGeneralizedIndex(
-		beaconHeaderSchema,
-	)
-	require.NoError(t, err)
-	require.Equal(t,
-		merkle.ExecutionNumberGIndexBlock,
-		int(executionNumberGIndexBlock),
-	)
-
-	// Concatenation is consistent.
-	concatExecutionNumberStateToBlock := mlib.GeneralizedIndices{
-		merkle.StateGIndexBlock,
-		executionNumberGIndexState,
-	}.Concat()
-	require.Equal(t,
-		executionNumberGIndexBlock,
-		concatExecutionNumberStateToBlock,
-	)
-
-	// GIndex of the execution fee recipient in the state.
-	_, executionFeeRecipientGIndexState, _, err := mlib.ObjectPath[
-		mlib.GeneralizedIndex, [32]byte,
-	]("LatestExecutionPayloadHeader/FeeRecipient").GetGeneralizedIndex(
-		beaconStateSchema,
-	)
-	require.NoError(t, err)
-	require.Equal(t,
-		merkle.ExecutionFeeRecipientGIndexState,
-		int(executionFeeRecipientGIndexState),
-	)
-
-	// GIndex of the execution fee recipient in the block.
-	_, executionFeeRecipientGIndexBlock, _, err := mlib.ObjectPath[
-		mlib.GeneralizedIndex, [32]byte,
-	]("State/LatestExecutionPayloadHeader/FeeRecipient").GetGeneralizedIndex(
-		beaconHeaderSchema,
-	)
-	require.NoError(t, err)
-	require.Equal(t,
-		merkle.ExecutionFeeRecipientGIndexBlock,
-		int(executionFeeRecipientGIndexBlock),
-	)
-
-	// Concatenation is consistent.
-	concatExecutionFeeRecipientStateToBlock := mlib.GeneralizedIndices{
-		merkle.StateGIndexBlock,
-		executionFeeRecipientGIndexState,
-	}.Concat()
-	require.Equal(t,
-		executionFeeRecipientGIndexBlock,
-		concatExecutionFeeRecipientStateToBlock,
-	)
-=======
->>>>>>> ea1a1bae
 }