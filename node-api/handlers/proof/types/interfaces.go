--- conflicted
+++ resolved
@@ -21,23 +21,14 @@
 package types
 
 import (
-<<<<<<< HEAD
-	"github.com/berachain/beacon-kit/primitives/common"
-=======
 	"github.com/berachain/beacon-kit/primitives/constraints"
->>>>>>> 97d92ad5
 	fastssz "github.com/ferranbt/fastssz"
 )
 
 // BeaconStateMarshallable is the interface for a beacon state that can be
 // marshalled or hash tree rooted.
 type BeaconStateMarshallable interface {
-<<<<<<< HEAD
-	// GetForkVersion returns the fork version of the beacon state.
-	GetForkVersion() common.Version
-=======
 	constraints.Versionable
->>>>>>> 97d92ad5
 	// GetTree is kept for FastSSZ compatibility.
 	GetTree() (*fastssz.Node, error)
 }