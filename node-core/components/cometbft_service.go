--- conflicted
+++ resolved
@@ -40,13 +40,8 @@
 ](
 	logger LoggerT,
 	storeKey *storetypes.KVStoreKey,
-<<<<<<< HEAD
-	blockchain blockchain.BlockchainI[any],
-	blockBuilder validator.BlockBuilderI[any],
-=======
 	blockchain blockchain.BlockchainI,
 	blockBuilder validator.BlockBuilderI,
->>>>>>> 6b1e3c97
 	db dbm.DB,
 	cmtCfg *cmtcfg.Config,
 	appOpts config.AppOptions,
