--- conflicted
+++ resolved
@@ -53,11 +53,6 @@
 		return nil, err
 	}
 
-<<<<<<< HEAD
-	// TODO ABENEGIA: consider merging this with the main app DB
-	// so to eliminate any atomicity issue
-=======
->>>>>>> dae8d275
 	dbV2, err := dbm.NewDB(nameV2, dbm.PebbleDBBackend, dataDir)
 	if err != nil {
 		return nil, err
