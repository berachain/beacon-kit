// SPDX-License-Identifier: BUSL-1.1
//
// Copyright (C) 2025, Berachain Foundation. All rights reserved.
// Use of this software is governed by the Business Source License included
// in the LICENSE file of this repository and at www.mariadb.com/bsl11.
//
// ANY USE OF THE LICENSED WORK IN VIOLATION OF THIS LICENSE WILL AUTOMATICALLY
// TERMINATE YOUR RIGHTS UNDER THIS LICENSE FOR THE CURRENT AND ALL OTHER
// VERSIONS OF THE LICENSED WORK.
//
// THIS LICENSE DOES NOT GRANT YOU ANY RIGHT IN ANY TRADEMARK OR LOGO OF
// LICENSOR OR ITS AFFILIATES (PROVIDED THAT YOU MAY USE A TRADEMARK OR LOGO OF
// LICENSOR AS EXPRESSLY REQUIRED BY THIS LICENSE).
//
// TO THE EXTENT PERMITTED BY APPLICABLE LAW, THE LICENSED WORK IS PROVIDED ON
// AN “AS IS” BASIS. LICENSOR HEREBY DISCLAIMS ALL WARRANTIES AND CONDITIONS,
// EXPRESS OR IMPLIED, INCLUDING (WITHOUT LIMITATION) WARRANTIES OF
// MERCHANTABILITY, FITNESS FOR A PARTICULAR PURPOSE, NON-INFRINGEMENT, AND
// TITLE.

package components

import (
	"context"

	"github.com/berachain/beacon-kit/chain"
	ctypes "github.com/berachain/beacon-kit/consensus-types/types"
	dastore "github.com/berachain/beacon-kit/da/store"
	datypes "github.com/berachain/beacon-kit/da/types"
	engineprimitives "github.com/berachain/beacon-kit/engine-primitives/engine-primitives"
	"github.com/berachain/beacon-kit/log"
	"github.com/berachain/beacon-kit/node-api/handlers"
	"github.com/berachain/beacon-kit/node-api/handlers/beacon/types"
	nodecoretypes "github.com/berachain/beacon-kit/node-core/types"
	"github.com/berachain/beacon-kit/payload/builder"
	"github.com/berachain/beacon-kit/primitives/common"
	"github.com/berachain/beacon-kit/primitives/crypto"
	"github.com/berachain/beacon-kit/primitives/eip4844"
	"github.com/berachain/beacon-kit/primitives/math"
	"github.com/berachain/beacon-kit/primitives/transition"
	"github.com/berachain/beacon-kit/state-transition/core"
	statedb "github.com/berachain/beacon-kit/state-transition/core/state"
	"github.com/berachain/beacon-kit/storage/block"
	"github.com/berachain/beacon-kit/storage/deposit"
)

type (
	// AttributesFactory is the interface for the attributes factory.
	AttributesFactory interface {
		BuildPayloadAttributes(
			timestamp math.U64,
			payloadWithdrawals engineprimitives.Withdrawals,
			prevRandao common.Bytes32,
			prevHeadRoot common.Root,
			parentProposerPubkey *crypto.BLSPubkey,
		) (*engineprimitives.PayloadAttributes, error)
	}

	// BlobProcessor is the interface for the blobs processor.
	BlobProcessor interface {
		// ProcessSidecars processes the blobs and ensures they match the local
		// state.
		ProcessSidecars(
			avs *dastore.Store,
			sidecars datypes.BlobSidecars,
		) error
		// VerifySidecars verifies the blobs and ensures they match the local
		// state.
		VerifySidecars(
			ctx context.Context,
			sidecars datypes.BlobSidecars,
			blkHeader *ctypes.BeaconBlockHeader,
			kzgCommitments eip4844.KZGCommitments[common.ExecutionHash],
		) error
	}

	// LocalBuilder is the interface for the builder service.
	LocalBuilder interface {
		// Enabled returns true if the local builder is enabled.
		Enabled() bool
		// RequestPayloadAsync requests a new payload for the given slot.
		RequestPayloadAsync(
			ctx context.Context,
			r *builder.RequestPayloadData,
		) (*engineprimitives.PayloadID, common.Version, error)
		// RetrievePayload retrieves the payload for the given slot.
		RetrievePayload(
			ctx context.Context,
			slot math.Slot,
			parentBlockRoot common.Root,
		) (ctypes.BuiltExecutionPayloadEnv, error)
		// RequestPayloadSync requests a payload for the given slot and
		// blocks until the payload is delivered.
		RequestPayloadSync(
			ctx context.Context,
			r *builder.RequestPayloadData,
		) (ctypes.BuiltExecutionPayloadEnv, error)
	}

	// 	// PayloadAttributes is the interface for the payload attributes.
	// PayloadAttributes[T any, WithdrawalT any] interface {
	// 	engineprimitives.PayloadAttributer
	// 	// New creates a new payload attributes instance.
	// 	New(
	// 		uint32,
	// 		uint64,
	// 		common.Bytes32,
	// 		common.ExecutionAddress,
	// 		[]WithdrawalT,
	// 		common.Root,
	// 	) (T, error)
	// }.

	// StateProcessor defines the interface for processing the state.
	StateProcessor interface {
		// InitializeBeaconStateFromEth1 initializes the premined beacon
		// state
		// from the eth1 deposits.
		InitializeBeaconStateFromEth1(
			*statedb.StateDB,
			ctypes.Deposits,
			*ctypes.ExecutionPayloadHeader,
			common.Version,
		) (transition.ValidatorUpdates, error)
		// ProcessFork prepares the state for the fork version at the given timestamp.
		ProcessFork(
			st *statedb.StateDB, timestamp math.U64, logUpgrade bool,
		) error
		// ProcessSlot processes the slot.
		ProcessSlots(
			st *statedb.StateDB, slot math.Slot,
		) (transition.ValidatorUpdates, error)
		// Transition performs the core state transition.
		Transition(
			ctx core.ReadOnlyContext,
			st *statedb.StateDB,
			blk *ctypes.BeaconBlock,
		) (transition.ValidatorUpdates, error)
		GetSignatureVerifierFn(st *statedb.StateDB) (
			func(blk *ctypes.BeaconBlock, signature crypto.BLSSignature) error,
			error,
		)
	}

	SidecarFactory interface {
		// BuildSidecars builds sidecars for a given block and blobs bundle.
		BuildSidecars(
			signedBlk *ctypes.SignedBeaconBlock,
			blobs engineprimitives.BlobsBundle,
		) (datypes.BlobSidecars, error)
	}

	// StorageBackend defines an interface for accessing various storage
	// components required by the beacon node.
	StorageBackend interface {
		AvailabilityStore() *dastore.Store
		BlockStore() *block.KVStore[*ctypes.BeaconBlock]
		DepositStore() deposit.StoreManager
		// StateFromContext retrieves the beacon state from the given context.
		StateFromContext(context.Context) *statedb.StateDB
	}

	// 	// TelemetrySink is an interface for sending metrics to a telemetry
	// backend.
	// 	TelemetrySink interface {
	// 		// MeasureSince measures the time since the given time.
	// 		MeasureSince(key string, start time.Time, args ...string)
	// 	}

	// 	// Validator represents an interface for a validator with generic type
	// 	// ValidatorT.
	// 	Validator[
	// 		ValidatorT any,
	// 		WithdrawalCredentialsT any,
	// 	] interface {
	// 		constraints.Empty[ValidatorT]
	// 		constraints.SSZMarshallableRootable
	// 		SizeSSZ() uint32
	// 		// New creates a new validator with the given parameters.
	// 		New(
	// 			pubkey crypto.BLSPubkey,
	// 			withdrawalCredentials WithdrawalCredentialsT,
	// 			amount math.Gwei,
	// 			effectiveBalanceIncrement math.Gwei,
	// 			maxEffectiveBalance math.Gwei,
	// 		) ValidatorT
	// 		// IsSlashed returns true if the validator is slashed.
	// 		IsSlashed() bool
	// 		// IsActive checks if the validator is active at the given epoch.
	// 		IsActive(epoch math.Epoch) bool
	// 		// GetPubkey returns the public key of the validator.
	// 		GetPubkey() crypto.BLSPubkey
	// 		// GetEffectiveBalance returns the effective balance of the validator
	// in
	// 		// Gwei.
	// 		GetEffectiveBalance() math.Gwei
	// 		// SetEffectiveBalance sets the effective balance of the validator in
	// 		// Gwei.
	// 		SetEffectiveBalance(math.Gwei)
	// 		// GetWithdrawableEpoch returns the epoch when the validator can
	// 		// withdraw.
	// 		GetWithdrawableEpoch() math.Epoch
	// 		// GetWithdrawalCredentials returns the withdrawal credentials of the
	// 		// validator.
	// 		GetWithdrawalCredentials() WithdrawalCredentialsT
	// 		// IsFullyWithdrawable checks if the validator is fully withdrawable
	// 		// given a
	// 		// certain Gwei amount and epoch.
	// 		IsFullyWithdrawable(amount math.Gwei, epoch math.Epoch) bool
	// 		// IsPartiallyWithdrawable checks if the validator is partially
	// 		// withdrawable
	// 		// given two Gwei amounts.
	// 		IsPartiallyWithdrawable(amount1 math.Gwei, amount2 math.Gwei) bool
	// 	}

	// 	Validators[ValidatorT any] interface {
	// 		~[]ValidatorT
	// 		HashTreeRoot() common.Root
	// 	}

	// Withdrawal is the interface for a withdrawal.
	Withdrawal[T any] interface {
		New(
			index math.U64,
			validatorIndex math.ValidatorIndex,
			address common.ExecutionAddress,
			amount math.Gwei,
		) T
		// Equals returns true if the withdrawal is equal to the other.
		Equals(T) bool
		// GetAmount returns the amount of the withdrawal.
		GetAmount() math.Gwei
		// GetIndex returns the public key of the validator.
		GetIndex() math.U64
		// GetValidatorIndex returns the index of the validator.
		GetValidatorIndex() math.ValidatorIndex
		// GetAddress returns the address of the withdrawal.
		GetAddress() common.ExecutionAddress
	}

	// // WithdrawalCredentials represents an interface for withdrawal
	// credentials.
	//
	//	WithdrawalCredentials interface {
	//		~[32]byte
	//		// ToExecutionAddress converts the withdrawal credentials to an
	//		// execution
	//		// address.
	//		ToExecutionAddress() (common.ExecutionAddress, error)
	//	}
)

/* -------------------------------------------------------------------------- */
/*                                BeaconState                                 */
/* -------------------------------------------------------------------------- */

type (
	// BeaconStore is the interface for the beacon store.
	BeaconStore[
		T any,
	] interface {
		// Context returns the context of the key-value store.
		Context() context.Context
		// WithContext returns a new key-value store with the given context.
		WithContext(
			ctx context.Context,
		) T
		// Copy returns a copy of the key-value store.
		Copy(context.Context) T
		// GetLatestExecutionPayloadHeader retrieves the latest execution
		// payload
		// header.
		GetLatestExecutionPayloadHeader() (*ctypes.ExecutionPayloadHeader, error)
		// SetLatestExecutionPayloadHeader sets the latest execution payload
		// header.
		SetLatestExecutionPayloadHeader(payloadHeader *ctypes.ExecutionPayloadHeader) error
		// GetEth1DepositIndex retrieves the eth1 deposit index.
		GetEth1DepositIndex() (uint64, error)
		// SetEth1DepositIndex sets the eth1 deposit index.
		SetEth1DepositIndex(
			index uint64,
		) error
		// GetBalance retrieves the balance of a validator.
		GetBalance(idx math.ValidatorIndex) (math.Gwei, error)
		// SetBalance sets the balance of a validator.
		SetBalance(idx math.ValidatorIndex, balance math.Gwei) error
		// GetSlot retrieves the current slot.
		GetSlot() (math.Slot, error)
		// SetSlot sets the current slot.
		SetSlot(slot math.Slot) error
		// GetFork retrieves the fork.
		GetFork() (*ctypes.Fork, error)
		// SetFork sets the fork.
		SetFork(fork *ctypes.Fork) error
		// GetGenesisValidatorsRoot retrieves the genesis validators root.
		GetGenesisValidatorsRoot() (common.Root, error)
		// SetGenesisValidatorsRoot sets the genesis validators root.
		SetGenesisValidatorsRoot(root common.Root) error
		// GetLatestBlockHeader retrieves the latest block header.
		GetLatestBlockHeader() (*ctypes.BeaconBlockHeader, error)
		// SetLatestBlockHeader sets the latest block header.
		SetLatestBlockHeader(header *ctypes.BeaconBlockHeader) error
		// GetBlockRootAtIndex retrieves the block root at the given index.
		GetBlockRootAtIndex(index uint64) (common.Root, error)
		// StateRootAtIndex retrieves the state root at the given index.
		StateRootAtIndex(index uint64) (common.Root, error)
		// GetEth1Data retrieves the eth1 data.
		GetEth1Data() (*ctypes.Eth1Data, error)
		// SetEth1Data sets the eth1 data.
		SetEth1Data(data *ctypes.Eth1Data) error
		// GetValidators retrieves all validators.
		GetValidators() (ctypes.Validators, error)
		// GetBalances retrieves all balances.
		GetBalances() ([]uint64, error)
		// GetNextWithdrawalIndex retrieves the next withdrawal index.
		GetNextWithdrawalIndex() (uint64, error)
		// SetNextWithdrawalIndex sets the next withdrawal index.
		SetNextWithdrawalIndex(index uint64) error
		// GetNextWithdrawalValidatorIndex retrieves the next withdrawal
		// validator
		// index.
		GetNextWithdrawalValidatorIndex() (math.ValidatorIndex, error)
		// SetNextWithdrawalValidatorIndex sets the next withdrawal validator
		// index.
		SetNextWithdrawalValidatorIndex(index math.ValidatorIndex) error
		// GetTotalSlashing retrieves the total slashing.
		GetTotalSlashing() (math.Gwei, error)
		// SetTotalSlashing sets the total slashing.
		SetTotalSlashing(total math.Gwei) error
		// GetRandaoMixAtIndex retrieves the randao mix at the given index.
		GetRandaoMixAtIndex(index uint64) (common.Bytes32, error)
		// GetSlashings retrieves all slashings.
		GetSlashings() ([]math.Gwei, error)
		// SetSlashingAtIndex sets the slashing at the given index.
		SetSlashingAtIndex(index uint64, amount math.Gwei) error
		// GetSlashingAtIndex retrieves the slashing at the given index.
		GetSlashingAtIndex(index uint64) (math.Gwei, error)
		// GetTotalValidators retrieves the total validators.
		GetTotalValidators() (uint64, error)
		// ValidatorByIndex retrieves the validator at the given index.
		ValidatorByIndex(index math.ValidatorIndex) (*ctypes.Validator, error)
		// UpdateBlockRootAtIndex updates the block root at the given index.
		UpdateBlockRootAtIndex(index uint64, root common.Root) error
		// UpdateStateRootAtIndex updates the state root at the given index.
		UpdateStateRootAtIndex(index uint64, root common.Root) error
		// UpdateRandaoMixAtIndex updates the randao mix at the given index.
		UpdateRandaoMixAtIndex(index uint64, mix common.Bytes32) error
		// UpdateValidatorAtIndex updates the validator at the given index.
		UpdateValidatorAtIndex(
			index math.ValidatorIndex,
			validator *ctypes.Validator,
		) error
		// ValidatorIndexByPubkey retrieves the validator index by the given
		// pubkey.
		ValidatorIndexByPubkey(
			pubkey crypto.BLSPubkey,
		) (math.ValidatorIndex, error)
		// AddValidator adds a validator.
		AddValidator(val *ctypes.Validator) error
		// ValidatorIndexByCometBFTAddress retrieves the validator index by the
		// given comet BFT address.
		ValidatorIndexByCometBFTAddress(
			cometBFTAddress []byte,
		) (math.ValidatorIndex, error)
	}

	// ReadOnlyBeaconState is the interface for a read-only beacon state.
	ReadOnlyBeaconState interface {
		ReadOnlyEth1Data
		ReadOnlyRandaoMixes
		ReadOnlyStateRoots
		ReadOnlyValidators
		ReadOnlyWithdrawals

		// GetBalances retrieves all balances.
		GetBalances() ([]uint64, error)
		GetBalance(math.ValidatorIndex) (math.Gwei, error)
		GetSlot() (math.Slot, error)
		GetFork() (*ctypes.Fork, error)
		GetGenesisValidatorsRoot() (common.Root, error)
		GetBlockRootAtIndex(uint64) (common.Root, error)
		GetLatestBlockHeader() (*ctypes.BeaconBlockHeader, error)
		GetValidators() (ctypes.Validators, error)
		GetSlashingAtIndex(uint64) (math.Gwei, error)
		GetTotalSlashing() (math.Gwei, error)
		GetNextWithdrawalIndex() (uint64, error)
		GetNextWithdrawalValidatorIndex() (math.ValidatorIndex, error)
		GetTotalValidators() (uint64, error)
		ValidatorIndexByCometBFTAddress(
			cometBFTAddress []byte,
		) (math.ValidatorIndex, error)
	}

	// WriteOnlyBeaconState is the interface for a write-only beacon state.
	WriteOnlyBeaconState interface {
		WriteOnlyEth1Data
		WriteOnlyRandaoMixes
		WriteOnlyStateRoots
		WriteOnlyValidators

		SetGenesisValidatorsRoot(root common.Root) error
		SetFork(*ctypes.Fork) error
		SetSlot(math.Slot) error
		UpdateBlockRootAtIndex(uint64, common.Root) error
		SetLatestBlockHeader(*ctypes.BeaconBlockHeader) error
		IncreaseBalance(math.ValidatorIndex, math.Gwei) error
		DecreaseBalance(math.ValidatorIndex, math.Gwei) error
		SetNextWithdrawalIndex(uint64) error
		SetNextWithdrawalValidatorIndex(math.ValidatorIndex) error
		SetTotalSlashing(math.Gwei) error
	}

	// WriteOnlyStateRoots defines a struct which only has write access to state
	// roots methods.
	WriteOnlyStateRoots interface {
		UpdateStateRootAtIndex(uint64, common.Root) error
	}

	// ReadOnlyStateRoots defines a struct which only has read access to state
	// roots
	// methods.
	ReadOnlyStateRoots interface {
		StateRootAtIndex(uint64) (common.Root, error)
	}

	// WriteOnlyRandaoMixes defines a struct which only has write access to
	// randao
	// mixes methods.
	WriteOnlyRandaoMixes interface {
		UpdateRandaoMixAtIndex(uint64, common.Bytes32) error
	}

	// ReadOnlyRandaoMixes defines a struct which only has read access to randao
	// mixes methods.
	ReadOnlyRandaoMixes interface {
		GetRandaoMixAtIndex(uint64) (common.Bytes32, error)
	}

	// WriteOnlyValidators has write access to validator methods.
	WriteOnlyValidators interface {
		UpdateValidatorAtIndex(
			math.ValidatorIndex,
			*ctypes.Validator,
		) error

		AddValidator(*ctypes.Validator) error
	}

	// ReadOnlyValidators has read access to validator methods.
	ReadOnlyValidators interface {
		ValidatorIndexByPubkey(
			crypto.BLSPubkey,
		) (math.ValidatorIndex, error)

		ValidatorByIndex(
			math.ValidatorIndex,
		) (*ctypes.Validator, error)
	}

	// WriteOnlyEth1Data has write access to eth1 data.
	WriteOnlyEth1Data interface {
		SetEth1Data(*ctypes.Eth1Data) error
		SetEth1DepositIndex(uint64) error
		SetLatestExecutionPayloadHeader(*ctypes.ExecutionPayloadHeader) error
	}

	// ReadOnlyEth1Data has read access to eth1 data.
	ReadOnlyEth1Data interface {
		GetEth1Data() (*ctypes.Eth1Data, error)
		GetEth1DepositIndex() (uint64, error)
		GetLatestExecutionPayloadHeader() (*ctypes.ExecutionPayloadHeader, error)
	}

	// ReadOnlyWithdrawals only has read access to withdrawal methods.
	ReadOnlyWithdrawals interface {
		EVMInflationWithdrawal(math.Slot) *engineprimitives.Withdrawal
	}
)

// /* --------------------------------------------------------------------------
// */ /*                                  NodeAPI
//    */ /*
// -------------------------------------------------------------------------- */

type (
	NodeAPIContext interface {
		Bind(any) error
		Validate(any) error
	}

	// Engine is a generic interface for an API engine.
	NodeAPIEngine interface {
		Run(addr string) error
		RegisterRoutes(*handlers.RouteSet, log.Logger)
	}

	NodeAPIBackend interface {
		AttachQueryBackend(node nodecoretypes.ConsensusService)
		GetSlotByBlockRoot(root common.Root) (math.Slot, error)
		GetSlotByStateRoot(root common.Root) (math.Slot, error)
		GetParentSlotByTimestamp(timestamp math.U64) (math.Slot, error)

		NodeAPIBeaconBackend
		NodeAPIProofBackend
		NodeAPINodeBackend
		NodeAPIConfigBackend
	}

	// NodeAPIBeaconBackend is the interface for backend of the beacon API.
	NodeAPIBeaconBackend interface {
		GenesisBackend
		BlobBackend
		BlockBackend
		RandaoBackend
		StateBackend
		ValidatorBackend
		WithdrawalBackend
		// GetSlotByBlockRoot retrieves the slot by a given root from the store.
		GetSlotByBlockRoot(root common.Root) (math.Slot, error)
		// GetSlotByStateRoot retrieves the slot by a given root from the store.
		GetSlotByStateRoot(root common.Root) (math.Slot, error)
	}

	// NodeAPIConfigBackend is the interface for backend of the config API.
	NodeAPIConfigBackend interface {
		Spec() (chain.Spec, error)
	}

	// NodeAPIProofBackend is the interface for backend of the proof API.
	NodeAPIProofBackend interface {
		BlockBackend
		StateBackend
		GetParentSlotByTimestamp(timestamp math.U64) (math.Slot, error)
	}

	NodeAPINodeBackend interface {
<<<<<<< HEAD
		GetSyncData() (latestHeight int64, syncToHeight int64)
=======
		GetVersionData() (
			string, // appName
			string, // version
			string, // os
			string, // arch
		)
>>>>>>> 2354ab6e
	}

	GenesisBackend interface {
		GenesisValidatorsRoot() (common.Root, error)
		GenesisForkVersion() (common.Version, error)
		GenesisTime() (math.U64, error)
	}

	RandaoBackend interface {
		RandaoAtEpoch(slot math.Slot, epoch math.Epoch) (common.Bytes32, error)
	}

	BlobBackend interface {
		BlobSidecarsByIndices(slot math.Slot, indices []uint64) ([]*types.Sidecar, error)
	}

	BlockBackend interface {
		BlockRootAtSlot(slot math.Slot) (common.Root, error)
		BlockRewardsAtSlot(slot math.Slot) (*types.BlockRewardsData, error)
		BlockHeaderAtSlot(slot math.Slot) (*ctypes.BeaconBlockHeader, error)
	}

	StateBackend interface {
		StateAtSlot(slot math.Slot) (*statedb.StateDB, math.Slot, error)
	}

	WithdrawalBackend interface {
		PendingPartialWithdrawalsAtState(*statedb.StateDB) ([]*types.PendingPartialWithdrawalData, error)
	}

	ValidatorBackend interface {
		ValidatorByID(
			slot math.Slot, id string,
		) (*types.ValidatorData, error)
		FilteredValidators(
			slot math.Slot,
			ids []string,
			statuses []string,
		) ([]*types.ValidatorData, error)
		ValidatorBalancesByIDs(
			slot math.Slot,
			ids []string,
		) ([]*types.ValidatorBalanceData, error)
	}
)<|MERGE_RESOLUTION|>--- conflicted
+++ resolved
@@ -534,16 +534,13 @@
 	}
 
 	NodeAPINodeBackend interface {
-<<<<<<< HEAD
 		GetSyncData() (latestHeight int64, syncToHeight int64)
-=======
 		GetVersionData() (
-			string, // appName
-			string, // version
-			string, // os
-			string, // arch
+			appName,
+			version,
+			os,
+			arch string,
 		)
->>>>>>> 2354ab6e
 	}
 
 	GenesisBackend interface {
