--- conflicted
+++ resolved
@@ -207,7 +207,6 @@
 		AvailabilityStoreT any,
 		ConsensusSidecarsT any,
 		BlobSidecarsT any,
-		BeaconBlockHeaderT any,
 	] interface {
 		// ProcessSidecars processes the blobs and ensures they match the local
 		// state.
@@ -220,22 +219,17 @@
 		VerifySidecars(
 			sidecars ConsensusSidecarsT,
 			verifierFn func(
-				blkHeader BeaconBlockHeaderT,
+				blkHeader *ctypes.BeaconBlockHeader,
 				signature crypto.BLSSignature,
 			) error,
 		) error
 	}
 
-<<<<<<< HEAD
-	BlobSidecar[SignedBeaconBlockHeaderT any] interface {
-=======
 	BlobSidecar interface {
-		GetBeaconBlockHeader() *ctypes.BeaconBlockHeader
->>>>>>> e7c223a3
+		GetSignedBeaconBlockHeader() *ctypes.SignedBeaconBlockHeader
 		GetBlob() eip4844.Blob
 		GetKzgProof() eip4844.KZGProof
 		GetKzgCommitment() eip4844.KZGCommitment
-		GetSignedBeaconBlockHeader() SignedBeaconBlockHeaderT
 	}
 
 	ConsensusSidecars[
@@ -264,6 +258,10 @@
 			sidecars BlobSidecarsT,
 			kzgOffset uint64,
 			blkHeader *ctypes.BeaconBlockHeader,
+			verifierFn func(
+				blkHeader *ctypes.BeaconBlockHeader,
+				signature crypto.BLSSignature,
+			) error,
 		) error
 	}
 
@@ -641,7 +639,6 @@
 		ContextT any,
 		DepositT any,
 		ExecutionPayloadHeaderT any,
-		BeaconBlockHeaderT any,
 	] interface {
 		// InitializePreminedBeaconStateFromEth1 initializes the premined beacon
 		// state
@@ -662,8 +659,8 @@
 			st BeaconStateT,
 			blk BeaconBlockT,
 		) (transition.ValidatorUpdates, error)
-		GetSidecarVerifierFn(BeaconStateT) (
-			func(blkHeader BeaconBlockHeaderT, signature crypto.BLSSignature) error,
+		GetSidecarVerifierFn(st BeaconStateT)(
+			func(blkHeader *ctypes.BeaconBlockHeader, signature crypto.BLSSignature) error,
 			error,
 		)
 	}
