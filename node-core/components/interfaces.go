// SPDX-License-Identifier: BUSL-1.1
//
// Copyright (C) 2024, Berachain Foundation. All rights reserved.
// Use of this software is governed by the Business Source License included
// in the LICENSE file of this repository and at www.mariadb.com/bsl11.
//
// ANY USE OF THE LICENSED WORK IN VIOLATION OF THIS LICENSE WILL AUTOMATICALLY
// TERMINATE YOUR RIGHTS UNDER THIS LICENSE FOR THE CURRENT AND ALL OTHER
// VERSIONS OF THE LICENSED WORK.
//
// THIS LICENSE DOES NOT GRANT YOU ANY RIGHT IN ANY TRADEMARK OR LOGO OF
// LICENSOR OR ITS AFFILIATES (PROVIDED THAT YOU MAY USE A TRADEMARK OR LOGO OF
// LICENSOR AS EXPRESSLY REQUIRED BY THIS LICENSE).
//
// TO THE EXTENT PERMITTED BY APPLICABLE LAW, THE LICENSED WORK IS PROVIDED ON
// AN “AS IS” BASIS. LICENSOR HEREBY DISCLAIMS ALL WARRANTIES AND CONDITIONS,
// EXPRESS OR IMPLIED, INCLUDING (WITHOUT LIMITATION) WARRANTIES OF
// MERCHANTABILITY, FITNESS FOR A PARTICULAR PURPOSE, NON-INFRINGEMENT, AND
// TITLE.

package components

import (
	"context"
	"encoding/json"

	"github.com/berachain/beacon-kit/chain-spec/chain"
	ctypes "github.com/berachain/beacon-kit/consensus-types/types"
	datypes "github.com/berachain/beacon-kit/da/types"
	engineprimitives "github.com/berachain/beacon-kit/engine-primitives/engine-primitives"
	"github.com/berachain/beacon-kit/log"
	"github.com/berachain/beacon-kit/node-api/handlers"
	"github.com/berachain/beacon-kit/node-api/handlers/beacon/types"
	"github.com/berachain/beacon-kit/primitives/common"
	"github.com/berachain/beacon-kit/primitives/constraints"
	"github.com/berachain/beacon-kit/primitives/crypto"
	"github.com/berachain/beacon-kit/primitives/eip4844"
	"github.com/berachain/beacon-kit/primitives/math"
	"github.com/berachain/beacon-kit/primitives/transition"
	statedb "github.com/berachain/beacon-kit/state-transition/core/state"
	v1 "github.com/cometbft/cometbft/api/cometbft/abci/v1"
	sdk "github.com/cosmos/cosmos-sdk/types"
	fastssz "github.com/ferranbt/fastssz"
)

type (
	// AttributesFactory is the interface for the attributes factory.
	AttributesFactory interface {
		BuildPayloadAttributes(
			st *statedb.StateDB,
			slot math.Slot,
			timestamp uint64,
			prevHeadRoot [32]byte,
		) (*engineprimitives.PayloadAttributes, error)
	}

	// AvailabilityStore is the interface for the availability store.
	AvailabilityStore interface {
		IndexDB
		// IsDataAvailable ensures that all blobs referenced in the block are
		// securely stored before it returns without an error.
		IsDataAvailable(context.Context, math.Slot, *ctypes.BeaconBlockBody) bool
		// Persist makes sure that the sidecar remains accessible for data
		// availability checks throughout the beacon node's operation.
		Persist(math.Slot, datypes.BlobSidecars) error
	}

	ConsensusBlock interface {
		GetBeaconBlock() *ctypes.BeaconBlock

		// GetProposerAddress returns the address of the validator
		// selected by consensus to propose the block
		GetProposerAddress() []byte

		// GetConsensusTime returns the timestamp of current consensus request.
		// It is used to build next payload and to validate currentpayload.
		GetConsensusTime() math.U64
	}

	// BeaconBlock represents a generic interface for a beacon block.
	BeaconBlock[
		T any,
	] interface {
		constraints.Nillable
		constraints.Empty[T]
		constraints.Versionable
		constraints.SSZMarshallableRootable

		NewFromSSZ([]byte, uint32) (T, error)
		// NewWithVersion creates a new beacon block with the given parameters.
		NewWithVersion(
			slot math.Slot,
			proposerIndex math.ValidatorIndex,
			parentBlockRoot common.Root,
			forkVersion uint32,
		) (T, error)
		// SetStateRoot sets the state root of the beacon block.
		SetStateRoot(common.Root)
		// GetProposerIndex returns the index of the proposer.
		GetProposerIndex() math.ValidatorIndex
		// GetSlot returns the slot number of the block.
		GetSlot() math.Slot
		// GetBody returns the body of the block.
		GetBody() *ctypes.BeaconBlockBody
		// GetHeader returns the header of the block.
		GetHeader() *ctypes.BeaconBlockHeader
		// GetParentBlockRoot returns the root of the parent block.
		GetParentBlockRoot() common.Root
		// GetStateRoot returns the state root of the block.
		GetStateRoot() common.Root
		// GetTimestamp returns the timestamp of the block from the execution
		// payload.
		GetTimestamp() math.U64
	}

	// BeaconBlockBody represents a generic interface for the body of a beacon
	// block.
	BeaconBlockBody[
		T any,
	] interface {
		constraints.Nillable
		constraints.EmptyWithVersion[T]
		constraints.SSZMarshallableRootable
		Length() uint64
		GetTopLevelRoots() []common.Root
		// GetRandaoReveal returns the RANDAO reveal signature.
		GetRandaoReveal() crypto.BLSSignature
		// GetExecutionPayload returns the execution payload.
		GetExecutionPayload() *ctypes.ExecutionPayload
		// GetDeposits returns the list of deposits.
		GetDeposits() []*ctypes.Deposit
		// GetBlobKzgCommitments returns the KZG commitments for the blobs.
		GetBlobKzgCommitments() eip4844.KZGCommitments[common.ExecutionHash]
		// SetRandaoReveal sets the Randao reveal of the beacon block body.
		SetRandaoReveal(crypto.BLSSignature)
		// SetEth1Data sets the Eth1 data of the beacon block body.
		SetEth1Data(*ctypes.Eth1Data)
		// SetDeposits sets the deposits of the beacon block body.
		SetDeposits([]*ctypes.Deposit)
		// SetExecutionPayload sets the execution data of the beacon block body.
		SetExecutionPayload(*ctypes.ExecutionPayload)
		// SetGraffiti sets the graffiti of the beacon block body.
		SetGraffiti(common.Bytes32)
		// SetAttestations sets the attestations of the beacon block body.
		SetAttestations([]*ctypes.AttestationData)
		// SetSlashingInfo sets the slashing info of the beacon block body.
		SetSlashingInfo([]*ctypes.SlashingInfo)
		// SetBlobKzgCommitments sets the blob KZG commitments of the beacon
		// block body.
		SetBlobKzgCommitments(eip4844.KZGCommitments[common.ExecutionHash])
	}

	// BeaconStateMarshallable represents an interface for a beacon state
	// with generic types.
	BeaconStateMarshallable[
		T any,
	] interface {
		constraints.SSZMarshallableRootable
		GetTree() (*fastssz.Node, error)
		// New returns a new instance of the BeaconStateMarshallable.
		New(
			forkVersion uint32,
			genesisValidatorsRoot common.Root,
			slot math.U64,
			fork *ctypes.Fork,
			latestBlockHeader *ctypes.BeaconBlockHeader,
			blockRoots []common.Root,
			stateRoots []common.Root,
			eth1Data *ctypes.Eth1Data,
			eth1DepositIndex uint64,
			latestExecutionPayloadHeader *ctypes.ExecutionPayloadHeader,
			validators []*ctypes.Validator,
			balances []uint64,
			randaoMixes []common.Bytes32,
			nextWithdrawalIndex uint64,
			nextWithdrawalValidatorIndex math.U64,
			slashings []math.U64, totalSlashing math.U64,
		) (T, error)
	}

	// BlobProcessor is the interface for the blobs processor.
	BlobProcessor[
		AvailabilityStoreT any,
		ConsensusSidecarsT any,
	] interface {
		// ProcessSidecars processes the blobs and ensures they match the local
		// state.
		ProcessSidecars(
			avs AvailabilityStoreT,
			sidecars datypes.BlobSidecars,
		) error
		// VerifySidecars verifies the blobs and ensures they match the local
		// state.
		VerifySidecars(
			sidecars ConsensusSidecarsT,
			verifierFn func(
				blkHeader *ctypes.BeaconBlockHeader,
				signature crypto.BLSSignature,
			) error,
		) error
	}

<<<<<<< HEAD
	BlobSidecar interface {
		GetIndex() uint64
		GetSignedBeaconBlockHeader() *ctypes.SignedBeaconBlockHeader
		GetBlob() eip4844.Blob
		GetKzgProof() eip4844.KZGProof
		GetKzgCommitment() eip4844.KZGCommitment
	}

	ConsensusSidecars[
		BlobSidecarsT any,
	] interface {
		GetSidecars() BlobSidecarsT
=======
	ConsensusSidecars interface {
		GetSidecars() datypes.BlobSidecars
>>>>>>> 7e5f02da
		GetHeader() *ctypes.BeaconBlockHeader
	}

	// BlockStore is the interface for block storage.
	BlockStore interface {
		Set(blk *ctypes.BeaconBlock) error
		// GetSlotByBlockRoot retrieves the slot by a given root from the store.
		GetSlotByBlockRoot(root common.Root) (math.Slot, error)
		// GetSlotByStateRoot retrieves the slot by a given root from the store.
		GetSlotByStateRoot(root common.Root) (math.Slot, error)
		// GetParentSlotByTimestamp retrieves the parent slot by a given
		// timestamp from the store.
		GetParentSlotByTimestamp(timestamp math.U64) (math.Slot, error)
	}

	ConsensusEngine interface {
		PrepareProposal(
			ctx sdk.Context, req *v1.PrepareProposalRequest,
		) (*v1.PrepareProposalResponse, error)
		ProcessProposal(
			ctx sdk.Context, req *v1.ProcessProposalRequest,
		) (*v1.ProcessProposalResponse, error)
	}

	// 	// Context defines an interface for managing state transition context.
	// 	Context[T any] interface {
	// 		context.Context
	// 		// Wrap returns a new context with the given context.
	// 		Wrap(context.Context) T
	// 		// OptimisticEngine sets the optimistic engine flag to true.
	// 		OptimisticEngine() T
	// 		// SkipPayloadVerification sets the skip payload verification flag to
	// 		// true.
	// 		SkipPayloadVerification() T
	// 		// SkipValidateRandao sets the skip validate randao flag to true.
	// 		SkipValidateRandao() T
	// 		// SkipValidateResult sets the skip validate result flag to true.
	// 		SkipValidateResult() T
	// 		// GetOptimisticEngine returns whether to optimistically assume the
	// 		// execution client has the correct state when certain errors are
	// 		// returned
	// 		// by the execution engine.
	// 		GetOptimisticEngine() bool
	// 		// GetSkipPayloadVerification returns whether to skip verifying the
	// 		// payload
	// 		// if
	// 		// it already exists on the execution client.
	// 		GetSkipPayloadVerification() bool
	// 		// GetSkipValidateRandao returns whether to skip validating the RANDAO
	// 		// reveal.
	// 		GetSkipValidateRandao() bool
	// 		// GetSkipValidateResult returns whether to validate the result of the
	// 		// state
	// 		// transition.
	// 		GetSkipValidateResult() bool
	// 	}

	// Deposit is the interface for a deposit.
	Deposit[
		T any,
	] interface {
		constraints.Empty[T]
		constraints.SSZMarshallableRootable
		// New creates a new deposit.
		New(
			crypto.BLSPubkey,
			ctypes.WithdrawalCredentials,
			math.U64,
			crypto.BLSSignature,
			uint64,
		) T
		// Equals returns true if the Deposit is equal to the other.
		Equals(T) bool
		// GetIndex returns the index of the deposit.
		GetIndex() math.U64
		// GetAmount returns the amount of the deposit.
		GetAmount() math.Gwei
		// GetPubkey returns the public key of the validator.
		GetPubkey() crypto.BLSPubkey
		// GetWithdrawalCredentials returns the withdrawal credentials.
		GetWithdrawalCredentials() ctypes.WithdrawalCredentials
		// HasEth1WithdrawalCredentials returns true if the deposit has eth1
		// withdrawal credentials.
		HasEth1WithdrawalCredentials() bool
		// VerifySignature verifies the deposit and creates a validator.
		VerifySignature(
			forkData *ctypes.ForkData,
			domainType common.DomainType,
			signatureVerificationFn func(
				pubkey crypto.BLSPubkey,
				message []byte, signature crypto.BLSSignature,
			) error,
		) error
	}

	DepositStore interface {
		// GetDepositsByIndex returns `numView` expected deposits.
		GetDepositsByIndex(
			startIndex uint64,
			numView uint64,
		) (ctypes.Deposits, error)
		// Prune prunes the deposit store of [start, end)
		Prune(start, end uint64) error
		// EnqueueDeposits adds a list of deposits to the deposit store.
		EnqueueDeposits(deposits []*ctypes.Deposit) error
	}

	// Genesis is the interface for the genesis.
	Genesis interface {
		json.Unmarshaler
		// GetForkVersion returns the fork version.
		GetForkVersion() common.Version
		// GetDeposits returns the deposits.
		GetDeposits() []*ctypes.Deposit
		// GetExecutionPayloadHeader returns the execution payload header.
		GetExecutionPayloadHeader() *ctypes.ExecutionPayloadHeader
	}

	// IndexDB is the interface for the range DB.
	IndexDB interface {
		Has(index uint64, key []byte) (bool, error)
		Set(index uint64, key []byte, value []byte) error
		Prune(start uint64, end uint64) error
	}

	// LocalBuilder is the interface for the builder service.
	LocalBuilder interface {
		// Enabled returns true if the local builder is enabled.
		Enabled() bool
		// RequestPayloadAsync requests a new payload for the given slot.
		RequestPayloadAsync(
			ctx context.Context,
			st *statedb.StateDB,
			slot math.Slot,
			timestamp uint64,
			parentBlockRoot common.Root,
			headEth1BlockHash common.ExecutionHash,
			finalEth1BlockHash common.ExecutionHash,
		) (*engineprimitives.PayloadID, error)
		// SendForceHeadFCU sends a force head FCU request.
		SendForceHeadFCU(
			ctx context.Context,
			st *statedb.StateDB,
			slot math.Slot,
		) error
		// RetrievePayload retrieves the payload for the given slot.
		RetrievePayload(
			ctx context.Context,
			slot math.Slot,
			parentBlockRoot common.Root,
		) (ctypes.BuiltExecutionPayloadEnv, error)
		// RequestPayloadSync requests a payload for the given slot and
		// blocks until the payload is delivered.
		RequestPayloadSync(
			ctx context.Context,
			st *statedb.StateDB,
			slot math.Slot,
			timestamp uint64,
			parentBlockRoot common.Root,
			headEth1BlockHash common.ExecutionHash,
			finalEth1BlockHash common.ExecutionHash,
		) (ctypes.BuiltExecutionPayloadEnv, error)
	}

	// 	// PayloadAttributes is the interface for the payload attributes.
	// PayloadAttributes[T any, WithdrawalT any] interface {
	// 	engineprimitives.PayloadAttributer
	// 	// New creates a new payload attributes instance.
	// 	New(
	// 		uint32,
	// 		uint64,
	// 		common.Bytes32,
	// 		common.ExecutionAddress,
	// 		[]WithdrawalT,
	// 		common.Root,
	// 	) (T, error)
	// }.

	// StateProcessor defines the interface for processing the state.
	StateProcessor[
		ContextT any,
	] interface {
		// InitializePreminedBeaconStateFromEth1 initializes the premined beacon
		// state
		// from the eth1 deposits.
		InitializePreminedBeaconStateFromEth1(
			*statedb.StateDB,
			ctypes.Deposits,
			*ctypes.ExecutionPayloadHeader,
			common.Version,
		) (transition.ValidatorUpdates, error)
		// ProcessSlot processes the slot.
		ProcessSlots(
			st *statedb.StateDB, slot math.Slot,
		) (transition.ValidatorUpdates, error)
		// Transition performs the core state transition.
		Transition(
			ctx ContextT,
			st *statedb.StateDB,
			blk *ctypes.BeaconBlock,
		) (transition.ValidatorUpdates, error)
		GetSidecarVerifierFn(st *statedb.StateDB) (
			func(blkHeader *ctypes.BeaconBlockHeader, signature crypto.BLSSignature) error,
			error,
		)
	}

	SidecarFactory interface {
		// BuildSidecars builds sidecars for a given block and blobs bundle.
		BuildSidecars(
			blk *ctypes.BeaconBlock,
			blobs ctypes.BlobsBundle,
			signer crypto.BLSSigner,
			forkData *ctypes.ForkData,
		) (datypes.BlobSidecars, error)
	}

	// StorageBackend defines an interface for accessing various storage
	// components required by the beacon node.
	StorageBackend[
		AvailabilityStoreT any,
		BlockStoreT any,
		DepositStoreT any,
	] interface {
		AvailabilityStore() AvailabilityStoreT
		BlockStore() BlockStoreT
		DepositStore() DepositStoreT
		// StateFromContext retrieves the beacon state from the given context.
		StateFromContext(context.Context) *statedb.StateDB
	}

	// 	// TelemetrySink is an interface for sending metrics to a telemetry
	// backend.
	// 	TelemetrySink interface {
	// 		// MeasureSince measures the time since the given time.
	// 		MeasureSince(key string, start time.Time, args ...string)
	// 	}

	// 	// Validator represents an interface for a validator with generic type
	// 	// ValidatorT.
	// 	Validator[
	// 		ValidatorT any,
	// 		WithdrawalCredentialsT any,
	// 	] interface {
	// 		constraints.Empty[ValidatorT]
	// 		constraints.SSZMarshallableRootable
	// 		SizeSSZ() uint32
	// 		// New creates a new validator with the given parameters.
	// 		New(
	// 			pubkey crypto.BLSPubkey,
	// 			withdrawalCredentials WithdrawalCredentialsT,
	// 			amount math.Gwei,
	// 			effectiveBalanceIncrement math.Gwei,
	// 			maxEffectiveBalance math.Gwei,
	// 		) ValidatorT
	// 		// IsSlashed returns true if the validator is slashed.
	// 		IsSlashed() bool
	// 		// IsActive checks if the validator is active at the given epoch.
	// 		IsActive(epoch math.Epoch) bool
	// 		// GetPubkey returns the public key of the validator.
	// 		GetPubkey() crypto.BLSPubkey
	// 		// GetEffectiveBalance returns the effective balance of the validator
	// in
	// 		// Gwei.
	// 		GetEffectiveBalance() math.Gwei
	// 		// SetEffectiveBalance sets the effective balance of the validator in
	// 		// Gwei.
	// 		SetEffectiveBalance(math.Gwei)
	// 		// GetWithdrawableEpoch returns the epoch when the validator can
	// 		// withdraw.
	// 		GetWithdrawableEpoch() math.Epoch
	// 		// GetWithdrawalCredentials returns the withdrawal credentials of the
	// 		// validator.
	// 		GetWithdrawalCredentials() WithdrawalCredentialsT
	// 		// IsFullyWithdrawable checks if the validator is fully withdrawable
	// 		// given a
	// 		// certain Gwei amount and epoch.
	// 		IsFullyWithdrawable(amount math.Gwei, epoch math.Epoch) bool
	// 		// IsPartiallyWithdrawable checks if the validator is partially
	// 		// withdrawable
	// 		// given two Gwei amounts.
	// 		IsPartiallyWithdrawable(amount1 math.Gwei, amount2 math.Gwei) bool
	// 	}

	// 	Validators[ValidatorT any] interface {
	// 		~[]ValidatorT
	// 		HashTreeRoot() common.Root
	// 	}

	// Withdrawal is the interface for a withdrawal.
	Withdrawal[T any] interface {
		New(
			index math.U64,
			validatorIndex math.ValidatorIndex,
			address common.ExecutionAddress,
			amount math.Gwei,
		) T
		// Equals returns true if the withdrawal is equal to the other.
		Equals(T) bool
		// GetAmount returns the amount of the withdrawal.
		GetAmount() math.Gwei
		// GetIndex returns the public key of the validator.
		GetIndex() math.U64
		// GetValidatorIndex returns the index of the validator.
		GetValidatorIndex() math.ValidatorIndex
		// GetAddress returns the address of the withdrawal.
		GetAddress() common.ExecutionAddress
	}

	// // WithdrawalCredentials represents an interface for withdrawal
	// credentials.
	//
	//	WithdrawalCredentials interface {
	//		~[32]byte
	//		// ToExecutionAddress converts the withdrawal credentials to an
	//		// execution
	//		// address.
	//		ToExecutionAddress() (common.ExecutionAddress, error)
	//	}
)

/* -------------------------------------------------------------------------- */
/*                                BeaconState                                 */
/* -------------------------------------------------------------------------- */

type (
	// BeaconState is the interface for the beacon state. It
	// is a combination of the read-only and write-only beacon state types.
	BeaconState[
		T any,
		BeaconStateMarshallableT any,
		KVStoreT any,
	] interface {
		NewFromDB(
			bdb KVStoreT,
			cs chain.ChainSpec,
		) T
		Copy() T
		Context() context.Context
		HashTreeRoot() common.Root
		GetMarshallable() (BeaconStateMarshallableT, error)

		ReadOnlyBeaconState
		WriteOnlyBeaconState
	}

	// BeaconStore is the interface for the beacon store.
	BeaconStore[
		T any,
	] interface {
		// Context returns the context of the key-value store.
		Context() context.Context
		// WithContext returns a new key-value store with the given context.
		WithContext(
			ctx context.Context,
		) T
		// Copy returns a copy of the key-value store.
		Copy() T
		// GetLatestExecutionPayloadHeader retrieves the latest execution
		// payload
		// header.
		GetLatestExecutionPayloadHeader() (*ctypes.ExecutionPayloadHeader, error)
		// SetLatestExecutionPayloadHeader sets the latest execution payload
		// header.
		SetLatestExecutionPayloadHeader(payloadHeader *ctypes.ExecutionPayloadHeader) error
		// GetEth1DepositIndex retrieves the eth1 deposit index.
		GetEth1DepositIndex() (uint64, error)
		// SetEth1DepositIndex sets the eth1 deposit index.
		SetEth1DepositIndex(
			index uint64,
		) error
		// GetBalance retrieves the balance of a validator.
		GetBalance(idx math.ValidatorIndex) (math.Gwei, error)
		// SetBalance sets the balance of a validator.
		SetBalance(idx math.ValidatorIndex, balance math.Gwei) error
		// GetSlot retrieves the current slot.
		GetSlot() (math.Slot, error)
		// SetSlot sets the current slot.
		SetSlot(slot math.Slot) error
		// GetFork retrieves the fork.
		GetFork() (*ctypes.Fork, error)
		// SetFork sets the fork.
		SetFork(fork *ctypes.Fork) error
		// GetGenesisValidatorsRoot retrieves the genesis validators root.
		GetGenesisValidatorsRoot() (common.Root, error)
		// SetGenesisValidatorsRoot sets the genesis validators root.
		SetGenesisValidatorsRoot(root common.Root) error
		// GetLatestBlockHeader retrieves the latest block header.
		GetLatestBlockHeader() (*ctypes.BeaconBlockHeader, error)
		// SetLatestBlockHeader sets the latest block header.
		SetLatestBlockHeader(header *ctypes.BeaconBlockHeader) error
		// GetBlockRootAtIndex retrieves the block root at the given index.
		GetBlockRootAtIndex(index uint64) (common.Root, error)
		// StateRootAtIndex retrieves the state root at the given index.
		StateRootAtIndex(index uint64) (common.Root, error)
		// GetEth1Data retrieves the eth1 data.
		GetEth1Data() (*ctypes.Eth1Data, error)
		// SetEth1Data sets the eth1 data.
		SetEth1Data(data *ctypes.Eth1Data) error
		// GetValidators retrieves all validators.
		GetValidators() (ctypes.Validators, error)
		// GetBalances retrieves all balances.
		GetBalances() ([]uint64, error)
		// GetNextWithdrawalIndex retrieves the next withdrawal index.
		GetNextWithdrawalIndex() (uint64, error)
		// SetNextWithdrawalIndex sets the next withdrawal index.
		SetNextWithdrawalIndex(index uint64) error
		// GetNextWithdrawalValidatorIndex retrieves the next withdrawal
		// validator
		// index.
		GetNextWithdrawalValidatorIndex() (math.ValidatorIndex, error)
		// SetNextWithdrawalValidatorIndex sets the next withdrawal validator
		// index.
		SetNextWithdrawalValidatorIndex(index math.ValidatorIndex) error
		// GetTotalSlashing retrieves the total slashing.
		GetTotalSlashing() (math.Gwei, error)
		// SetTotalSlashing sets the total slashing.
		SetTotalSlashing(total math.Gwei) error
		// GetRandaoMixAtIndex retrieves the randao mix at the given index.
		GetRandaoMixAtIndex(index uint64) (common.Bytes32, error)
		// GetSlashings retrieves all slashings.
		GetSlashings() ([]math.Gwei, error)
		// SetSlashingAtIndex sets the slashing at the given index.
		SetSlashingAtIndex(index uint64, amount math.Gwei) error
		// GetSlashingAtIndex retrieves the slashing at the given index.
		GetSlashingAtIndex(index uint64) (math.Gwei, error)
		// GetTotalValidators retrieves the total validators.
		GetTotalValidators() (uint64, error)
		// GetTotalActiveBalances retrieves the total active balances.
		GetTotalActiveBalances(uint64) (math.Gwei, error)
		// ValidatorByIndex retrieves the validator at the given index.
		ValidatorByIndex(index math.ValidatorIndex) (*ctypes.Validator, error)
		// UpdateBlockRootAtIndex updates the block root at the given index.
		UpdateBlockRootAtIndex(index uint64, root common.Root) error
		// UpdateStateRootAtIndex updates the state root at the given index.
		UpdateStateRootAtIndex(index uint64, root common.Root) error
		// UpdateRandaoMixAtIndex updates the randao mix at the given index.
		UpdateRandaoMixAtIndex(index uint64, mix common.Bytes32) error
		// UpdateValidatorAtIndex updates the validator at the given index.
		UpdateValidatorAtIndex(
			index math.ValidatorIndex,
			validator *ctypes.Validator,
		) error
		// ValidatorIndexByPubkey retrieves the validator index by the given
		// pubkey.
		ValidatorIndexByPubkey(
			pubkey crypto.BLSPubkey,
		) (math.ValidatorIndex, error)
		// AddValidator adds a validator.
		AddValidator(val *ctypes.Validator) error
		// AddValidatorBartio adds a validator to the Bartio chain.
		AddValidatorBartio(val *ctypes.Validator) error
		// ValidatorIndexByCometBFTAddress retrieves the validator index by the
		// given comet BFT address.
		ValidatorIndexByCometBFTAddress(
			cometBFTAddress []byte,
		) (math.ValidatorIndex, error)
		// GetValidatorsByEffectiveBalance retrieves validators by effective
		// balance.
		GetValidatorsByEffectiveBalance() ([]*ctypes.Validator, error)
	}

	// ReadOnlyBeaconState is the interface for a read-only beacon state.
	ReadOnlyBeaconState interface {
		ReadOnlyEth1Data
		ReadOnlyRandaoMixes
		ReadOnlyStateRoots
		ReadOnlyValidators
		ReadOnlyWithdrawals

		// GetBalances retrieves all balances.
		GetBalances() ([]uint64, error)
		GetBalance(math.ValidatorIndex) (math.Gwei, error)
		GetSlot() (math.Slot, error)
		GetFork() (*ctypes.Fork, error)
		GetGenesisValidatorsRoot() (common.Root, error)
		GetBlockRootAtIndex(uint64) (common.Root, error)
		GetLatestBlockHeader() (*ctypes.BeaconBlockHeader, error)
		GetTotalActiveBalances(uint64) (math.Gwei, error)
		GetValidators() (ctypes.Validators, error)
		GetSlashingAtIndex(uint64) (math.Gwei, error)
		GetTotalSlashing() (math.Gwei, error)
		GetNextWithdrawalIndex() (uint64, error)
		GetNextWithdrawalValidatorIndex() (math.ValidatorIndex, error)
		GetTotalValidators() (uint64, error)
		GetValidatorsByEffectiveBalance() ([]*ctypes.Validator, error)
		ValidatorIndexByCometBFTAddress(
			cometBFTAddress []byte,
		) (math.ValidatorIndex, error)
	}

	// WriteOnlyBeaconState is the interface for a write-only beacon state.
	WriteOnlyBeaconState interface {
		WriteOnlyEth1Data
		WriteOnlyRandaoMixes
		WriteOnlyStateRoots
		WriteOnlyValidators

		SetGenesisValidatorsRoot(root common.Root) error
		SetFork(*ctypes.Fork) error
		SetSlot(math.Slot) error
		UpdateBlockRootAtIndex(uint64, common.Root) error
		SetLatestBlockHeader(*ctypes.BeaconBlockHeader) error
		IncreaseBalance(math.ValidatorIndex, math.Gwei) error
		DecreaseBalance(math.ValidatorIndex, math.Gwei) error
		UpdateSlashingAtIndex(uint64, math.Gwei) error
		SetNextWithdrawalIndex(uint64) error
		SetNextWithdrawalValidatorIndex(math.ValidatorIndex) error
		SetTotalSlashing(math.Gwei) error
	}

	// WriteOnlyStateRoots defines a struct which only has write access to state
	// roots methods.
	WriteOnlyStateRoots interface {
		UpdateStateRootAtIndex(uint64, common.Root) error
	}

	// ReadOnlyStateRoots defines a struct which only has read access to state
	// roots
	// methods.
	ReadOnlyStateRoots interface {
		StateRootAtIndex(uint64) (common.Root, error)
	}

	// WriteOnlyRandaoMixes defines a struct which only has write access to
	// randao
	// mixes methods.
	WriteOnlyRandaoMixes interface {
		UpdateRandaoMixAtIndex(uint64, common.Bytes32) error
	}

	// ReadOnlyRandaoMixes defines a struct which only has read access to randao
	// mixes methods.
	ReadOnlyRandaoMixes interface {
		GetRandaoMixAtIndex(uint64) (common.Bytes32, error)
	}

	// WriteOnlyValidators has write access to validator methods.
	WriteOnlyValidators interface {
		UpdateValidatorAtIndex(
			math.ValidatorIndex,
			*ctypes.Validator,
		) error

		AddValidator(*ctypes.Validator) error
		AddValidatorBartio(*ctypes.Validator) error
	}

	// ReadOnlyValidators has read access to validator methods.
	ReadOnlyValidators interface {
		ValidatorIndexByPubkey(
			crypto.BLSPubkey,
		) (math.ValidatorIndex, error)

		ValidatorByIndex(
			math.ValidatorIndex,
		) (*ctypes.Validator, error)
	}

	// WriteOnlyEth1Data has write access to eth1 data.
	WriteOnlyEth1Data interface {
		SetEth1Data(*ctypes.Eth1Data) error
		SetEth1DepositIndex(uint64) error
		SetLatestExecutionPayloadHeader(*ctypes.ExecutionPayloadHeader) error
	}

	// ReadOnlyEth1Data has read access to eth1 data.
	ReadOnlyEth1Data interface {
		GetEth1Data() (*ctypes.Eth1Data, error)
		GetEth1DepositIndex() (uint64, error)
		GetLatestExecutionPayloadHeader() (*ctypes.ExecutionPayloadHeader, error)
	}

	// ReadOnlyWithdrawals only has read access to withdrawal methods.
	ReadOnlyWithdrawals interface {
		EVMInflationWithdrawal() *engineprimitives.Withdrawal
		ExpectedWithdrawals() (engineprimitives.Withdrawals, error)
	}
)

// /* --------------------------------------------------------------------------
// */ /*                                  NodeAPI
//    */ /*
// -------------------------------------------------------------------------- */

type (
	NodeAPIContext interface {
		Bind(any) error
		Validate(any) error
	}

	// Engine is a generic interface for an API engine.
	NodeAPIEngine[ContextT NodeAPIContext] interface {
		Run(addr string) error
		RegisterRoutes(*handlers.RouteSet[ContextT], log.Logger)
	}

	NodeAPIBackend[
		NodeT any,
	] interface {
		AttachQueryBackend(node NodeT)
		ChainSpec() chain.ChainSpec
		GetSlotByBlockRoot(root common.Root) (math.Slot, error)
		GetSlotByStateRoot(root common.Root) (math.Slot, error)
		GetParentSlotByTimestamp(timestamp math.U64) (math.Slot, error)

		NodeAPIBeaconBackend
		NodeAPIProofBackend
	}

	// NodeAPIBackend is the interface for backend of the beacon API.
	NodeAPIBeaconBackend interface {
		GenesisBackend
		BlockBackend
		RandaoBackend
		StateBackend
		ValidatorBackend
		HistoricalBackend
		// GetSlotByBlockRoot retrieves the slot by a given root from the store.
		GetSlotByBlockRoot(root common.Root) (math.Slot, error)
		// GetSlotByStateRoot retrieves the slot by a given root from the store.
		GetSlotByStateRoot(root common.Root) (math.Slot, error)
	}

	// NodeAPIProofBackend is the interface for backend of the proof API.
	NodeAPIProofBackend interface {
		BlockBackend
		StateBackend
		GetParentSlotByTimestamp(timestamp math.U64) (math.Slot, error)
	}

	GenesisBackend interface {
		GenesisValidatorsRoot(slot math.Slot) (common.Root, error)
	}

	HistoricalBackend interface {
		StateRootAtSlot(slot math.Slot) (common.Root, error)
		StateForkAtSlot(slot math.Slot) (*ctypes.Fork, error)
	}

	RandaoBackend interface {
		RandaoAtEpoch(slot math.Slot, epoch math.Epoch) (common.Bytes32, error)
	}

	BlockBackend interface {
		BlockRootAtSlot(slot math.Slot) (common.Root, error)
		BlockRewardsAtSlot(slot math.Slot) (*types.BlockRewardsData, error)
		BlockHeaderAtSlot(slot math.Slot) (*ctypes.BeaconBlockHeader, error)
	}

	StateBackend interface {
		StateRootAtSlot(slot math.Slot) (common.Root, error)
		StateForkAtSlot(slot math.Slot) (*ctypes.Fork, error)
		StateFromSlotForProof(slot math.Slot) (*statedb.StateDB, math.Slot, error)
	}

	ValidatorBackend interface {
		ValidatorByID(
			slot math.Slot, id string,
		) (*types.ValidatorData, error)
		ValidatorsByIDs(
			slot math.Slot,
			ids []string,
			statuses []string,
		) ([]*types.ValidatorData, error)
		ValidatorBalancesByIDs(
			slot math.Slot,
			ids []string,
		) ([]*types.ValidatorBalanceData, error)
	}
)<|MERGE_RESOLUTION|>--- conflicted
+++ resolved
@@ -200,23 +200,8 @@
 		) error
 	}
 
-<<<<<<< HEAD
-	BlobSidecar interface {
-		GetIndex() uint64
-		GetSignedBeaconBlockHeader() *ctypes.SignedBeaconBlockHeader
-		GetBlob() eip4844.Blob
-		GetKzgProof() eip4844.KZGProof
-		GetKzgCommitment() eip4844.KZGCommitment
-	}
-
-	ConsensusSidecars[
-		BlobSidecarsT any,
-	] interface {
-		GetSidecars() BlobSidecarsT
-=======
 	ConsensusSidecars interface {
 		GetSidecars() datypes.BlobSidecars
->>>>>>> 7e5f02da
 		GetHeader() *ctypes.BeaconBlockHeader
 	}
 
