--- conflicted
+++ resolved
@@ -61,23 +61,11 @@
 	}
 
 	// Submit the forkchoice update to the execution client.
-<<<<<<< HEAD
-	payloadID, _, err := pb.ee.NotifyForkchoiceUpdate(
-		ctx, &ctypes.ForkchoiceUpdateRequest{
-			State: &engineprimitives.ForkchoiceStateV1{
-				HeadBlockHash:      parentEth1Hash,
-				SafeBlockHash:      finalBlockHash,
-				FinalizedBlockHash: finalBlockHash,
-			},
-			PayloadAttributes: attrs,
-			ForkVersion:       pb.chainSpec.ActiveForkVersionForSlot(slot),
-=======
 	req := ctypes.BuildForkchoiceUpdateRequest(
 		&engineprimitives.ForkchoiceStateV1{
-			HeadBlockHash:      headEth1BlockHash,
-			SafeBlockHash:      finalEth1BlockHash,
-			FinalizedBlockHash: finalEth1BlockHash,
->>>>>>> dfdf54ed
+			HeadBlockHash:      parentEth1Hash,
+			SafeBlockHash:      finalBlockHash,
+			FinalizedBlockHash: finalBlockHash,
 		},
 		attrs,
 		pb.chainSpec.ActiveForkVersionForSlot(slot),
