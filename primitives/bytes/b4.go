--- conflicted
+++ resolved
@@ -51,18 +51,6 @@
 	return B4(input), nil
 }
 
-// FromUint32 returns a new B4 from a uint32.
-func FromUint32(v uint32) B4 {
-	h := B4{}
-	binary.LittleEndian.PutUint32(h[:], v)
-	return h
-}
-
-// ToUint32 returns a new uint32 from a B4.
-func (h B4) ToUint32() uint32 {
-	return binary.LittleEndian.Uint32(h[:])
-}
-
 /* -------------------------------------------------------------------------- */
 /*                                TextMarshaler                               */
 /* -------------------------------------------------------------------------- */
@@ -107,9 +95,6 @@
 
 /* -------------------------------------------------------------------------- */
 /*                            uint32 conversion                               */
-<<<<<<< HEAD
-/* -------------------------------------------------------------------------- */
-=======
 /* -------------------------------------------------------------------------- */
 
 // FromUint32 returns a new B4 from a uint32.
@@ -122,5 +107,4 @@
 // ToUint32 returns a new uint32 from a B4.
 func (h B4) ToUint32() uint32 {
 	return binary.LittleEndian.Uint32(h[:])
-}
->>>>>>> fad4b875
+}