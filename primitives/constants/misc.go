// SPDX-License-Identifier: BUSL-1.1
//
// Copyright (C) 2025, Berachain Foundation. All rights reserved.
// Use of this software is governed by the Business Source License included
// in the LICENSE file of this repository and at www.mariadb.com/bsl11.
//
// ANY USE OF THE LICENSED WORK IN VIOLATION OF THIS LICENSE WILL AUTOMATICALLY
// TERMINATE YOUR RIGHTS UNDER THIS LICENSE FOR THE CURRENT AND ALL OTHER
// VERSIONS OF THE LICENSED WORK.
//
// THIS LICENSE DOES NOT GRANT YOU ANY RIGHT IN ANY TRADEMARK OR LOGO OF
// LICENSOR OR ITS AFFILIATES (PROVIDED THAT YOU MAY USE A TRADEMARK OR LOGO OF
// LICENSOR AS EXPRESSLY REQUIRED BY THIS LICENSE).
//
// TO THE EXTENT PERMITTED BY APPLICABLE LAW, THE LICENSED WORK IS PROVIDED ON
// AN “AS IS” BASIS. LICENSOR HEREBY DISCLAIMS ALL WARRANTIES AND CONDITIONS,
// EXPRESS OR IMPLIED, INCLUDING (WITHOUT LIMITATION) WARRANTIES OF
// MERCHANTABILITY, FITNESS FOR A PARTICULAR PURPOSE, NON-INFRINGEMENT, AND
// TITLE.

package constants

<<<<<<< HEAD
import "github.com/berachain/beacon-kit/primitives/math"

// This file contains various constants as defined:
=======
import "github.com/berachain/beacon-kit/primitives/version"

// These constants are defined here:
>>>>>>> 2cdc0f3b
// https://github.com/ethereum/consensus-specs/blob/dev/specs/phase0/beacon-chain.md#misc
const (
	// GenesisSlot represents the initial slot in the system.
	GenesisSlot math.Slot = 0
	// GenesisEpoch represents the initial epoch in the system.
	GenesisEpoch math.Epoch = 0
	// FarFutureEpoch represents a far future epoch value.
	FarFutureEpoch = ^uint64(0)
)

<<<<<<< HEAD
const (
	// FirstDepositIndex represents the index of the first deposit in the system, set at genesis.
	FirstDepositIndex uint64 = 0
=======
// Berachain constants.
const (
	// GenesisVersion represents the fork version of the genesis block.
	GenesisVersion = version.Deneb
>>>>>>> 2cdc0f3b
)<|MERGE_RESOLUTION|>--- conflicted
+++ resolved
@@ -20,15 +20,12 @@
 
 package constants
 
-<<<<<<< HEAD
-import "github.com/berachain/beacon-kit/primitives/math"
+import (
+	"github.com/berachain/beacon-kit/primitives/math"
+	"github.com/berachain/beacon-kit/primitives/version"
+)
 
 // This file contains various constants as defined:
-=======
-import "github.com/berachain/beacon-kit/primitives/version"
-
-// These constants are defined here:
->>>>>>> 2cdc0f3b
 // https://github.com/ethereum/consensus-specs/blob/dev/specs/phase0/beacon-chain.md#misc
 const (
 	// GenesisSlot represents the initial slot in the system.
@@ -39,14 +36,11 @@
 	FarFutureEpoch = ^uint64(0)
 )
 
-<<<<<<< HEAD
+// Berachain constants.
 const (
 	// FirstDepositIndex represents the index of the first deposit in the system, set at genesis.
 	FirstDepositIndex uint64 = 0
-=======
-// Berachain constants.
-const (
+
 	// GenesisVersion represents the fork version of the genesis block.
 	GenesisVersion = version.Deneb
->>>>>>> 2cdc0f3b
 )