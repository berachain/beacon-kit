--- conflicted
+++ resolved
@@ -25,36 +25,10 @@
 
 package primitives
 
-<<<<<<< HEAD
-import "github.com/prysmaticlabs/prysm/v5/math"
-
-// Slot is just a nice alias for SSZUint64.
-type Slot = SSZUint64
+// Slot is just a nice alias for a uint64.
+type Slot = uint64
 
 const SlotsPerEpoch = 1
-
-// Div divides slot by x.
-// In case of arithmetic issues (overflow/underflow/div by zero) panic is thrown.
-func (s Slot) Div(x uint64) Slot {
-	res, err := s.SafeDiv(x)
-	if err != nil {
-		panic(err.Error())
-	}
-	return res
-}
-
-// SafeDiv divides slot by x.
-// In case of arithmetic issues (overflow/underflow/div by zero) error is returned.
-func (s Slot) SafeDiv(x uint64) (Slot, error) {
-	res, err := math.Div64(uint64(s), x)
-	return Slot(res), err
-}
-
-// DivSlot divides slot by another slot.
-// In case of arithmetic issues (overflow/underflow/div by zero) panic is thrown.
-func (s Slot) DivSlot(x Slot) Slot {
-	return s.Div(uint64(x))
-}
 
 // ToEpoch returns the epoch number of the input slot.
 //
@@ -66,9 +40,5 @@
 //	  """
 //	  return Epoch(slot // SLOTS_PER_EPOCH)
 func ToEpoch(slot Slot) Epoch {
-	return Epoch(slot.DivSlot(SlotsPerEpoch))
-}
-=======
-// Slot is just a nice alias for a uint64.
-type Slot = uint64
->>>>>>> 80656b62
+	return slot / (SlotsPerEpoch)
+}