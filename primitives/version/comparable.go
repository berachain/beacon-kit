// SPDX-License-Identifier: BUSL-1.1
//
// Copyright (C) 2025, Berachain Foundation. All rights reserved.
// Use of this software is governed by the Business Source License included
// in the LICENSE file of this repository and at www.mariadb.com/bsl11.
//
// ANY USE OF THE LICENSED WORK IN VIOLATION OF THIS LICENSE WILL AUTOMATICALLY
// TERMINATE YOUR RIGHTS UNDER THIS LICENSE FOR THE CURRENT AND ALL OTHER
// VERSIONS OF THE LICENSED WORK.
//
// THIS LICENSE DOES NOT GRANT YOU ANY RIGHT IN ANY TRADEMARK OR LOGO OF
// LICENSOR OR ITS AFFILIATES (PROVIDED THAT YOU MAY USE A TRADEMARK OR LOGO OF
// LICENSOR AS EXPRESSLY REQUIRED BY THIS LICENSE).
//
// TO THE EXTENT PERMITTED BY APPLICABLE LAW, THE LICENSED WORK IS PROVIDED ON
// AN “AS IS” BASIS. LICENSOR HEREBY DISCLAIMS ALL WARRANTIES AND CONDITIONS,
// EXPRESS OR IMPLIED, INCLUDING (WITHOUT LIMITATION) WARRANTIES OF
// MERCHANTABILITY, FITNESS FOR A PARTICULAR PURPOSE, NON-INFRINGEMENT, AND
// TITLE.

package version

import (
	"github.com/berachain/beacon-kit/primitives/bytes"
	"github.com/berachain/beacon-kit/primitives/common"
)

/* -------------------------------------------------------------------------- */
/*                                Comparable                                  */
/* -------------------------------------------------------------------------- */

// NOTE: IsBefore and Equals are implemented to set a canonical sorting
// algorithm for the common.Version type. A standard cmp function would require
// IsBefore and Equals and could be implemented as:
//
//	func cmp(a, b common.Version) int {
//      // a is before b
//		if version.IsBefore(a, b) {
//			return -1
//		}
//      // a is the same version as b
//		if version.Equals(a, b) {
//			return 0
//		}
//      // a is after b
//		return 1
//	}

// IsBefore returns true if a is before b. This compares bytes from most significant
// to least significant in "little-endian" order.
func IsBefore(a, b common.Version) bool {
	// Iterate in order of significance.
	for i := range bytes.B4Size {
		// We short-circuit if a[i] != b[i] since we are iterating in order of significance.
		if a[i] < b[i] {
			return true
		} else if a[i] > b[i] {
			return false
		}
	}

	// If we reach this point, a and b are the same version.
	return false
}

// IsBeforeOrEquals returns true if a is before or at the same version as b.
func IsBeforeOrEquals(a, b common.Version) bool {
	return IsBefore(a, b) || Equals(a, b)
}

// Equals returns true if a and b are equal (each byte in the 4-byte vector is the same).
func Equals(a, b common.Version) bool {
	return a == b
}

// IsAfter returns true if a is after b. This compares bytes from most significant
// to least significant in "little-endian" order.
func IsAfter(a, b common.Version) bool {
	return !IsBefore(a, b) && !Equals(a, b)
}

<<<<<<< HEAD
// EqualOrAfter returns true a == b or a is after b.
func EqualOrAfter(a, b common.Version) bool {
=======
// EqualsOrIsAfter returns true if a is the same version as b or after.
func EqualsOrIsAfter(a, b common.Version) bool {
>>>>>>> 7330e06c
	return !IsBefore(a, b)
}<|MERGE_RESOLUTION|>--- conflicted
+++ resolved
@@ -79,12 +79,7 @@
 	return !IsBefore(a, b) && !Equals(a, b)
 }
 
-<<<<<<< HEAD
-// EqualOrAfter returns true a == b or a is after b.
-func EqualOrAfter(a, b common.Version) bool {
-=======
 // EqualsOrIsAfter returns true if a is the same version as b or after.
 func EqualsOrIsAfter(a, b common.Version) bool {
->>>>>>> 7330e06c
 	return !IsBefore(a, b)
 }