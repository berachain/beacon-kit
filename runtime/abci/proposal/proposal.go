// SPDX-License-Identifier: MIT
//
// Copyright (c) 2024 Berachain Foundation
//
// Permission is hereby granted, free of charge, to any person
// obtaining a copy of this software and associated documentation
// files (the "Software"), to deal in the Software without
// restriction, including without limitation the rights to use,
// copy, modify, merge, publish, distribute, sublicense, and/or sell
// copies of the Software, and to permit persons to whom the
// Software is furnished to do so, subject to the following
// conditions:
//
// The above copyright notice and this permission notice shall be
// included in all copies or substantial portions of the Software.
//
// THE SOFTWARE IS PROVIDED "AS IS", WITHOUT WARRANTY OF ANY KIND,
// EXPRESS OR IMPLIED, INCLUDING BUT NOT LIMITED TO THE WARRANTIES
// OF MERCHANTABILITY, FITNESS FOR A PARTICULAR PURPOSE AND
// NONINFRINGEMENT. IN NO EVENT SHALL THE AUTHORS OR COPYRIGHT
// HOLDERS BE LIABLE FOR ANY CLAIM, DAMAGES OR OTHER LIABILITY,
// WHETHER IN AN ACTION OF CONTRACT, TORT OR OTHERWISE, ARISING
// FROM, OUT OF OR IN CONNECTION WITH THE SOFTWARE OR THE USE OR
// OTHER DEALINGS IN THE SOFTWARE.

package proposal

import (
	"fmt"
	"time"

	abci "github.com/cometbft/cometbft/abci/types"
	"github.com/itsdevbear/bolaris/builder"
	"github.com/itsdevbear/bolaris/types/consensus/primitives"

	"github.com/cosmos/cosmos-sdk/telemetry"
	sdk "github.com/cosmos/cosmos-sdk/types"

	"github.com/itsdevbear/bolaris/beacon/blockchain"
	sync "github.com/itsdevbear/bolaris/beacon/sync"
	"github.com/itsdevbear/bolaris/config"
	abcitypes "github.com/itsdevbear/bolaris/runtime/abci/types"
)

// Handler is a struct that encapsulates the necessary components to handle
// the proposal processes.
type Handler struct {
<<<<<<< HEAD
	cfg *config.ABCI

	bc          *blockchain.Service
	ss          *initialsync.Service
	bb          builder.BeaconBlockBuilder
	nextPrepare sdk.PrepareProposalHandler
	nextProcess sdk.ProcessProposalHandler
=======
	cfg             *config.ABCI
	validator       *validator.Service
	beaconChain     *blockchain.Service
	syncService     *sync.Service
	prepareProposal sdk.PrepareProposalHandler
	processProposal sdk.ProcessProposalHandler
>>>>>>> b2260592
}

// NewHandler creates a new instance of the Handler struct.
func NewHandler(
	cfg *config.ABCI,
<<<<<<< HEAD
	ss *initialsync.Service,
	bc *blockchain.Service,
	bb builder.BeaconBlockBuilder,
	nextPrepare sdk.PrepareProposalHandler,
	nextProcess sdk.ProcessProposalHandler,
=======
	validator *validator.Service,
	syncService *sync.Service,
	beaconChain *blockchain.Service,
	prepareProposal sdk.PrepareProposalHandler,
	processProposal sdk.ProcessProposalHandler,
>>>>>>> b2260592
) *Handler {
	return &Handler{
		cfg:         cfg,
		ss:          ss,
		bc:          bc,
		bb:          bb,
		nextPrepare: nextPrepare,
		nextProcess: nextProcess,
	}
}

// PrepareProposalHandler is a wrapper around the prepare proposal handler
// that injects the beacon block into the proposal.
func (h *Handler) PrepareProposalHandler(
	ctx sdk.Context, req *abci.RequestPrepareProposal,
) (*abci.ResponsePrepareProposal, error) {
	defer telemetry.MeasureSince(time.Now(), MetricKeyPrepareProposalTime, "ms")
	logger := ctx.Logger().With("module", "prepare-proposal")

	// TODO: Make this more sophisticated.
<<<<<<< HEAD
	if bsp := h.ss.CheckSyncStatus(ctx); bsp.Status == initialsync.StatusExecutionAhead {
=======
	if bsp := h.syncService.CheckSyncStatus(ctx); bsp.Status == sync.StatusExecutionAhead {
>>>>>>> b2260592
		return nil, fmt.Errorf("err: %w, status: %d", ErrValidatorClientNotSynced, bsp.Status)
	}

	// We start by requesting the validator service to build us a block. This may
	// be from pulling a previously built payload from the local cache or it may be
	// by asking for a forkchoice from the execution client, depending on timing.
	block, err := h.bb.RequestBestBlock(
		ctx, primitives.Slot(req.Height),
	)

	if err != nil {
		logger.Error("failed to build block", "error", err)
		return nil, err
	}

	// Marshal the block into bytes.
	bz, err := block.MarshalSSZ()
	if err != nil {
		logger.Error("failed to marshal block", "error", err)
	}

	// Run the remainder of the prepare proposal handler.
	resp, err := h.nextPrepare(ctx, req)
	if err != nil {
		return nil, err
	}

	// Inject the beacon kit block into the proposal.
	resp.Txs = append([][]byte{bz}, resp.Txs...)
	return resp, nil
}

// ProcessProposalHandler is a wrapper around the process proposal handler
// that extracts the beacon block from the proposal and processes it.
func (h *Handler) ProcessProposalHandler(
	ctx sdk.Context, req *abci.RequestProcessProposal,
) (*abci.ResponseProcessProposal, error) {
	defer telemetry.MeasureSince(time.Now(), MetricKeyProcessProposalTime, "ms")
	logger := ctx.Logger().With("module", "process-proposal")

<<<<<<< HEAD
	// TODO: Make this more sophisticated.
	if bsp := h.ss.CheckSyncStatus(ctx); bsp.Status != initialsync.StatusSynced {
		return nil, fmt.Errorf("err: %w, status: %d", ErrClientNotSynced, bsp.Status)
	}

=======
>>>>>>> b2260592
	// Extract the beacon block from the ABCI request.
	//
	// TODO: I don't love how we have to use the BeaconConfig here.
	// TODO: Block factory struct?
	// TODO: Use protobuf and .(type)?
	block, err := abcitypes.ReadOnlyBeaconKitBlockFromABCIRequest(
		req, h.cfg.BeaconBlockPosition,
		h.bc.BeaconCfg().ActiveForkVersion(primitives.Epoch(req.Height)),
	)
	if err != nil {
		return &abci.ResponseProcessProposal{Status: abci.ResponseProcessProposal_REJECT}, err
	}

	// If we get any sort of error from the execution client, we bubble
	// it up and reject the proposal, as we do not want to write a block
	// finalization to the consensus layer that is invalid.
	if err = h.bc.ReceiveBeaconBlock(
		ctx, block,
	); err != nil {
		logger.Error("failed to validate block", "error", err)
		return &abci.ResponseProcessProposal{Status: abci.ResponseProcessProposal_REJECT}, err
	}

	// Run the remainder of the proposal. We remove the beacon block from the proposal
	// before passing it to the next handler.
	return h.nextProcess(ctx, h.RemoveBeaconBlockFromTxs(req))
}

// removeBeaconBlockFromTxs removes the beacon block from the proposal.
// TODO: optimize this function to avoid the giga memory copy.
func (h *Handler) RemoveBeaconBlockFromTxs(
	req *abci.RequestProcessProposal,
) *abci.RequestProcessProposal {
	req.Txs = removeAtIndex(req.Txs, h.cfg.BeaconBlockPosition)
	return req
}

// removeAtIndex removes an element at a given index from a slice.
func removeAtIndex[T any](s []T, index uint) []T {
	return append(s[:index], s[index+1:]...)
}<|MERGE_RESOLUTION|>--- conflicted
+++ resolved
@@ -45,40 +45,22 @@
 // Handler is a struct that encapsulates the necessary components to handle
 // the proposal processes.
 type Handler struct {
-<<<<<<< HEAD
-	cfg *config.ABCI
-
+	cfg         *config.ABCI
+	bb          *builder.Service
 	bc          *blockchain.Service
-	ss          *initialsync.Service
-	bb          builder.BeaconBlockBuilder
+	ss          *sync.Service
 	nextPrepare sdk.PrepareProposalHandler
 	nextProcess sdk.ProcessProposalHandler
-=======
-	cfg             *config.ABCI
-	validator       *validator.Service
-	beaconChain     *blockchain.Service
-	syncService     *sync.Service
-	prepareProposal sdk.PrepareProposalHandler
-	processProposal sdk.ProcessProposalHandler
->>>>>>> b2260592
 }
 
 // NewHandler creates a new instance of the Handler struct.
 func NewHandler(
 	cfg *config.ABCI,
-<<<<<<< HEAD
-	ss *initialsync.Service,
+	bb *builder.Service,
+	ss *sync.Service,
 	bc *blockchain.Service,
-	bb builder.BeaconBlockBuilder,
 	nextPrepare sdk.PrepareProposalHandler,
 	nextProcess sdk.ProcessProposalHandler,
-=======
-	validator *validator.Service,
-	syncService *sync.Service,
-	beaconChain *blockchain.Service,
-	prepareProposal sdk.PrepareProposalHandler,
-	processProposal sdk.ProcessProposalHandler,
->>>>>>> b2260592
 ) *Handler {
 	return &Handler{
 		cfg:         cfg,
@@ -99,11 +81,7 @@
 	logger := ctx.Logger().With("module", "prepare-proposal")
 
 	// TODO: Make this more sophisticated.
-<<<<<<< HEAD
-	if bsp := h.ss.CheckSyncStatus(ctx); bsp.Status == initialsync.StatusExecutionAhead {
-=======
-	if bsp := h.syncService.CheckSyncStatus(ctx); bsp.Status == sync.StatusExecutionAhead {
->>>>>>> b2260592
+	if bsp := h.ss.CheckSyncStatus(ctx); bsp.Status == sync.StatusExecutionAhead {
 		return nil, fmt.Errorf("err: %w, status: %d", ErrValidatorClientNotSynced, bsp.Status)
 	}
 
@@ -144,14 +122,6 @@
 	defer telemetry.MeasureSince(time.Now(), MetricKeyProcessProposalTime, "ms")
 	logger := ctx.Logger().With("module", "process-proposal")
 
-<<<<<<< HEAD
-	// TODO: Make this more sophisticated.
-	if bsp := h.ss.CheckSyncStatus(ctx); bsp.Status != initialsync.StatusSynced {
-		return nil, fmt.Errorf("err: %w, status: %d", ErrClientNotSynced, bsp.Status)
-	}
-
-=======
->>>>>>> b2260592
 	// Extract the beacon block from the ABCI request.
 	//
 	// TODO: I don't love how we have to use the BeaconConfig here.
