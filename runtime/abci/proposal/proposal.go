--- conflicted
+++ resolved
@@ -67,11 +67,7 @@
 	chainService *blockchain.Service,
 	nextPrepare sdk.PrepareProposalHandler,
 	nextProcess sdk.ProcessProposalHandler,
-<<<<<<< HEAD
 	blobstore db.DB,
-=======
-
->>>>>>> 05154832
 ) *Handler {
 	return &Handler{
 		cfg:            cfg,
