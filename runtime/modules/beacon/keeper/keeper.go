// SPDX-License-Identifier: MIT
//
// Copyright (c) 2024 Berachain Foundation
//
// Permission is hereby granted, free of charge, to any person
// obtaining a copy of this software and associated documentation
// files (the "Software"), to deal in the Software without
// restriction, including without limitation the rights to use,
// copy, modify, merge, publish, distribute, sublicense, and/or sell
// copies of the Software, and to permit persons to whom the
// Software is furnished to do so, subject to the following
// conditions:
//
// The above copyright notice and this permission notice shall be
// included in all copies or substantial portions of the Software.
//
// THE SOFTWARE IS PROVIDED "AS IS", WITHOUT WARRANTY OF ANY KIND,
// EXPRESS OR IMPLIED, INCLUDING BUT NOT LIMITED TO THE WARRANTIES
// OF MERCHANTABILITY, FITNESS FOR A PARTICULAR PURPOSE AND
// NONINFRINGEMENT. IN NO EVENT SHALL THE AUTHORS OR COPYRIGHT
// HOLDERS BE LIABLE FOR ANY CLAIM, DAMAGES OR OTHER LIABILITY,
// WHETHER IN AN ACTION OF CONTRACT, TORT OR OTHERWISE, ARISING
// FROM, OUT OF OR IN CONNECTION WITH THE SOFTWARE OR THE USE OR
// OTHER DEALINGS IN THE SOFTWARE.

package keeper

import (
	"context"

	"cosmossdk.io/core/appmodule"
	appmodulev2 "cosmossdk.io/core/appmodule/v2"
	randaotypes "github.com/berachain/beacon-kit/beacon/core/randao/types"
	"github.com/berachain/beacon-kit/beacon/core/state"
	beacontypes "github.com/berachain/beacon-kit/beacon/core/types"
	"github.com/berachain/beacon-kit/beacon/forkchoice/ssf"
	filedb "github.com/berachain/beacon-kit/db/file"
	"github.com/berachain/beacon-kit/primitives"
	beaconstore "github.com/berachain/beacon-kit/store/beacon"
	"github.com/berachain/beacon-kit/store/blob"
	forkchoicestore "github.com/berachain/beacon-kit/store/forkchoice"
	bls12381 "github.com/cosmos/cosmos-sdk/crypto/keys/bls12_381"
)

// Keeper maintains the link to data storage and exposes access to the
// underlying `BeaconState` methods for the x/beacon module.
type Keeper struct {
	availabilityStore *blob.Store
	beaconStore       *beaconstore.Store
	forkchoiceStore   *forkchoicestore.Store
}

// NewKeeper creates new instances of the Beacon Keeper.
func NewKeeper(
	fdb *filedb.DB,
	env appmodule.Environment,
) *Keeper {
	return &Keeper{
		availabilityStore: blob.NewStore(fdb),
		beaconStore:       beaconstore.NewStore(env),
		forkchoiceStore:   forkchoicestore.NewStore(env.KVStoreService),
	}
}

// ApplyAndReturnValidatorSetUpdates returns the validator set updates from
// the beacon state.
//
// TODO: this function is horribly inefficient and should be replaced with a
// more efficient implementation, that does not update the entire
// valset every block.
func (k *Keeper) ApplyAndReturnValidatorSetUpdates(
	ctx context.Context,
) ([]appmodulev2.ValidatorUpdate, error) {
	store := k.beaconStore.WithContext(ctx)
	// Get the public key of the validator
	val, err := store.GetValidatorsByEffectiveBalance()
	if err != nil {
		panic(err)
	}

	validatorUpdates := make([]appmodulev2.ValidatorUpdate, 0)
	for _, validator := range val {
		// TODO: Config
		// Max 100 validators in the active set.
		// TODO: this is kinda hood.
		if validator.EffectiveBalance == 0 {
			var idx primitives.ValidatorIndex
			idx, err = store.WithContext(ctx).
				ValidatorIndexByPubkey(validator.Pubkey[:])
			if err != nil {
				return nil, err
			}
			if err = store.WithContext(ctx).
				RemoveValidatorAtIndex(idx); err != nil {
				return nil, err
			}
		}

		// TODO: this works, but there is a bug where if we send a validator to
		// 0 voting power, it can somehow still propose the next block? This
		// feels big bad.
		validatorUpdates = append(validatorUpdates, appmodulev2.ValidatorUpdate{
			PubKey:     validator.Pubkey[:],
			PubKeyType: (&bls12381.PubKey{}).Type(),
			//#nosec:G701 // will not realistically cause a problem.
			Power: int64(validator.EffectiveBalance),
		})
	}
	return validatorUpdates, nil
}

// AvailabilityStore returns the availability store struct initialized with a.
func (k *Keeper) AvailabilityStore(
	_ context.Context,
) state.AvailabilityStore {
	return k.availabilityStore
}

// BeaconState returns the beacon state struct initialized with a given
// context and the store key.
func (k *Keeper) BeaconState(
	ctx context.Context,
) state.BeaconState {
	return k.beaconStore.WithContext(ctx)
}

// context and the store key.
//
// TODO: Decouple from the Specific SingleSlotFinalityStore Impl.
func (k *Keeper) ForkchoiceStore(
	ctx context.Context,
) ssf.SingleSlotFinalityStore {
	return k.forkchoiceStore.WithContext(ctx)
}

// InitGenesis initializes the genesis state of the module.
func (k *Keeper) InitGenesis(
	ctx context.Context,
	data state.BeaconStateDeneb,
) ([]appmodulev2.ValidatorUpdate, error) {
	// Set the genesis RANDAO mix.
	st := k.BeaconState(ctx)
	if err := st.UpdateRandaoMixAtIndex(
		0, randaotypes.Mix(data.RandaoMix),
	); err != nil {
		return nil, err
	}

	// Compare this snippet from beacon/keeper/keeper.go:
	if err := st.UpdateStateRootAtIndex(0, [32]byte{}); err != nil {
		return nil, err
	}

	// Set the genesis block data.
	fcs := k.ForkchoiceStore(ctx)
	fcs.SetGenesisEth1Hash(data.Eth1GenesisHash)
	fcs.SetSafeEth1BlockHash(data.Eth1GenesisHash)
	fcs.SetFinalizedEth1BlockHash(data.Eth1GenesisHash)

	emptyHeader := &beacontypes.BeaconBlockHeader{
		Slot:          0,
		ProposerIndex: 0,
		ParentRoot:    [32]byte{},
		StateRoot:     [32]byte{},
		BodyRoot:      [32]byte{},
	}

	// Set the genesis block header.
	if err := st.SetLatestBlockHeader(
		&beacontypes.BeaconBlockHeader{
			Slot:          0,
			ProposerIndex: 0,
			ParentRoot:    [32]byte{},
			StateRoot:     [32]byte{},
			BodyRoot:      [32]byte{},
		},
	); err != nil {
		return nil, err
	}

	headerHtr, err := emptyHeader.HashTreeRoot()
	if err != nil {
		return nil, err
	}

	// Set the genesis block root.
	if err = st.UpdateBlockRootAtIndex(0, headerHtr); err != nil {
		return nil, err
	}

	// TODO: don't need to set any validators here if we are setting in
	// EndBlock. TODO: we should only do updates in EndBlock and actually do the
	// full initial update here.

	store := k.beaconStore.WithContext(ctx)
	validatorUpdates := make([]appmodulev2.ValidatorUpdate, 0)
	for _, validator := range data.Validators {
<<<<<<< HEAD
		pk := crypto.PublicKey{
			Sum: &crypto.PublicKey_Bls12381{Bls12381: validator.Pubkey[:]},
		}

		if err = store.AddValidator(validator); err != nil {
=======
		if err := store.AddValidator(validator); err != nil {
>>>>>>> 90a13643
			return nil, err
		}

		// TODO: this works, but there is a bug where if we send a validator to
		// 0 voting power, it can somehow still propose the next block? This
		// feels big bad.
		validatorUpdates = append(validatorUpdates, appmodulev2.ValidatorUpdate{
			PubKey:     validator.Pubkey[:],
			PubKeyType: (&bls12381.PubKey{}).Type(),
			//#nosec:G701 // will not realistically cause a problem.
			Power: int64(validator.EffectiveBalance),
		})
	}
	return validatorUpdates, nil
}

// ExportGenesis exports the current state of the module as genesis state.
func (k *Keeper) ExportGenesis(ctx context.Context) *state.BeaconStateDeneb {
	return &state.BeaconStateDeneb{
		Eth1GenesisHash: k.ForkchoiceStore(ctx).GenesisEth1Hash(),
	}
}<|MERGE_RESOLUTION|>--- conflicted
+++ resolved
@@ -195,15 +195,7 @@
 	store := k.beaconStore.WithContext(ctx)
 	validatorUpdates := make([]appmodulev2.ValidatorUpdate, 0)
 	for _, validator := range data.Validators {
-<<<<<<< HEAD
-		pk := crypto.PublicKey{
-			Sum: &crypto.PublicKey_Bls12381{Bls12381: validator.Pubkey[:]},
-		}
-
 		if err = store.AddValidator(validator); err != nil {
-=======
-		if err := store.AddValidator(validator); err != nil {
->>>>>>> 90a13643
 			return nil, err
 		}
 
