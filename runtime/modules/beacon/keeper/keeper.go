--- conflicted
+++ resolved
@@ -43,21 +43,13 @@
 type Keeper struct {
 	beaconStore     *beaconstore.Store
 	forkchoiceStore *forkchoicestore.Store
-<<<<<<< HEAD
-	vcp             runtime.ValsetUpdater
-=======
 	vsu             runtime.ValsetUpdater
->>>>>>> 2c8302ce
 }
 
 // NewKeeper creates new instances of the Beacon Keeper.
 func NewKeeper(
 	env appmodule.Environment,
-<<<<<<< HEAD
-	vcp runtime.ValsetUpdater,
-=======
 	vsu runtime.ValsetUpdater,
->>>>>>> 2c8302ce
 ) *Keeper {
 	return &Keeper{
 		beaconStore:     beaconstore.NewStore(env.KVStoreService),
