// SPDX-License-Identifier: MIT
//
// Copyright (c) 2024 Berachain Foundation
//
// Permission is hereby granted, free of charge, to any person
// obtaining a copy of this software and associated documentation
// files (the "Software"), to deal in the Software without
// restriction, including without limitation the rights to use,
// copy, modify, merge, publish, distribute, sublicense, and/or sell
// copies of the Software, and to permit persons to whom the
// Software is furnished to do so, subject to the following
// conditions:
//
// The above copyright notice and this permission notice shall be
// included in all copies or substantial portions of the Software.
//
// THE SOFTWARE IS PROVIDED "AS IS", WITHOUT WARRANTY OF ANY KIND,
// EXPRESS OR IMPLIED, INCLUDING BUT NOT LIMITED TO THE WARRANTIES
// OF MERCHANTABILITY, FITNESS FOR A PARTICULAR PURPOSE AND
// NONINFRINGEMENT. IN NO EVENT SHALL THE AUTHORS OR COPYRIGHT
// HOLDERS BE LIABLE FOR ANY CLAIM, DAMAGES OR OTHER LIABILITY,
// WHETHER IN AN ACTION OF CONTRACT, TORT OR OTHERWISE, ARISING
// FROM, OUT OF OR IN CONNECTION WITH THE SOFTWARE OR THE USE OR
// OTHER DEALINGS IN THE SOFTWARE.

package keeper

import (
	"context"

	corestore "cosmossdk.io/core/store"
<<<<<<< HEAD
	storetypes "cosmossdk.io/store/types"
=======
>>>>>>> a9c4f082
	sdk "github.com/cosmos/cosmos-sdk/types"
	"github.com/ethereum/go-ethereum/common"
	"github.com/itsdevbear/bolaris/beacon/state"
	"github.com/itsdevbear/bolaris/config"
	"github.com/itsdevbear/bolaris/runtime/modules/beacon/keeper/store"
	"github.com/itsdevbear/bolaris/runtime/modules/beacon/types"
)

// Keeper maintains the link to data storage and exposes access to the underlying
// `BeaconState` methods for the x/beacon module.
type Keeper struct {
<<<<<<< HEAD
	storeKey  storetypes.StoreKey
=======
>>>>>>> a9c4f082
	kvs       corestore.KVStoreService
	beaconCfg *config.Beacon
}

// Assert Keeper implements BeaconStateProvider interface.
var _ state.BeaconStateProvider = &Keeper{}

// NewKeeper creates new instances of the Beacon Keeper.
func NewKeeper(
<<<<<<< HEAD
	storeKey storetypes.StoreKey,
=======
>>>>>>> a9c4f082
	kvs corestore.KVStoreService,
	beaconCfg *config.Beacon,
) *Keeper {
	return &Keeper{
<<<<<<< HEAD
		storeKey:  storeKey,
=======
>>>>>>> a9c4f082
		kvs:       kvs,
		beaconCfg: beaconCfg,
	}
}

// BeaconState returns the beacon state struct initialized with a given
// context and the store key for the x/beacon module.
func (k *Keeper) BeaconState(ctx context.Context) state.BeaconState {
	return store.NewBeaconStore(
		ctx,
<<<<<<< HEAD
		k.storeKey,
=======
>>>>>>> a9c4f082
		k.kvs,
		k.beaconCfg,
	)
}

// InitGenesis initializes the genesis state of the beacon module.
func (k *Keeper) InitGenesis(ctx sdk.Context, data types.GenesisState) {
	beaconState := k.BeaconState(ctx)
	hash := common.HexToHash(data.Eth1GenesisHash)

	// At genesis, we assume that the genesis block is also safe and final.
	beaconState.SetGenesisEth1Hash(hash)
	beaconState.SetSafeEth1BlockHash(hash)
	beaconState.SetFinalizedEth1BlockHash(hash)
}

// ExportGenesis exports the current state of the beacon module as genesis state.
func (k *Keeper) ExportGenesis(ctx sdk.Context) *types.GenesisState {
	return &types.GenesisState{
		Eth1GenesisHash: k.BeaconState(ctx).GenesisEth1Hash().Hex(),
	}
}<|MERGE_RESOLUTION|>--- conflicted
+++ resolved
@@ -29,10 +29,6 @@
 	"context"
 
 	corestore "cosmossdk.io/core/store"
-<<<<<<< HEAD
-	storetypes "cosmossdk.io/store/types"
-=======
->>>>>>> a9c4f082
 	sdk "github.com/cosmos/cosmos-sdk/types"
 	"github.com/ethereum/go-ethereum/common"
 	"github.com/itsdevbear/bolaris/beacon/state"
@@ -44,10 +40,6 @@
 // Keeper maintains the link to data storage and exposes access to the underlying
 // `BeaconState` methods for the x/beacon module.
 type Keeper struct {
-<<<<<<< HEAD
-	storeKey  storetypes.StoreKey
-=======
->>>>>>> a9c4f082
 	kvs       corestore.KVStoreService
 	beaconCfg *config.Beacon
 }
@@ -57,18 +49,10 @@
 
 // NewKeeper creates new instances of the Beacon Keeper.
 func NewKeeper(
-<<<<<<< HEAD
-	storeKey storetypes.StoreKey,
-=======
->>>>>>> a9c4f082
 	kvs corestore.KVStoreService,
 	beaconCfg *config.Beacon,
 ) *Keeper {
 	return &Keeper{
-<<<<<<< HEAD
-		storeKey:  storeKey,
-=======
->>>>>>> a9c4f082
 		kvs:       kvs,
 		beaconCfg: beaconCfg,
 	}
@@ -79,10 +63,6 @@
 func (k *Keeper) BeaconState(ctx context.Context) state.BeaconState {
 	return store.NewBeaconStore(
 		ctx,
-<<<<<<< HEAD
-		k.storeKey,
-=======
->>>>>>> a9c4f082
 		k.kvs,
 		k.beaconCfg,
 	)
