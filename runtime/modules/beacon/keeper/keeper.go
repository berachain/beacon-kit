--- conflicted
+++ resolved
@@ -58,14 +58,6 @@
 	}
 }
 
-<<<<<<< HEAD
-=======
-// SetValsetChangeProvider sets the valset change provider.
-func (k *Keeper) SetValsetChangeProvider(vcp runtime.ValsetChangeProvider) {
-	k.vcp = vcp
-}
-
->>>>>>> 6e59dfc6
 // BeaconState returns the beacon state struct initialized with a given
 // context and the store key.
 func (k *Keeper) BeaconState(
