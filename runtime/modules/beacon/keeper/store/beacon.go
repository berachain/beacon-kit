--- conflicted
+++ resolved
@@ -33,6 +33,7 @@
 	sdk "github.com/cosmos/cosmos-sdk/types"
 	"github.com/ethereum/go-ethereum/common"
 	"github.com/itsdevbear/bolaris/config"
+	"github.com/itsdevbear/bolaris/lib/store/collections"
 )
 
 // BeaconStore is a wrapper around a KVStore sdk.Context
@@ -46,7 +47,6 @@
 	// cfg is the beacon configuration.
 	cfg *config.Beacon
 
-<<<<<<< HEAD
 	// deposits is a list of deposits that are queued to be processed.
 	deposits *collections.Queue[*Deposit]
 
@@ -57,8 +57,6 @@
 	// stakingKeeper is the staking keeper, wrapping SDK x/staking.
 	stakingKeeper staking.Staking
 
-=======
->>>>>>> 2ef1c7a5
 	// lastValidHash is the last valid head in the store.
 	// TODO: we need to handle this in a better way.
 	lastValidHash common.Hash
