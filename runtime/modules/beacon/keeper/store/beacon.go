--- conflicted
+++ resolved
@@ -30,19 +30,11 @@
 
 	sdkcollections "cosmossdk.io/collections"
 	corestore "cosmossdk.io/core/store"
-<<<<<<< HEAD
-	"cosmossdk.io/store"
-	storetypes "cosmossdk.io/store/types"
-=======
->>>>>>> a9c4f082
 	sdk "github.com/cosmos/cosmos-sdk/types"
 	"github.com/ethereum/go-ethereum/common"
 	"github.com/itsdevbear/bolaris/config"
 	"github.com/itsdevbear/bolaris/lib/store/collections"
-<<<<<<< HEAD
-=======
 	"github.com/itsdevbear/bolaris/lib/store/collections/encoding"
->>>>>>> a9c4f082
 	consensusv1 "github.com/itsdevbear/bolaris/types/consensus/v1"
 )
 
@@ -58,8 +50,6 @@
 	// depositQueue is a list of depositQueue that are queued to be processed.
 	depositQueue *collections.Queue[*consensusv1.Deposit]
 
-<<<<<<< HEAD
-=======
 	// fcSafeEth1BlockHash is the safe block hash.
 	fcSafeEth1BlockHash sdkcollections.Item[[]byte]
 
@@ -69,7 +59,6 @@
 	// eth1GenesisHash is the Eth1 genesis hash.
 	eth1GenesisHash sdkcollections.Item[[]byte]
 
->>>>>>> a9c4f082
 	// lastValidHash is the last valid head in the store.
 	// TODO: we need to handle this in a better way.
 	lastValidHash *common.Hash
@@ -78,26 +67,11 @@
 // NewBeaconStore creates a new instance of BeaconStore.
 func NewBeaconStore(
 	ctx context.Context,
-<<<<<<< HEAD
-	storeKey storetypes.StoreKey,
-=======
->>>>>>> a9c4f082
 	kvs corestore.KVStoreService,
 	// TODO: should this be stored in on-chain params?
 	cfg *config.Beacon,
 ) *BeaconStore {
 	sdkCtx := sdk.UnwrapSDKContext(ctx)
-<<<<<<< HEAD
-	depositQueue := collections.NewQueue[*consensusv1.Deposit](
-		sdkcollections.NewSchemaBuilder(kvs),
-		"deposit_queue",
-		&consensusv1.Deposit{})
-	return &BeaconStore{
-		sdkCtx:       sdkCtx,
-		KVStore:      sdkCtx.KVStore(storeKey),
-		depositQueue: depositQueue,
-		cfg:          cfg,
-=======
 	schemaBuilder := sdkcollections.NewSchemaBuilder(kvs)
 	depositQueue := collections.NewQueue[*consensusv1.Deposit](
 		schemaBuilder,
@@ -125,6 +99,5 @@
 		fcFinalizedEth1BlockHash: fcFinalizedEth1BlockHash,
 		eth1GenesisHash:          eth1GenesisHash,
 		cfg:                      cfg,
->>>>>>> a9c4f082
 	}
 }