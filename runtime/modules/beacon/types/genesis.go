--- conflicted
+++ resolved
@@ -25,20 +25,16 @@
 
 package types
 
-import randaotypes "github.com/itsdevbear/bolaris/beacon/core/randao/types"
+import "github.com/berachain/beacon-kit/beacon/core/randao/types"
 
 func DefaultGenesis() *GenesisState {
 	return &GenesisState{
 		//nolint:lll
-<<<<<<< HEAD
-		Eth1GenesisHash: "0x882d025809a51267c3509e0c98f998781a41ecfcd1238f3f83a5ccf83d0f420a",
-		RandaoMix:       make([]byte, randaotypes.MixLength),
-=======
 		Eth1GenesisHash: "0x7b67dff2705bd1dd6133f5a6791c25bb457960d709cd4c318aed39690c4ef2c2",
->>>>>>> 80656b62
+		RandaoMix:       make([]byte, types.MixLength),
 	}
 }
 
-func (gs *GenesisState) Mix() randaotypes.Mix {
-	return randaotypes.Mix(gs.RandaoMix)
+func (gs *GenesisState) Mix() types.Mix {
+	return types.Mix(gs.RandaoMix)
 }