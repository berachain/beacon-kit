--- conflicted
+++ resolved
@@ -189,17 +189,13 @@
 		blockchain.WithLocalBuilder(localBuilder),
 		blockchain.WithPayloadValidator(core.NewPayloadValidator(&cfg.Beacon)),
 		blockchain.WithStateProcessor(
-<<<<<<< HEAD
 			core.NewStateProcessor(&cfg.Beacon, filedb.NewDB(
 				filedb.WithRootDirectory(
 					cast.ToString(appOpts.Get(flags.FlagHome))+"/data/blobs"),
 				filedb.WithFileExtension("ssz"),
 				filedb.WithDirectoryPermissions(file.RWRPerms),
 				filedb.WithLogger(logger),
-			), randaoProcessor)),
-=======
-			core.NewStateProcessor(&cfg.Beacon, randaoProcessor, vsu)),
->>>>>>> 8c783de5
+			), randaoProcessor, vsu)),
 		blockchain.WithSyncService(syncService),
 	)
 
