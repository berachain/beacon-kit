--- conflicted
+++ resolved
@@ -52,19 +52,14 @@
 // ValsetUpdater is an interface that provides the
 // ability to apply changes to the validator set.
 type ValsetUpdater interface {
-<<<<<<< HEAD
 	ApplyDeposit(
 		ctx context.Context, deposit *beacontypes.Deposit,
 	) error
+
 	ApplyWithdrawal(
 		ctx context.Context, withdrawal *enginetypes.Withdrawal,
-=======
-	ApplyChanges(
-		context.Context,
-		[]*beacontypes.Deposit,
-		[]*enginetypes.Withdrawal,
->>>>>>> 2c8302ce
 	) error
+
 	GetValidatorPubkeyFromConsAddress(
 		ctx context.Context,
 		consAddr []byte,
