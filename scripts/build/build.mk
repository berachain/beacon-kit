--- conflicted
+++ resolved
@@ -86,13 +86,8 @@
 
 $(BUILD_TARGETS): $(OUT_DIR)/
 	@echo "Building ${TESTAPP_CMD_DIR}"
-<<<<<<< HEAD
-	@cd ${CURRENT_DIR}/$(TESTAPP_CMD_DIR) && go $@ -mod=readonly $(BUILD_FLAGS) $(BUILD_ARGS) ./.
-#@go $@ -mod=readonly $(BUILD_FLAGS) $(BUILD_ARGS) $(TESTAPP_CMD_DIR)/main.go
-=======
 	@go $@ -mod=readonly $(BUILD_FLAGS) $(BUILD_ARGS) $(TESTAPP_CMD_DIR)/*.go
 
->>>>>>> 36f1a040
 $(OUT_DIR)/:
 	mkdir -p $(OUT_DIR)/
 
