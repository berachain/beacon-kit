--- conflicted
+++ resolved
@@ -128,10 +128,9 @@
 	-t cometbft/e2e-node:local-version \
 	./testing # work around .dockerignore restrictions in the root folder
 
-<<<<<<< HEAD
-build-runner: ## build e2e runner
-	@echo "Build the e2e runner..."
-	@go build -mod=readonly -o $(OUT_DIR)/runner ./testing/runner
+build-cmt-e2e-runner: ## build e2e runner
+		@echo "Build the e2e runner..."
+		@go build -mod=readonly -o $(OUT_DIR)/runner ./testing/runner
 
 build-polycli:
 	@echo "Build e2e polycli docker image..."
@@ -139,14 +138,9 @@
 	-f ${DOCKERFILE_POLYCLI} \
 	-t polycli \
 	.
-=======
-build-cmt-e2e-runner: ## build e2e runner
-		@echo "Build the e2e runner..."
-		@go build -mod=readonly -o $(OUT_DIR)/runner ./testing/runner
->>>>>>> 334aa5a7
 
 build-cmt-e2e:
 	@$(MAKE) build-docker VERSION=local-version \
-		build-docker-e2e \
-		build-runner \
+		build-docker-cmt-e2e \
+		build-cmt-e2e-runner \
 		build-polycli