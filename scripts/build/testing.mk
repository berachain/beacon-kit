--- conflicted
+++ resolved
@@ -302,20 +302,12 @@
 	@go list -f '{{.Dir}}/...' -m | xargs \
 		go test -race -tags bls12381,test
 
-<<<<<<< HEAD
 coverage-summary: test-unit test-simulated
 	@echo "Merging coverage reports..."
 	@go install github.com/wadey/gocovmerge@latest
 	@gocovmerge test-unit-cover.txt test-simulated.txt > coverage-merged.txt
 	@echo "Coverage Summary:"
 	@go tool cover -html=coverage-merged.txt
-=======
-# This currently ends up running some tests twice but is still faster than running all tests with -race
-test-unit-cover: test-simulated test-unit-norace ## run golang unit tests with coverage
-	@echo "Running unit tests with coverage and race checks..."
-	@go list -f '{{.Dir}}/...' -m | xargs \
-		go test -race -coverprofile=test-unit-cover.txt -tags bls12381,test
->>>>>>> f47be702
 
 test-unit-cover: test-unit test-simulated test-unit-quick ## run golang unit tests with coverage
 
