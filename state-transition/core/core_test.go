--- conflicted
+++ resolved
@@ -96,13 +96,9 @@
 		return nil, nil, fmt.Errorf("failed to load latest version: %w", err)
 	}
 
-<<<<<<< HEAD
 	sdkCtx := sdk.NewContext(cms, true, nopLog)
 	testStoreService := runtime.NewKVStoreService(testStoreKey)
-	return beacondb.New[*types.ExecutionPayloadHeader](
-=======
 	return beacondb.New(
->>>>>>> c08698eb
 			testStoreService,
 			testCodec,
 		).WithContext(sdkCtx),
