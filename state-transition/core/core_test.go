//go:build test
// +build test

// SPDX-License-Identifier: BUSL-1.1
//
// Copyright (C) 2025, Berachain Foundation. All rights reserved.
// Use of this software is governed by the Business Source License included
// in the LICENSE file of this repository and at www.mariadb.com/bsl11.
//
// ANY USE OF THE LICENSED WORK IN VIOLATION OF THIS LICENSE WILL AUTOMATICALLY
// TERMINATE YOUR RIGHTS UNDER THIS LICENSE FOR THE CURRENT AND ALL OTHER
// VERSIONS OF THE LICENSED WORK.
//
// THIS LICENSE DOES NOT GRANT YOU ANY RIGHT IN ANY TRADEMARK OR LOGO OF
// LICENSOR OR ITS AFFILIATES (PROVIDED THAT YOU MAY USE A TRADEMARK OR LOGO OF
// LICENSOR AS EXPRESSLY REQUIRED BY THIS LICENSE).
//
// TO THE EXTENT PERMITTED BY APPLICABLE LAW, THE LICENSED WORK IS PROVIDED ON
// AN “AS IS” BASIS. LICENSOR HEREBY DISCLAIMS ALL WARRANTIES AND CONDITIONS,
// EXPRESS OR IMPLIED, INCLUDING (WITHOUT LIMITATION) WARRANTIES OF
// MERCHANTABILITY, FITNESS FOR A PARTICULAR PURPOSE, NON-INFRINGEMENT, AND
// TITLE.

package core_test

import (
	"strconv"
	"testing"

	"github.com/berachain/beacon-kit/chain"
	"github.com/berachain/beacon-kit/config/spec"
	"github.com/berachain/beacon-kit/consensus-types/types"
	engineprimitives "github.com/berachain/beacon-kit/engine-primitives/engine-primitives"
<<<<<<< HEAD
	"github.com/berachain/beacon-kit/log/noop"
	nodemetrics "github.com/berachain/beacon-kit/node-core/components/metrics"
=======
	"github.com/berachain/beacon-kit/node-core/components"
>>>>>>> 9097bf31
	"github.com/berachain/beacon-kit/primitives/bytes"
	"github.com/berachain/beacon-kit/primitives/common"
	"github.com/berachain/beacon-kit/primitives/math"
	"github.com/berachain/beacon-kit/primitives/transition"
	statetransition "github.com/berachain/beacon-kit/testing/state-transition"
	"github.com/stretchr/testify/require"
)

<<<<<<< HEAD
type (
	TestBeaconStateMarshallableT = types.BeaconState

	TestBeaconStateT = statedb.StateDB

	TestStateProcessorT = core.StateProcessor[*transition.Context]
)

type testKVStoreService struct {
	ctx sdk.Context
}

func (kvs *testKVStoreService) OpenKVStore(context.Context) corestore.KVStore {
	//nolint:contextcheck // fine with tests
	store := sdk.UnwrapSDKContext(kvs.ctx).KVStore(testStoreKey)
	return storage.NewKVStore(store)
}

var testStoreKey = storetypes.NewKVStoreKey("state-transition-tests")

func initTestStores() (*beacondb.KVStore, *depositstore.KVStore, error) {
	db, err := db.OpenDB("", dbm.MemDBBackend)
	if err != nil {
		return nil, nil, fmt.Errorf("failed opening mem db: %w", err)
	}
	var (
		nopLog        = log.NewNopLogger()
		noopCloseFunc = func() error { return nil }
		nopMetrics    = metrics.NewNoOpMetrics()
	)

	cms := store.NewCommitMultiStore(
		db,
		nopLog,
		nopMetrics,
	)

	cms.MountStoreWithDB(testStoreKey, storetypes.StoreTypeIAVL, nil)
	if err = cms.LoadLatestVersion(); err != nil {
		return nil, nil, fmt.Errorf("failed to load latest version: %w", err)
	}

	ctx := sdk.NewContext(cms, true, nopLog)
	testStoreService := &testKVStoreService{ctx: ctx}
	return beacondb.New(testStoreService),
		depositstore.NewStore(testStoreService, noopCloseFunc, nopLog),
		nil
}

func setupChain(t *testing.T) chain.Spec {
=======
func setupChain(t *testing.T, chainSpecType string) chain.Spec {
>>>>>>> 9097bf31
	t.Helper()

	cs, err := spec.DevnetChainSpec()
	require.NoError(t, err)
	return cs
}

//nolint:unused // may be used in the future.
func progressStateToSlot(
	t *testing.T,
	beaconState *statetransition.TestBeaconStateT,
	slot math.U64,
) {
	t.Helper()

	if slot == math.U64(0) {
		t.Fatal("for genesis slot, use InitializePreminedBeaconStateFromEth1")
	}

	err := beaconState.SetSlot(slot)
	require.NoError(t, err)
	err = beaconState.SetLatestBlockHeader(types.NewBeaconBlockHeader(
		slot,
		math.U64(0),
		common.Root{},
		common.Root{},
		common.Root{},
	))
	require.NoError(t, err)
}

func buildNextBlock(
	t *testing.T,
	beaconState *statetransition.TestBeaconStateT,
	nextBlkBody *types.BeaconBlockBody,
) *types.BeaconBlock {
	t.Helper()

	// first update state root, similarly to what we do in processSlot
	parentBlkHeader, err := beaconState.GetLatestBlockHeader()
	require.NoError(t, err)
	root := beaconState.HashTreeRoot()
	parentBlkHeader.SetStateRoot(root)

	// finally build the block
	return &types.BeaconBlock{
		Slot:          parentBlkHeader.GetSlot() + 1,
		ProposerIndex: parentBlkHeader.GetProposerIndex(),
		ParentRoot:    parentBlkHeader.HashTreeRoot(),
		StateRoot:     common.Root{},
		Body:          nextBlkBody,
	}
}

func generateTestExecutionAddress(
	t *testing.T,
	rndSeed int,
) (types.WithdrawalCredentials, int) {
	t.Helper()

	addrStr := strconv.Itoa(rndSeed)
	addrBytes := bytes.ExtendToSize([]byte(addrStr), bytes.B20Size)
	execAddr, err := bytes.ToBytes20(addrBytes)
	require.NoError(t, err)
	rndSeed++
	return types.NewCredentialsFromExecutionAddress(
		common.ExecutionAddress(execAddr),
	), rndSeed
}

func generateTestPK(t *testing.T, rndSeed int) (bytes.B48, int) {
	t.Helper()
	keyStr := strconv.Itoa(rndSeed)
	keyBytes := bytes.ExtendToSize([]byte(keyStr), bytes.B48Size)
	key, err := bytes.ToBytes48(keyBytes)
	require.NoError(t, err)
	rndSeed++
	return key, rndSeed
}

func moveToEndOfEpoch(
	t *testing.T,
	tip *types.BeaconBlock,
	cs chain.Spec,
	sp *statetransition.TestStateProcessorT,
	st *statetransition.TestBeaconStateT,
	ctx *transition.Context,
	depRoot common.Root,
) *types.BeaconBlock {
	t.Helper()
	blk := tip
	currEpoch := cs.SlotToEpoch(blk.GetSlot())
	for currEpoch == cs.SlotToEpoch(blk.GetSlot()+1) {
		blk = buildNextBlock(
			t,
			st,
			&types.BeaconBlockBody{
				ExecutionPayload: &types.ExecutionPayload{
					Timestamp:    blk.Body.ExecutionPayload.Timestamp + 1,
					ExtraData:    []byte("testing"),
					Transactions: [][]byte{},
					Withdrawals: []*engineprimitives.Withdrawal{
						st.EVMInflationWithdrawal(),
					},
					BaseFeePerGas: math.NewU256(0),
				},
				Eth1Data: types.NewEth1Data(depRoot),
				Deposits: []*types.Deposit{},
			},
		)

		vals, err := sp.Transition(ctx, st, blk)
		require.NoError(t, err)
		require.Empty(t, vals) // no vals changes expected before next epoch
	}
	return blk
}<|MERGE_RESOLUTION|>--- conflicted
+++ resolved
@@ -28,15 +28,9 @@
 	"testing"
 
 	"github.com/berachain/beacon-kit/chain"
-	"github.com/berachain/beacon-kit/config/spec"
 	"github.com/berachain/beacon-kit/consensus-types/types"
 	engineprimitives "github.com/berachain/beacon-kit/engine-primitives/engine-primitives"
-<<<<<<< HEAD
-	"github.com/berachain/beacon-kit/log/noop"
-	nodemetrics "github.com/berachain/beacon-kit/node-core/components/metrics"
-=======
 	"github.com/berachain/beacon-kit/node-core/components"
->>>>>>> 9097bf31
 	"github.com/berachain/beacon-kit/primitives/bytes"
 	"github.com/berachain/beacon-kit/primitives/common"
 	"github.com/berachain/beacon-kit/primitives/math"
@@ -45,64 +39,13 @@
 	"github.com/stretchr/testify/require"
 )
 
-<<<<<<< HEAD
-type (
-	TestBeaconStateMarshallableT = types.BeaconState
-
-	TestBeaconStateT = statedb.StateDB
-
-	TestStateProcessorT = core.StateProcessor[*transition.Context]
-)
-
-type testKVStoreService struct {
-	ctx sdk.Context
-}
-
-func (kvs *testKVStoreService) OpenKVStore(context.Context) corestore.KVStore {
-	//nolint:contextcheck // fine with tests
-	store := sdk.UnwrapSDKContext(kvs.ctx).KVStore(testStoreKey)
-	return storage.NewKVStore(store)
-}
-
-var testStoreKey = storetypes.NewKVStoreKey("state-transition-tests")
-
-func initTestStores() (*beacondb.KVStore, *depositstore.KVStore, error) {
-	db, err := db.OpenDB("", dbm.MemDBBackend)
-	if err != nil {
-		return nil, nil, fmt.Errorf("failed opening mem db: %w", err)
-	}
-	var (
-		nopLog        = log.NewNopLogger()
-		noopCloseFunc = func() error { return nil }
-		nopMetrics    = metrics.NewNoOpMetrics()
-	)
-
-	cms := store.NewCommitMultiStore(
-		db,
-		nopLog,
-		nopMetrics,
-	)
-
-	cms.MountStoreWithDB(testStoreKey, storetypes.StoreTypeIAVL, nil)
-	if err = cms.LoadLatestVersion(); err != nil {
-		return nil, nil, fmt.Errorf("failed to load latest version: %w", err)
-	}
-
-	ctx := sdk.NewContext(cms, true, nopLog)
-	testStoreService := &testKVStoreService{ctx: ctx}
-	return beacondb.New(testStoreService),
-		depositstore.NewStore(testStoreService, noopCloseFunc, nopLog),
-		nil
-}
-
-func setupChain(t *testing.T) chain.Spec {
-=======
 func setupChain(t *testing.T, chainSpecType string) chain.Spec {
->>>>>>> 9097bf31
 	t.Helper()
 
-	cs, err := spec.DevnetChainSpec()
+	t.Setenv(components.ChainSpecTypeEnvVar, chainSpecType)
+	cs, err := components.ProvideChainSpec()
 	require.NoError(t, err)
+
 	return cs
 }
 
