// SPDX-License-Identifier: BUSL-1.1
//
// Copyright (C) 2025, Berachain Foundation. All rights reserved.
// Use of this software is governed by the Business Source License included
// in the LICENSE file of this repository and at www.mariadb.com/bsl11.
//
// ANY USE OF THE LICENSED WORK IN VIOLATION OF THIS LICENSE WILL AUTOMATICALLY
// TERMINATE YOUR RIGHTS UNDER THIS LICENSE FOR THE CURRENT AND ALL OTHER
// VERSIONS OF THE LICENSED WORK.
//
// THIS LICENSE DOES NOT GRANT YOU ANY RIGHT IN ANY TRADEMARK OR LOGO OF
// LICENSOR OR ITS AFFILIATES (PROVIDED THAT YOU MAY USE A TRADEMARK OR LOGO OF
// LICENSOR AS EXPRESSLY REQUIRED BY THIS LICENSE).
//
// TO THE EXTENT PERMITTED BY APPLICABLE LAW, THE LICENSED WORK IS PROVIDED ON
// AN “AS IS” BASIS. LICENSOR HEREBY DISCLAIMS ALL WARRANTIES AND CONDITIONS,
// EXPRESS OR IMPLIED, INCLUDING (WITHOUT LIMITATION) WARRANTIES OF
// MERCHANTABILITY, FITNESS FOR A PARTICULAR PURPOSE, NON-INFRINGEMENT, AND
// TITLE.

package state

import (
	"context"
	"fmt"

	ctypes "github.com/berachain/beacon-kit/consensus-types/types"
	engineprimitives "github.com/berachain/beacon-kit/engine-primitives/engine-primitives"
	"github.com/berachain/beacon-kit/primitives/common"
	"github.com/berachain/beacon-kit/primitives/constants"
	"github.com/berachain/beacon-kit/primitives/math"
	"github.com/berachain/beacon-kit/primitives/version"
	"github.com/berachain/beacon-kit/storage/beacondb"
)

// StateDB is the underlying struct behind the BeaconState interface.
//
//nolint:revive // todo fix somehow
type StateDB struct {
	beacondb.KVStore

	cs ChainSpec
}

// NewBeaconStateFromDB creates a new beacon state from an underlying state db.
func NewBeaconStateFromDB(bdb *beacondb.KVStore, cs ChainSpec) *StateDB {
	return &StateDB{
		KVStore: *bdb,
		cs:      cs,
	}
}

// Copy returns a copy of the beacon state.
func (s *StateDB) Copy(ctx context.Context) *StateDB {
	return NewBeaconStateFromDB(s.KVStore.Copy(ctx), s.cs)
}

// GetEpoch returns the current epoch.
func (s *StateDB) GetEpoch() (math.Epoch, error) {
	slot, err := s.GetSlot()
	if err != nil {
		return 0, err
	}
	return s.cs.SlotToEpoch(slot), nil
}

// IncreaseBalance increases the balance of a validator.
func (s *StateDB) IncreaseBalance(idx math.ValidatorIndex, delta math.Gwei) error {
	balance, err := s.GetBalance(idx)
	if err != nil {
		return err
	}
	return s.SetBalance(idx, balance+delta)
}

// DecreaseBalance decreases the balance of a validator.
func (s *StateDB) DecreaseBalance(idx math.ValidatorIndex, delta math.Gwei) error {
	balance, err := s.GetBalance(idx)
	if err != nil {
		return err
	}
	return s.SetBalance(idx, balance-min(balance, delta))
}

<<<<<<< HEAD
// ExpectedWithdrawals as defined in the Ethereum 2.0 Specification:
// https://github.com/ethereum/consensus-specs/blob/dev/specs/electra/beacon-chain.md#new-get_expected_withdrawals
//
// NOTE: This function is modified from the spec to allow a fixed withdrawal
// (as the first withdrawal) used for EVM inflation.
//
//nolint:gocognit,funlen // spec aligned
=======
// ExpectedWithdrawals is modified from the ETH2.0 spec:
// https://github.com/ethereum/consensus-specs/blob/dev/specs/electra/beacon-chain.md#new-get_expected_withdrawals
// to allow a fixed withdrawal (as the first withdrawal) used for EVM inflation.
//
// NOTE for caller: ProcessSlots must be called before this function as the "current" slot is
// retrieved from the state in this function.
//
//nolint:gocognit // Spec aligned.
>>>>>>> c9ce8ba9
func (s *StateDB) ExpectedWithdrawals(timestamp math.U64) (engineprimitives.Withdrawals, uint64, error) {
	var (
		validator         *ctypes.Validator
		balance           math.Gwei
		withdrawalAddress common.ExecutionAddress
	)

	processedPartialWithdrawals := uint64(0)

<<<<<<< HEAD
	slot, err := s.GetSlot()
=======
	epoch, err := s.GetEpoch()
>>>>>>> c9ce8ba9
	if err != nil {
		return nil, 0, err
	}
	maxWithdrawals := s.cs.MaxWithdrawalsPerPayload()
	withdrawals := make([]*engineprimitives.Withdrawal, 0, maxWithdrawals)

	// The first withdrawal is fixed to be the EVM inflation withdrawal.
	withdrawals = append(withdrawals, s.EVMInflationWithdrawal(timestamp))

	withdrawalIndex, err := s.GetNextWithdrawalIndex()
	if err != nil {
		return nil, 0, err
	}

	validatorIndex, err := s.GetNextWithdrawalValidatorIndex()
	if err != nil {
		return nil, 0, err
	}

	totalValidators, err := s.GetTotalValidators()
	if err != nil {
		return nil, 0, err
	}

	// [New in Electra:EIP7251] Consume pending partial withdrawals
	forkVersion := s.cs.ActiveForkVersionForTimestamp(timestamp)
	if version.EqualsOrIsAfter(forkVersion, version.Electra()) {
		withdrawals, withdrawalIndex, processedPartialWithdrawals, err =
			s.consumePendingPartialWithdrawals(epoch, withdrawals, withdrawalIndex)
		if err != nil {
			return nil, 0, err
		}
	}

	bound := min(totalValidators, s.cs.MaxValidatorsPerWithdrawalsSweep())

	// Iterate through indices to find the next validators to withdraw.
	for range bound {
		validator, err = s.ValidatorByIndex(validatorIndex)
		if err != nil {
			return nil, 0, err
		}

		balance, err = s.GetBalance(validatorIndex)
		if err != nil {
			return nil, 0, err
		}

		// Set the amount of the withdrawal depending on the balance of the validator.
		if validator.IsFullyWithdrawable(balance, epoch) {
			withdrawalAddress, err = validator.GetWithdrawalCredentials().ToExecutionAddress()
			if err != nil {
				return nil, 0, err
			}

			withdrawals = append(withdrawals, engineprimitives.NewWithdrawal(
				math.U64(withdrawalIndex),
				validatorIndex,
				withdrawalAddress,
				balance,
			))

			// Increment the withdrawal index to process the next withdrawal.
			withdrawalIndex++
		} else if validator.IsPartiallyWithdrawable(balance, s.cs.MaxEffectiveBalance()) {
			withdrawalAddress, err = validator.GetWithdrawalCredentials().ToExecutionAddress()
			if err != nil {
				return nil, 0, err
			}

			withdrawals = append(withdrawals, engineprimitives.NewWithdrawal(
				math.U64(withdrawalIndex),
				validatorIndex,
				withdrawalAddress,
				balance-s.cs.MaxEffectiveBalance(),
			))

			// Increment the withdrawal index to process the next withdrawal.
			withdrawalIndex++
		}

		// Cap the number of withdrawals to the maximum allowed per payload.
		if uint64(len(withdrawals)) == maxWithdrawals {
			break
		}

		// Increment the validator index to process the next validator.
		validatorIndex = (validatorIndex + 1) % totalValidators
	}

	return withdrawals, processedPartialWithdrawals, nil
}

func (s *StateDB) consumePendingPartialWithdrawals(
	epoch math.Epoch,
	withdrawals engineprimitives.Withdrawals,
	withdrawalIndex uint64,
) (
<<<<<<< HEAD
	[]*engineprimitives.Withdrawal,
=======
	engineprimitives.Withdrawals,
>>>>>>> c9ce8ba9
	uint64, // withdrawalIndex
	uint64, // processedPartialWithdrawals
	error,
) {
	// By this point, if we're post-Electra, the fork version on the BeaconState will have been set as part of `PrepareStateForFork`.
	// This will fail if the state has not been prepared for a post-Electra fork version.
	ppWithdrawals, getErr := s.GetPendingPartialWithdrawals()
	if getErr != nil {
		return nil, 0, 0, fmt.Errorf("consumePendingPartialWithdrawals: failed retrieving pending partial withdrawals: %w", getErr)
	}
<<<<<<< HEAD
	processedPartialWithdrawals := uint64(0)

	for _, withdrawal := range ppWithdrawals {
		if withdrawal.WithdrawableEpoch > epoch || len(withdrawals) == int(constants.MaxPendingPartialsPerWithdrawalsSweep) {
=======

	processedPartialWithdrawals := uint64(0)
	minActivationBalance := s.cs.MinActivationBalance()

	for _, withdrawal := range ppWithdrawals {
		if withdrawal.WithdrawableEpoch > epoch || len(withdrawals) == constants.MaxPendingPartialsPerWithdrawalsSweep {
>>>>>>> c9ce8ba9
			// If the first withdrawal in the queue is not withdrawable, then all subsequent withdrawals will also be in later
			// epochs and hence are not withdrawable, so we can break early.
			break
		}
<<<<<<< HEAD
=======

>>>>>>> c9ce8ba9
		validator, err := s.ValidatorByIndex(withdrawal.ValidatorIndex)
		if err != nil {
			return nil, 0, 0, err
		}
<<<<<<< HEAD
		minActivationBalance := math.Gwei(s.cs.MinActivationBalance())
=======
>>>>>>> c9ce8ba9
		hasSufficientEffectiveBalance := validator.GetEffectiveBalance() >= minActivationBalance
		balance, err := s.GetBalance(withdrawal.ValidatorIndex)
		if err != nil {
			return nil, 0, 0, err
		}
		hasExcessBalance := balance > minActivationBalance
<<<<<<< HEAD
		if validator.ExitEpoch == math.Epoch(constants.FarFutureEpoch) && hasSufficientEffectiveBalance && hasExcessBalance {
			// A validator can only partial withdraw an amount such that:
			// 1. never withdraw more than what the validator asked for.
			// 2. never withdraw so much that the validator’s remaining balance would drop below MIN_ACTIVATION_BALANCE
=======
		if validator.GetExitEpoch() == constants.FarFutureEpoch && hasSufficientEffectiveBalance && hasExcessBalance {
			// A validator can only partial withdraw an amount such that:
			// 1. never withdraw more than what the validator asked for.
			// 2. never withdraw so much that the validator’s remaining balance would drop below MIN_ACTIVATION_BALANCE.
>>>>>>> c9ce8ba9
			withdrawableBalance := min(balance-minActivationBalance, withdrawal.Amount)

			withdrawalAddress, addrErr := validator.WithdrawalCredentials.ToExecutionAddress()
			if addrErr != nil {
				return nil, 0, 0, addrErr
			}
			withdrawals = append(
				withdrawals,
<<<<<<< HEAD
				engineprimitives.NewWithdrawal(math.U64(withdrawalIndex), withdrawal.ValidatorIndex, withdrawalAddress, withdrawableBalance),
=======
				engineprimitives.NewWithdrawal(
					math.U64(withdrawalIndex),
					withdrawal.ValidatorIndex,
					withdrawalAddress,
					withdrawableBalance,
				),
>>>>>>> c9ce8ba9
			)
			// Increment the withdrawal index to process the next withdrawal.
			withdrawalIndex++
		}
		// Even if a withdrawal was not created, e.g. the validator did not have sufficient balance, we will consider
		// this withdrawal processed (spec defined) and hence increment the processedPartialWithdrawals count.
		processedPartialWithdrawals++
	}
	return withdrawals, withdrawalIndex, processedPartialWithdrawals, nil
}

// EVMInflationWithdrawal returns the withdrawal used for EVM balance inflation.
//
// NOTE: The withdrawal index and validator index are both set to max(uint64) as
// they are not used during processing.
func (s *StateDB) EVMInflationWithdrawal(timestamp math.U64) *engineprimitives.Withdrawal {
	return engineprimitives.NewWithdrawal(
		EVMInflationWithdrawalIndex,
		EVMInflationWithdrawalValidatorIndex,
		s.cs.EVMInflationAddress(timestamp),
		s.cs.EVMInflationPerBlock(timestamp),
	)
}

// GetMarshallable is the interface for the beacon store.
//
//nolint:funlen,gocognit // todo fix somehow
func (s *StateDB) GetMarshallable() (*ctypes.BeaconState, error) {
	slot, err := s.GetSlot()
	if err != nil {
		return nil, err
	}

	fork, err := s.GetFork()
	if err != nil {
		return nil, err
	}
	genesisValidatorsRoot, err := s.GetGenesisValidatorsRoot()
	if err != nil {
		return nil, err
	}

	latestBlockHeader, err := s.GetLatestBlockHeader()
	if err != nil {
		return nil, err
	}

	blockRoots := make([]common.Root, s.cs.SlotsPerHistoricalRoot())
	for i := range s.cs.SlotsPerHistoricalRoot() {
		blockRoots[i], err = s.GetBlockRootAtIndex(i)
		if err != nil {
			return nil, err
		}
	}

	stateRoots := make([]common.Root, s.cs.SlotsPerHistoricalRoot())
	for i := range s.cs.SlotsPerHistoricalRoot() {
		stateRoots[i], err = s.StateRootAtIndex(i)
		if err != nil {
			return nil, err
		}
	}

	latestExecutionPayloadHeader, err := s.GetLatestExecutionPayloadHeader()
	if err != nil {
		return nil, err
	}

	eth1Data, err := s.GetEth1Data()
	if err != nil {
		return nil, err
	}

	eth1DepositIndex, err := s.GetEth1DepositIndex()
	if err != nil {
		return nil, err
	}

	validators, err := s.GetValidators()
	if err != nil {
		return nil, err
	}

	balances, err := s.GetBalances()
	if err != nil {
		return nil, err
	}

	randaoMixes := make([]common.Bytes32, s.cs.EpochsPerHistoricalVector())
	for i := range s.cs.EpochsPerHistoricalVector() {
		randaoMixes[i], err = s.GetRandaoMixAtIndex(i)
		if err != nil {
			return nil, err
		}
	}

	nextWithdrawalIndex, err := s.GetNextWithdrawalIndex()
	if err != nil {
		return nil, err
	}

	nextWithdrawalValidatorIndex, err := s.GetNextWithdrawalValidatorIndex()
	if err != nil {
		return nil, err
	}

	slashings, err := s.GetSlashings()
	if err != nil {
		return nil, err
	}

	totalSlashings, err := s.GetTotalSlashing()
	if err != nil {
		return nil, err
	}

	beaconState := ctypes.NewEmptyBeaconStateWithVersion(fork.CurrentVersion)
	beaconState.Slot = slot
	beaconState.GenesisValidatorsRoot = genesisValidatorsRoot
	beaconState.Fork = fork
	beaconState.LatestBlockHeader = latestBlockHeader
	beaconState.BlockRoots = blockRoots
	beaconState.StateRoots = stateRoots
	beaconState.LatestExecutionPayloadHeader = latestExecutionPayloadHeader
	beaconState.Eth1Data = eth1Data
	beaconState.Eth1DepositIndex = eth1DepositIndex
	beaconState.Validators = validators
	beaconState.Balances = balances
	beaconState.RandaoMixes = randaoMixes
	beaconState.NextWithdrawalIndex = nextWithdrawalIndex
	beaconState.NextWithdrawalValidatorIndex = nextWithdrawalValidatorIndex
	beaconState.Slashings = slashings
	beaconState.TotalSlashing = totalSlashings

	if version.EqualsOrIsAfter(beaconState.GetForkVersion(), version.Electra()) {
		pendingPartialWithdrawals, getErr := s.GetPendingPartialWithdrawals()
		if getErr != nil {
			return nil, getErr
		}
		beaconState.PendingPartialWithdrawals = pendingPartialWithdrawals
	}

	return beaconState, nil
}

// HashTreeRoot is the interface for the beacon store.
func (s *StateDB) HashTreeRoot() common.Root {
	st, err := s.GetMarshallable()
	if err != nil {
		panic(err)
	}
	return st.HashTreeRoot()
}<|MERGE_RESOLUTION|>--- conflicted
+++ resolved
@@ -82,15 +82,6 @@
 	return s.SetBalance(idx, balance-min(balance, delta))
 }
 
-<<<<<<< HEAD
-// ExpectedWithdrawals as defined in the Ethereum 2.0 Specification:
-// https://github.com/ethereum/consensus-specs/blob/dev/specs/electra/beacon-chain.md#new-get_expected_withdrawals
-//
-// NOTE: This function is modified from the spec to allow a fixed withdrawal
-// (as the first withdrawal) used for EVM inflation.
-//
-//nolint:gocognit,funlen // spec aligned
-=======
 // ExpectedWithdrawals is modified from the ETH2.0 spec:
 // https://github.com/ethereum/consensus-specs/blob/dev/specs/electra/beacon-chain.md#new-get_expected_withdrawals
 // to allow a fixed withdrawal (as the first withdrawal) used for EVM inflation.
@@ -99,7 +90,6 @@
 // retrieved from the state in this function.
 //
 //nolint:gocognit // Spec aligned.
->>>>>>> c9ce8ba9
 func (s *StateDB) ExpectedWithdrawals(timestamp math.U64) (engineprimitives.Withdrawals, uint64, error) {
 	var (
 		validator         *ctypes.Validator
@@ -109,11 +99,7 @@
 
 	processedPartialWithdrawals := uint64(0)
 
-<<<<<<< HEAD
-	slot, err := s.GetSlot()
-=======
 	epoch, err := s.GetEpoch()
->>>>>>> c9ce8ba9
 	if err != nil {
 		return nil, 0, err
 	}
@@ -212,11 +198,7 @@
 	withdrawals engineprimitives.Withdrawals,
 	withdrawalIndex uint64,
 ) (
-<<<<<<< HEAD
-	[]*engineprimitives.Withdrawal,
-=======
 	engineprimitives.Withdrawals,
->>>>>>> c9ce8ba9
 	uint64, // withdrawalIndex
 	uint64, // processedPartialWithdrawals
 	error,
@@ -227,52 +209,30 @@
 	if getErr != nil {
 		return nil, 0, 0, fmt.Errorf("consumePendingPartialWithdrawals: failed retrieving pending partial withdrawals: %w", getErr)
 	}
-<<<<<<< HEAD
-	processedPartialWithdrawals := uint64(0)
-
-	for _, withdrawal := range ppWithdrawals {
-		if withdrawal.WithdrawableEpoch > epoch || len(withdrawals) == int(constants.MaxPendingPartialsPerWithdrawalsSweep) {
-=======
 
 	processedPartialWithdrawals := uint64(0)
 	minActivationBalance := s.cs.MinActivationBalance()
 
 	for _, withdrawal := range ppWithdrawals {
 		if withdrawal.WithdrawableEpoch > epoch || len(withdrawals) == constants.MaxPendingPartialsPerWithdrawalsSweep {
->>>>>>> c9ce8ba9
 			// If the first withdrawal in the queue is not withdrawable, then all subsequent withdrawals will also be in later
 			// epochs and hence are not withdrawable, so we can break early.
 			break
 		}
-<<<<<<< HEAD
-=======
-
->>>>>>> c9ce8ba9
 		validator, err := s.ValidatorByIndex(withdrawal.ValidatorIndex)
 		if err != nil {
 			return nil, 0, 0, err
 		}
-<<<<<<< HEAD
-		minActivationBalance := math.Gwei(s.cs.MinActivationBalance())
-=======
->>>>>>> c9ce8ba9
 		hasSufficientEffectiveBalance := validator.GetEffectiveBalance() >= minActivationBalance
 		balance, err := s.GetBalance(withdrawal.ValidatorIndex)
 		if err != nil {
 			return nil, 0, 0, err
 		}
 		hasExcessBalance := balance > minActivationBalance
-<<<<<<< HEAD
-		if validator.ExitEpoch == math.Epoch(constants.FarFutureEpoch) && hasSufficientEffectiveBalance && hasExcessBalance {
-			// A validator can only partial withdraw an amount such that:
-			// 1. never withdraw more than what the validator asked for.
-			// 2. never withdraw so much that the validator’s remaining balance would drop below MIN_ACTIVATION_BALANCE
-=======
 		if validator.GetExitEpoch() == constants.FarFutureEpoch && hasSufficientEffectiveBalance && hasExcessBalance {
 			// A validator can only partial withdraw an amount such that:
 			// 1. never withdraw more than what the validator asked for.
 			// 2. never withdraw so much that the validator’s remaining balance would drop below MIN_ACTIVATION_BALANCE.
->>>>>>> c9ce8ba9
 			withdrawableBalance := min(balance-minActivationBalance, withdrawal.Amount)
 
 			withdrawalAddress, addrErr := validator.WithdrawalCredentials.ToExecutionAddress()
@@ -281,16 +241,12 @@
 			}
 			withdrawals = append(
 				withdrawals,
-<<<<<<< HEAD
-				engineprimitives.NewWithdrawal(math.U64(withdrawalIndex), withdrawal.ValidatorIndex, withdrawalAddress, withdrawableBalance),
-=======
 				engineprimitives.NewWithdrawal(
 					math.U64(withdrawalIndex),
 					withdrawal.ValidatorIndex,
 					withdrawalAddress,
 					withdrawableBalance,
 				),
->>>>>>> c9ce8ba9
 			)
 			// Increment the withdrawal index to process the next withdrawal.
 			withdrawalIndex++
