// SPDX-License-Identifier: BUSL-1.1
//
// Copyright (C) 2025, Berachain Foundation. All rights reserved.
// Use of this software is governed by the Business Source License included
// in the LICENSE file of this repository and at www.mariadb.com/bsl11.
//
// ANY USE OF THE LICENSED WORK IN VIOLATION OF THIS LICENSE WILL AUTOMATICALLY
// TERMINATE YOUR RIGHTS UNDER THIS LICENSE FOR THE CURRENT AND ALL OTHER
// VERSIONS OF THE LICENSED WORK.
//
// THIS LICENSE DOES NOT GRANT YOU ANY RIGHT IN ANY TRADEMARK OR LOGO OF
// LICENSOR OR ITS AFFILIATES (PROVIDED THAT YOU MAY USE A TRADEMARK OR LOGO OF
// LICENSOR AS EXPRESSLY REQUIRED BY THIS LICENSE).
//
// TO THE EXTENT PERMITTED BY APPLICABLE LAW, THE LICENSED WORK IS PROVIDED ON
// AN “AS IS” BASIS. LICENSOR HEREBY DISCLAIMS ALL WARRANTIES AND CONDITIONS,
// EXPRESS OR IMPLIED, INCLUDING (WITHOUT LIMITATION) WARRANTIES OF
// MERCHANTABILITY, FITNESS FOR A PARTICULAR PURPOSE, NON-INFRINGEMENT, AND
// TITLE.

package core

import (
	"bytes"
	"fmt"
	"sync"

	ctypes "github.com/berachain/beacon-kit/consensus-types/types"
	"github.com/berachain/beacon-kit/consensus/cometbft/service/cache"
	"github.com/berachain/beacon-kit/errors"
	"github.com/berachain/beacon-kit/log"
	"github.com/berachain/beacon-kit/primitives/common"
	"github.com/berachain/beacon-kit/primitives/crypto"
	"github.com/berachain/beacon-kit/primitives/math"
	"github.com/berachain/beacon-kit/primitives/transition"
	"github.com/berachain/beacon-kit/state-transition/core/state"
	"github.com/berachain/beacon-kit/storage/deposit"
)

// StateProcessor is a basic Processor, which takes care of the
// main state transition for the beacon chain.
type StateProcessor struct {
	// logger is used for logging information and errors.
	logger log.Logger
	// cs is the chain specification for the beacon chain.
	cs ChainSpec
	// signer is the BLS signer used for cryptographic operations.
	signer crypto.BLSSigner
	// fGetAddressFromPubKey verifies that a validator public key
	// matches with the proposer address passed by the consensus
	// Injected via ctor to simplify testing.
	fGetAddressFromPubKey func(crypto.BLSPubkey) ([]byte, error)
	// executionEngine is the engine responsible for executing transactions.
	executionEngine ExecutionEngine
	// ds allows checking payload deposits against the deposit contract
	ds deposit.StoreManager
	// metrics is the metrics for the service.
	metrics *stateProcessorMetrics
	// logDeneb1Once enforces logging the Deneb1 fork information at most once.
	logDeneb1Once sync.Once
}

// NewStateProcessor creates a new state processor.
func NewStateProcessor(
	logger log.Logger,
	cs ChainSpec,
	executionEngine ExecutionEngine,
	ds deposit.StoreManager,
	signer crypto.BLSSigner,
	fGetAddressFromPubKey func(crypto.BLSPubkey) ([]byte, error),
	telemetrySink TelemetrySink,
) *StateProcessor {
	return &StateProcessor{
		logger:                logger,
		cs:                    cs,
		executionEngine:       executionEngine,
		signer:                signer,
		fGetAddressFromPubKey: fGetAddressFromPubKey,
		ds:                    ds,
		metrics:               newStateProcessorMetrics(telemetrySink),
	}
}

// Transition is the main function for processing a state transition.
func (sp *StateProcessor) Transition(
	ctx ReadOnlyContext,
	st *state.StateDB,
	blk *ctypes.BeaconBlock,
) (transition.ValidatorUpdates, error) {
	if blk == nil {
		return nil, nil
	}

	// Process the next slot.
	validatorUpdates, err := sp.ProcessSlots(st, blk.GetSlot())
	if err != nil {
		return nil, err
	}

	// Prepare the state for the next block's fork version.
	// Ideally we want to log only in case we are processing the
	// block to be finalized. Pre cache activation this is easy.
	// Post activation we log every time we verify a block
	logForkProcessing := ctx.VerifyPayload() && !ctx.VerifyRandao()

	if cache.IsStateCachingActive(sp.cs, blk.Slot) {
		logForkProcessing = ctx.VerifyPayload()
	}
	if err = sp.ProcessFork(st, blk.GetTimestamp(), logForkProcessing); err != nil {
		return nil, err
	}

	// Process the block.
	if err = sp.ProcessBlock(ctx, st, blk, inFinalizeBlock); err != nil {
		return nil, err
	}

	return validatorUpdates, nil
}

// ProcessSlots deviates from the ethereum consensus specs `process_slots`. The `process_slots` function must
// iterate and process slots in which the target `slot` can be several slots ahead of the `stateSlot`. This is because
// the beacon chain can miss blocks for a given slot, resulting in not processing the slot. For example, the current
// slot is 100, and no blocks were proposed for slots 101 and 102. Upon receiving a block at slot 103, the beacon state
// must "catch up" the state and trigger slot and epoch transitions that may have happened during slot 101 and 102.
//
// Beacon-kit does not allow missed slots. Each height from cometBFT will always correspond to a beacon block slot, so
// `ProcessSlots` will always be called at every slot. Thus, we will only process the state up to the next slot.
// The reasoning behind this deviation is to be explicit in this behavior and also to better support the usage of fork
// logic in the `processEpoch` function. Since we do not fork by slot but instead fork by timestamp, we must be able to
// strictly tie each call of `processSlot` and `processEpoch` to a timestamp. Since we don't have beacon blocks during
// each iteration of the slot loop, we cannot correlate each slot to a timestamp. We instead identify that we process
// only one slot, allowing us to simply use the fork version from the state.
func (sp *StateProcessor) ProcessSlots(
	st *state.StateDB, slot math.Slot,
) (transition.ValidatorUpdates, error) {
	var res transition.ValidatorUpdates

	stateSlot, err := st.GetSlot()
	if err != nil {
		return nil, err
	}
	if slot == stateSlot {
		return res, nil
	}
	if slot != stateSlot+1 {
		return nil, fmt.Errorf("slot %d does not match expected slot %d", slot, stateSlot+1)
	}

	if err = sp.processSlot(st); err != nil {
		return nil, err
	}

	// Process the Epoch Boundary.
	if slot.Unwrap()%sp.cs.SlotsPerEpoch() == 0 {
		var epochUpdates transition.ValidatorUpdates
		if epochUpdates, err = sp.processEpoch(st); err != nil {
			return nil, err
		}
		res = append(res, epochUpdates...)
	}

	// Update the state slot.
	if err = st.SetSlot(slot); err != nil {
		return nil, err
	}

	return res, nil
}

// processSlot as defined in the Ethereum 2.0 Specification:
// https://github.com/ethereum/consensus-specs/blob/dev/specs/phase0/beacon-chain.md#beacon-chain-state-transition-function
func (sp *StateProcessor) processSlot(st *state.StateDB) error {
	stateSlot, err := st.GetSlot()
	if err != nil {
		return err
	}

	// Before we make any changes, we calculate the previous state root.
	prevStateRoot := st.HashTreeRoot()
	if err = st.UpdateStateRootAtIndex(
		stateSlot.Unwrap()%sp.cs.SlotsPerHistoricalRoot(), prevStateRoot,
	); err != nil {
		return err
	}

	// We get the latest block header, this will not have
	// a state root on it.
	latestHeader, err := st.GetLatestBlockHeader()
	if err != nil {
		return err
	}

	// We set the "rawHeader" in the StateProcessor, but cannot fill in
	// the StateRoot until the following block.
	if (latestHeader.GetStateRoot() == common.Root{}) {
		latestHeader.SetStateRoot(prevStateRoot)
		if err = st.SetLatestBlockHeader(latestHeader); err != nil {
			return err
		}
	}

	// We update the block root.
	return st.UpdateBlockRootAtIndex(
		stateSlot.Unwrap()%sp.cs.SlotsPerHistoricalRoot(), latestHeader.HashTreeRoot(),
	)
}

// ProcessBlock processes the block, it optionally verifies the
// state root.
func (sp *StateProcessor) ProcessBlock(
	ctx ReadOnlyContext,
	st *state.StateDB,
	blk *ctypes.BeaconBlock,
	inFinalizeBlock bool,
) error {
	// Before processing block header, we need to retrieve public key of
	// parent block proposer to be able to inform the EL client.
	parentProposerPubkey, err := st.ParentProposerPubkey(blk.GetTimestamp())
	if err != nil {
		return err
	}

	if err = sp.processBlockHeader(ctx, st, blk); err != nil {
		return err
	}

<<<<<<< HEAD
	if err := sp.processExecutionPayload(ctx, st, blk, inFinalizeBlock); err != nil {
=======
	if err = sp.processExecutionPayload(ctx, st, blk, parentProposerPubkey); err != nil {
>>>>>>> 5bf596c5
		return err
	}

	if err = sp.processWithdrawals(st, blk); err != nil {
		return err
	}

	if err = sp.processRandaoReveal(ctx, st, blk); err != nil {
		return err
	}

	if err = sp.processOperations(ctx, st, blk); err != nil {
		return err
	}

	// If we are skipping validate, we can skip calculating the state
	// root to save compute.
	if !ctx.VerifyResult() {
		return nil
	}

	// Ensure the calculated state root matches the state root on
	// the block.
	stateRoot := st.HashTreeRoot()
	if blk.GetStateRoot() != stateRoot {
		return errors.Wrapf(
			ErrStateRootMismatch, "expected %s, got %s",
			stateRoot, blk.GetStateRoot(),
		)
	}

	return nil
}

// processEpoch processes the epoch and ensures it matches the local state.
// Currently, beacon-kit does not enforce rewards, penalties, and slashing for validators.
// Extra caution is required when any fork-specific logic is added within the scope of this method
// as epochs and fork slots may not always neatly overlap.
func (sp *StateProcessor) processEpoch(st *state.StateDB) (transition.ValidatorUpdates, error) {
	currentEpoch, err := st.GetEpoch()
	if err != nil {
		return nil, err
	}

	// track validators set before updating it, to be able to
	// inform consensus of the validators set changes
	currentActiveVals, err := getActiveVals(st, currentEpoch)
	if err != nil {
		return nil, err
	}

	// if err = sp.processRewardsAndPenalties(st); err != nil {
	// 	return nil, err
	// }
	if err = sp.processRegistryUpdates(st); err != nil {
		return nil, err
	}
	if err = sp.processEffectiveBalanceUpdates(st); err != nil {
		return nil, err
	}
	// if err = sp.processSlashingsReset(st); err != nil {
	// 	return nil, err
	// }
	if err = sp.processRandaoMixesReset(st); err != nil {
		return nil, err
	}

	// only after we have fully updated validators, we enforce a cap on the validators set
	if err = sp.processValidatorSetCap(st); err != nil {
		return nil, err
	}

	// finally compute diffs in validator set to duly update consensus
	nextEpoch := currentEpoch + 1
	nextActiveVals, err := getActiveVals(st, nextEpoch)
	if err != nil {
		return nil, err
	}

	return validatorSetsDiffs(currentActiveVals, nextActiveVals), nil
}

// processBlockHeader processes the header and ensures it matches the local state.
func (sp *StateProcessor) processBlockHeader(
	ctx ReadOnlyContext,
	st *state.StateDB,
	blk *ctypes.BeaconBlock,
) error {
	// Ensure the block slot matches the state slot.
	slot, err := st.GetSlot()
	if err != nil {
		return err
	}
	if blk.GetSlot() != slot {
		return errors.Wrapf(ErrSlotMismatch, "expected: %d, got: %d", slot, blk.GetSlot())
	}

	// Verify that the block is newer than latest block header
	latestBlockHeader, err := st.GetLatestBlockHeader()
	if err != nil {
		return err
	}
	if blk.GetSlot() <= latestBlockHeader.GetSlot() {
		return errors.Wrapf(
			ErrBlockSlotTooLow, "expected: > %d, got: %d",
			latestBlockHeader.GetSlot(), blk.GetSlot(),
		)
	}

	// Verify that proposer matches with what consensus declares as proposer
	proposer, err := st.ValidatorByIndex(blk.GetProposerIndex())
	if err != nil {
		return err
	}
	stateProposerAddress, err := sp.fGetAddressFromPubKey(proposer.GetPubkey())
	if err != nil {
		return err
	}
	if !bytes.Equal(stateProposerAddress, ctx.ProposerAddress()) {
		return errors.Wrapf(
			ErrProposerMismatch, "store key: %s, consensus key: %s",
			stateProposerAddress, ctx.ProposerAddress(),
		)
	}

	// Verify that the parent matches
	parentBlockRoot := latestBlockHeader.HashTreeRoot()
	if parentBlockRoot != blk.GetParentBlockRoot() {
		return errors.Wrapf(
			ErrParentRootMismatch, "expected: %s, got: %s",
			parentBlockRoot.String(), blk.GetParentBlockRoot().String(),
		)
	}

	// Verify proposer is not slashed
	if proposer.IsSlashed() {
		return errors.Wrapf(
			ErrSlashedProposer, "index: %d",
			blk.GetProposerIndex(),
		)
	}

	// Cache current block as the new latest block
	bodyRoot := blk.GetBody().HashTreeRoot()

	lbh := &ctypes.BeaconBlockHeader{
		Slot:            blk.GetSlot(),
		ProposerIndex:   blk.GetProposerIndex(),
		ParentBlockRoot: blk.GetParentBlockRoot(),
		// state_root is zeroed and overwritten in the next `process_slot` call.
		StateRoot: common.Root{},
		BodyRoot:  bodyRoot,
	}
	return st.SetLatestBlockHeader(lbh)
}

// processEffectiveBalanceUpdates as defined in the Ethereum 2.0 specification.
// https://github.com/ethereum/consensus-specs/blob/dev/specs/phase0/beacon-chain.md#effective-balances-updates
func (sp *StateProcessor) processEffectiveBalanceUpdates(st *state.StateDB) error {
	// Update effective balances with hysteresis
	validators, err := st.GetValidators()
	if err != nil {
		return err
	}

	var (
		effectiveBalanceIncrement = sp.cs.EffectiveBalanceIncrement()
		hysteresisIncrement       = effectiveBalanceIncrement / sp.cs.HysteresisQuotient()
		downwardThreshold         = hysteresisIncrement * sp.cs.HysteresisDownwardMultiplier()
		upwardThreshold           = hysteresisIncrement * sp.cs.HysteresisUpwardMultiplier()

		idx     math.U64
		balance math.Gwei
	)

	for _, val := range validators {
		idx, err = st.ValidatorIndexByPubkey(val.GetPubkey())
		if err != nil {
			return err
		}

		balance, err = st.GetBalance(idx)
		if err != nil {
			return err
		}

		if balance+downwardThreshold < val.GetEffectiveBalance() ||
			val.GetEffectiveBalance()+upwardThreshold < balance {
			updatedBalance := ctypes.ComputeEffectiveBalance(
				balance, effectiveBalanceIncrement, sp.cs.MaxEffectiveBalance(),
			)
			val.SetEffectiveBalance(updatedBalance)
			if err = st.UpdateValidatorAtIndex(idx, val); err != nil {
				return err
			}
		}
	}
	return nil
}<|MERGE_RESOLUTION|>--- conflicted
+++ resolved
@@ -99,10 +99,12 @@
 
 	// Prepare the state for the next block's fork version.
 	// Ideally we want to log only in case we are processing the
-	// block to be finalized. Pre cache activation this is easy.
-	// Post activation we log every time we verify a block
-	logForkProcessing := ctx.VerifyPayload() && !ctx.VerifyRandao()
-
+	// block to be finalized.
+	inFinalizeBlock := ctx.VerifyPayload() && !ctx.VerifyRandao()
+
+	// Log if we are in finalizeBlock. However, post cache-activation, we log every time we
+	// verify a block.
+	logForkProcessing := inFinalizeBlock
 	if cache.IsStateCachingActive(sp.cs, blk.Slot) {
 		logForkProcessing = ctx.VerifyPayload()
 	}
@@ -225,11 +227,7 @@
 		return err
 	}
 
-<<<<<<< HEAD
-	if err := sp.processExecutionPayload(ctx, st, blk, inFinalizeBlock); err != nil {
-=======
-	if err = sp.processExecutionPayload(ctx, st, blk, parentProposerPubkey); err != nil {
->>>>>>> 5bf596c5
+	if err = sp.processExecutionPayload(ctx, st, blk, inFinalizeBlock, parentProposerPubkey); err != nil {
 		return err
 	}
 
