// SPDX-License-Identifier: BUSL-1.1
//
// Copyright (C) 2025, Berachain Foundation. All rights reserved.
// Use of this software is governed by the Business Source License included
// in the LICENSE file of this repository and at www.mariadb.com/bsl11.
//
// ANY USE OF THE LICENSED WORK IN VIOLATION OF THIS LICENSE WILL AUTOMATICALLY
// TERMINATE YOUR RIGHTS UNDER THIS LICENSE FOR THE CURRENT AND ALL OTHER
// VERSIONS OF THE LICENSED WORK.
//
// THIS LICENSE DOES NOT GRANT YOU ANY RIGHT IN ANY TRADEMARK OR LOGO OF
// LICENSOR OR ITS AFFILIATES (PROVIDED THAT YOU MAY USE A TRADEMARK OR LOGO OF
// LICENSOR AS EXPRESSLY REQUIRED BY THIS LICENSE).
//
// TO THE EXTENT PERMITTED BY APPLICABLE LAW, THE LICENSED WORK IS PROVIDED ON
// AN “AS IS” BASIS. LICENSOR HEREBY DISCLAIMS ALL WARRANTIES AND CONDITIONS,
// EXPRESS OR IMPLIED, INCLUDING (WITHOUT LIMITATION) WARRANTIES OF
// MERCHANTABILITY, FITNESS FOR A PARTICULAR PURPOSE, NON-INFRINGEMENT, AND
// TITLE.

package core

import (
	"bytes"
	"fmt"

	ctypes "github.com/berachain/beacon-kit/consensus-types/types"
	"github.com/berachain/beacon-kit/errors"
	"github.com/berachain/beacon-kit/log"
	"github.com/berachain/beacon-kit/primitives/common"
	"github.com/berachain/beacon-kit/primitives/crypto"
	"github.com/berachain/beacon-kit/primitives/math"
	"github.com/berachain/beacon-kit/primitives/transition"
	"github.com/berachain/beacon-kit/state-transition/core/state"
	depositdb "github.com/berachain/beacon-kit/storage/deposit"
)

// StateProcessor is a basic Processor, which takes care of the
// main state transition for the beacon chain.
type StateProcessor struct {
	// logger is used for logging information and errors.
	logger log.Logger
	// cs is the chain specification for the beacon chain.
	cs ChainSpec
	// signer is the BLS signer used for cryptographic operations.
	signer crypto.BLSSigner
	// fGetAddressFromPubKey verifies that a validator public key
	// matches with the proposer address passed by the consensus
	// Injected via ctor to simplify testing.
	fGetAddressFromPubKey func(crypto.BLSPubkey) ([]byte, error)
	// executionEngine is the engine responsible for executing transactions.
	executionEngine ExecutionEngine
	// ds allows checking payload deposits against the deposit contract
	ds *depositdb.KVStore
	// metrics is the metrics for the service.
	metrics *stateProcessorMetrics
}

// NewStateProcessor creates a new state processor.
func NewStateProcessor(
	logger log.Logger,
	cs ChainSpec,
	executionEngine ExecutionEngine,
	ds *depositdb.KVStore,
	signer crypto.BLSSigner,
	fGetAddressFromPubKey func(crypto.BLSPubkey) ([]byte, error),
	telemetrySink TelemetrySink,
) *StateProcessor {
	return &StateProcessor{
		logger:                logger,
		cs:                    cs,
		executionEngine:       executionEngine,
		signer:                signer,
		fGetAddressFromPubKey: fGetAddressFromPubKey,
		ds:                    ds,
		metrics:               newStateProcessorMetrics(telemetrySink),
	}
}

// Transition is the main function for processing a state transition.
func (sp *StateProcessor) Transition(
	ctx ReadOnlyContext,
	st *state.StateDB,
	blk *ctypes.BeaconBlock,
) (transition.ValidatorUpdates, error) {
	if blk == nil {
		return nil, nil
	}

	// Process the next slot.
	slot := blk.GetSlot()
<<<<<<< HEAD
=======
	validatorUpdates, err := sp.ProcessSlots(st, slot)
	if err != nil {
		return nil, err
	}
>>>>>>> bc067a11

	// Prepare the state for the next block's fork version.
	if err := sp.PrepareStateForFork(st, blk.GetForkVersion(), slot); err != nil {
		return nil, err
	}

	if err = sp.PrepareStateForFork(st, blk.GetForkVersion(), slot); err != nil {
		return nil, err
	}

	// Process the block.
	if err = sp.ProcessBlock(ctx, st, blk); err != nil {
		return nil, err
	}

	return validatorUpdates, nil
}

// ProcessSlots deviates from the ethereum consensus specs `process_slots`. The `process_slots` function must
// iterate and process slots in which the target `slot` can be several slots ahead of the `stateSlot`. This is because
// the beacon chain can miss blocks for a given slot, resulting in not processing the slot. For example, the current
// slot is 100, and no blocks were proposed for slots 101 and 102. Upon receiving a block at slot 103, the beacon state
// must "catch up" the state and trigger slot and epoch transitions that may have happened during slot 101 and 102.
//
// Beacon-kit does not allow missed slots. Each height from cometBFT will always correspond to a beacon block slot, so
// `ProcessSlots` will always be called at every slot. Thus, we will only process the state up to the next slot.
// The reasoning behind this deviation is to be explicit in this behavior and also to better support the usage of fork
// logic in the `processEpoch` function. Since we do not fork by slot but instead fork by timestamp, we must be able to
// strictly tie each call of `processSlot` and `processEpoch` to a timestamp. Since we don't have beacon blocks during
// each iteration of the slot loop, we cannot correlate each slot to a timestamp. We instead identify that we process
// only one slot, allowing us to simply use the fork version from the state.
func (sp *StateProcessor) ProcessSlots(
	st *state.StateDB, slot math.Slot,
) (transition.ValidatorUpdates, error) {
	var res transition.ValidatorUpdates

	stateSlot, err := st.GetSlot()
	if err != nil {
		return nil, err
	}
	if slot == stateSlot {
		return res, nil
	}
	if slot != stateSlot+1 {
		return nil, fmt.Errorf("slot %d does not match expected slot %d", slot, stateSlot+1)
	}

	if err = sp.processSlot(st); err != nil {
		return nil, err
	}

	// Process the Epoch Boundary.
	if slot.Unwrap()%sp.cs.SlotsPerEpoch() == 0 {
		var epochUpdates transition.ValidatorUpdates
		if epochUpdates, err = sp.processEpoch(st); err != nil {
			return nil, err
		}
		res = append(res, epochUpdates...)
	}

	// Update the state slot.
	if err = st.SetSlot(slot); err != nil {
		return nil, err
	}

	return res, nil
}

// processSlot as defined in the Ethereum 2.0 Specification:
// https://github.com/ethereum/consensus-specs/blob/dev/specs/phase0/beacon-chain.md#beacon-chain-state-transition-function
func (sp *StateProcessor) processSlot(st *state.StateDB) error {
	stateSlot, err := st.GetSlot()
	if err != nil {
		return err
	}

	// Before we make any changes, we calculate the previous state root.
	prevStateRoot := st.HashTreeRoot()
	if err = st.UpdateStateRootAtIndex(
		stateSlot.Unwrap()%sp.cs.SlotsPerHistoricalRoot(), prevStateRoot,
	); err != nil {
		return err
	}

	// We get the latest block header, this will not have
	// a state root on it.
	latestHeader, err := st.GetLatestBlockHeader()
	if err != nil {
		return err
	}

	// We set the "rawHeader" in the StateProcessor, but cannot fill in
	// the StateRoot until the following block.
	if (latestHeader.GetStateRoot() == common.Root{}) {
		latestHeader.SetStateRoot(prevStateRoot)
		if err = st.SetLatestBlockHeader(latestHeader); err != nil {
			return err
		}
	}

	// We update the block root.
	return st.UpdateBlockRootAtIndex(
		stateSlot.Unwrap()%sp.cs.SlotsPerHistoricalRoot(), latestHeader.HashTreeRoot(),
	)
}

// ProcessBlock processes the block, it optionally verifies the
// state root.
func (sp *StateProcessor) ProcessBlock(
	ctx ReadOnlyContext,
	st *state.StateDB,
	blk *ctypes.BeaconBlock,
) error {
	if err := sp.processBlockHeader(ctx, st, blk); err != nil {
		return err
	}

	if err := sp.processExecutionPayload(ctx, st, blk); err != nil {
		return err
	}

	if err := sp.processWithdrawals(st, blk); err != nil {
		return err
	}

	if err := sp.processRandaoReveal(ctx, st, blk); err != nil {
		return err
	}

	if err := sp.processOperations(ctx, st, blk); err != nil {
		return err
	}

	// If we are skipping validate, we can skip calculating the state
	// root to save compute.
	if !ctx.VerifyResult() {
		return nil
	}

	// Ensure the calculated state root matches the state root on
	// the block.
	stateRoot := st.HashTreeRoot()
	if blk.GetStateRoot() != stateRoot {
		return errors.Wrapf(
			ErrStateRootMismatch, "expected %s, got %s",
			stateRoot, blk.GetStateRoot(),
		)
	}

	return nil
}

// processEpoch processes the epoch and ensures it matches the local state. Currently
// beacon-kit does not enforce rewards, penalties, and slashing for validators.
func (sp *StateProcessor) processEpoch(st *state.StateDB) (transition.ValidatorUpdates, error) {
	slot, err := st.GetSlot()
	if err != nil {
		return nil, err
	}

	// track validators set before updating it, to be able to
	// inform consensus of the validators set changes
	currentEpoch := sp.cs.SlotToEpoch(slot)
	currentActiveVals, err := getActiveVals(st, currentEpoch)
	if err != nil {
		return nil, err
	}

	// if err = sp.processRewardsAndPenalties(st); err != nil {
	// 	return nil, err
	// }
	if err = sp.processRegistryUpdates(st); err != nil {
		return nil, err
	}
	if err = sp.processEffectiveBalanceUpdates(st); err != nil {
		return nil, err
	}
	// if err = sp.processSlashingsReset(st); err != nil {
	// 	return nil, err
	// }
	if err = sp.processRandaoMixesReset(st); err != nil {
		return nil, err
	}

	// only after we have fully updated validators, we enforce a cap on the validators set
	if err = sp.processValidatorSetCap(st); err != nil {
		return nil, err
	}

	// finally compute diffs in validator set to duly update consensus
	nextEpoch := currentEpoch + 1
	nextActiveVals, err := getActiveVals(st, nextEpoch)
	if err != nil {
		return nil, err
	}

	return validatorSetsDiffs(currentActiveVals, nextActiveVals), nil
}

// processBlockHeader processes the header and ensures it matches the local state.
func (sp *StateProcessor) processBlockHeader(
	ctx ReadOnlyContext,
	st *state.StateDB,
	blk *ctypes.BeaconBlock,
) error {
	// Ensure the block slot matches the state slot.
	slot, err := st.GetSlot()
	if err != nil {
		return err
	}
	if blk.GetSlot() != slot {
		return errors.Wrapf(ErrSlotMismatch, "expected: %d, got: %d", slot, blk.GetSlot())
	}

	// Verify that the block is newer than latest block header
	latestBlockHeader, err := st.GetLatestBlockHeader()
	if err != nil {
		return err
	}
	if blk.GetSlot() <= latestBlockHeader.GetSlot() {
		return errors.Wrapf(
			ErrBlockSlotTooLow, "expected: > %d, got: %d",
			latestBlockHeader.GetSlot(), blk.GetSlot(),
		)
	}

	// Verify that proposer matches with what consensus declares as proposer
	proposer, err := st.ValidatorByIndex(blk.GetProposerIndex())
	if err != nil {
		return err
	}
	stateProposerAddress, err := sp.fGetAddressFromPubKey(proposer.GetPubkey())
	if err != nil {
		return err
	}
	if !bytes.Equal(stateProposerAddress, ctx.ProposerAddress()) {
		return errors.Wrapf(
			ErrProposerMismatch, "store key: %s, consensus key: %s",
			stateProposerAddress, ctx.ProposerAddress(),
		)
	}

	// Verify that the parent matches
	parentBlockRoot := latestBlockHeader.HashTreeRoot()
	if parentBlockRoot != blk.GetParentBlockRoot() {
		return errors.Wrapf(
			ErrParentRootMismatch, "expected: %s, got: %s",
			parentBlockRoot.String(), blk.GetParentBlockRoot().String(),
		)
	}

	// Verify proposer is not slashed
	if proposer.IsSlashed() {
		return errors.Wrapf(
			ErrSlashedProposer, "index: %d",
			blk.GetProposerIndex(),
		)
	}

	// Cache current block as the new latest block
	bodyRoot := blk.GetBody().HashTreeRoot()

	lbh := &ctypes.BeaconBlockHeader{
		Slot:            blk.GetSlot(),
		ProposerIndex:   blk.GetProposerIndex(),
		ParentBlockRoot: blk.GetParentBlockRoot(),
		// state_root is zeroed and overwritten in the next `process_slot` call.
		StateRoot: common.Root{},
		BodyRoot:  bodyRoot,
	}
	return st.SetLatestBlockHeader(lbh)
}

// processEffectiveBalanceUpdates as defined in the Ethereum 2.0 specification.
// https://github.com/ethereum/consensus-specs/blob/dev/specs/phase0/beacon-chain.md#effective-balances-updates
func (sp *StateProcessor) processEffectiveBalanceUpdates(st *state.StateDB) error {
	// Update effective balances with hysteresis
	validators, err := st.GetValidators()
	if err != nil {
		return err
	}

	var (
		effectiveBalanceIncrement = sp.cs.EffectiveBalanceIncrement()
		hysteresisIncrement       = effectiveBalanceIncrement / sp.cs.HysteresisQuotient()
		downwardThreshold         = math.Gwei(hysteresisIncrement * sp.cs.HysteresisDownwardMultiplier())
		upwardThreshold           = math.Gwei(hysteresisIncrement * sp.cs.HysteresisUpwardMultiplier())

		idx     math.U64
		balance math.Gwei
	)

	for _, val := range validators {
		idx, err = st.ValidatorIndexByPubkey(val.GetPubkey())
		if err != nil {
			return err
		}

		balance, err = st.GetBalance(idx)
		if err != nil {
			return err
		}

		if balance+downwardThreshold < val.GetEffectiveBalance() ||
			val.GetEffectiveBalance()+upwardThreshold < balance {
			updatedBalance := ctypes.ComputeEffectiveBalance(
				balance,
				math.U64(effectiveBalanceIncrement),
				math.U64(sp.cs.MaxEffectiveBalance()),
			)
			val.SetEffectiveBalance(updatedBalance)
			if err = st.UpdateValidatorAtIndex(idx, val); err != nil {
				return err
			}
		}
	}
	return nil
}<|MERGE_RESOLUTION|>--- conflicted
+++ resolved
@@ -89,20 +89,13 @@
 
 	// Process the next slot.
 	slot := blk.GetSlot()
-<<<<<<< HEAD
-=======
 	validatorUpdates, err := sp.ProcessSlots(st, slot)
 	if err != nil {
 		return nil, err
 	}
->>>>>>> bc067a11
 
 	// Prepare the state for the next block's fork version.
 	if err := sp.PrepareStateForFork(st, blk.GetForkVersion(), slot); err != nil {
-		return nil, err
-	}
-
-	if err = sp.PrepareStateForFork(st, blk.GetForkVersion(), slot); err != nil {
 		return nil, err
 	}
 
