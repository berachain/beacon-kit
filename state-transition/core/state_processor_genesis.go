--- conflicted
+++ resolved
@@ -33,18 +33,14 @@
 	"github.com/berachain/beacon-kit/primitives/version"
 )
 
-// InitializePreminedBeaconStateFromEth1 initializes the beacon state.
+// InitializePreminedBeaconStateFromEth1 initializes the beacon state. It assumes the genesis
+// deposits are already enqueued in the deposit store to allow for proof verification.
 //
 //nolint:gocognit,funlen // todo fix.
 func (sp *StateProcessor[
 	_, BeaconStateT, _, _,
 ]) InitializePreminedBeaconStateFromEth1(
 	st BeaconStateT,
-<<<<<<< HEAD
-	deposits ctypes.Deposits,
-=======
-	deposits []*ctypes.DepositData,
->>>>>>> 28e41b19
 	execPayloadHeader *ctypes.ExecutionPayloadHeader,
 	genesisVersion common.Version,
 ) (transition.ValidatorUpdates, error) {
@@ -57,11 +53,16 @@
 		return nil, err
 	}
 
-	// Eth1DepositIndex will be set in processDeposit
+	// Get the deposits from the deposit store, with their proofs.
+	depositsCount := sp.ds.GetDepositsCount()
+	deposits, err := sp.ds.GetDepositsByIndex(0, depositsCount)
+	if err != nil {
+		return nil, err
+	}
 
 	var eth1Data *ctypes.Eth1Data
 	eth1Data = eth1Data.New(
-		deposits.HashTreeRoot(), math.U64(len(deposits)), execPayloadHeader.GetBlockHash(),
+		sp.ds.GetDepositsRoot(), math.U64(depositsCount), execPayloadHeader.GetBlockHash(),
 	)
 	if err := st.SetEth1Data(eth1Data); err != nil {
 		return nil, err
