--- conflicted
+++ resolved
@@ -185,11 +185,7 @@
 	if err != nil {
 		return fmt.Errorf("genesis activation, failed listing validators: %w", err)
 	}
-<<<<<<< HEAD
-	minEffectiveBalance := math.Gwei(sp.cs.MinActivationBalance())
-=======
 	minEffectiveBalance := sp.cs.MinActivationBalance()
->>>>>>> c9ce8ba9
 
 	var idx math.ValidatorIndex
 	for _, val := range vals {
