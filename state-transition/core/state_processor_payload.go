--- conflicted
+++ resolved
@@ -61,11 +61,7 @@
 	// Perform payload verification only if the context is configured as such.
 	if txCtx.VerifyPayload() {
 		g.Go(func() error {
-<<<<<<< HEAD
-			return sp.validateExecutionPayload(gCtx, st, blk)
-=======
-			return sp.validateExecutionPayload(ctx, txCtx.ConsensusTime(), st, blk, txCtx.OptimisticEngine())
->>>>>>> ac596fd3
+			return sp.validateExecutionPayload(ctx, txCtx.ConsensusTime(), st, blk)
 		})
 	}
 
@@ -101,11 +97,7 @@
 	if err := sp.validateStatelessPayload(blk); err != nil {
 		return err
 	}
-<<<<<<< HEAD
-	return sp.validateStatefulPayload(ctx, st, blk)
-=======
-	return sp.validateStatefulPayload(ctx, consensusTime, st, blk, optimisticEngine)
->>>>>>> ac596fd3
+	return sp.validateStatefulPayload(ctx, consensusTime, st, blk)
 }
 
 // validateStatelessPayload performs stateless checks on the execution payload.
@@ -131,15 +123,9 @@
 // validateStatefulPayload performs stateful checks on the execution payload.
 func (sp *StateProcessor) validateStatefulPayload(
 	ctx context.Context,
-<<<<<<< HEAD
-	st *statedb.StateDB,
-	blk *ctypes.BeaconBlock,
-=======
 	consensusTime math.U64,
 	st *statedb.StateDB,
 	blk *ctypes.BeaconBlock,
-	optimisticEngine bool,
->>>>>>> ac596fd3
 ) error {
 	body := blk.GetBody()
 	payload := body.GetExecutionPayload()
@@ -160,21 +146,11 @@
 		)
 	}
 
-<<<<<<< HEAD
-	parentBeaconBlockRoot := blk.GetParentBlockRoot()
-	if err = sp.executionEngine.VerifyAndNotifyNewPayload(
-		ctx, ctypes.BuildNewPayloadRequest(
-			payload,
-			body.GetBlobKzgCommitments().ToVersionedHashes(),
-			&parentBeaconBlockRoot,
-		),
-=======
 	// Verify that the payload stamp is within a reasonable bound
 	if err = payloadtime.Verify(
 		consensusTime,
 		lph.GetTimestamp(),
 		payload.GetTimestamp(),
->>>>>>> ac596fd3
 	); err != nil {
 		return err
 	}
@@ -184,7 +160,6 @@
 		payload,
 		body.GetBlobKzgCommitments().ToVersionedHashes(),
 		&parentBeaconBlockRoot,
-		optimisticEngine,
 	)
 
 	// First we verify the block hash and versioned hashes are valid.
