--- conflicted
+++ resolved
@@ -39,11 +39,8 @@
 	txCtx ReadOnlyContext,
 	st *statedb.StateDB,
 	blk *ctypes.BeaconBlock,
-<<<<<<< HEAD
 	inFinalizeBlock bool,
-=======
 	parentProposerPubkey *crypto.BLSPubkey,
->>>>>>> 5bf596c5
 ) error {
 	var (
 		body    = blk.GetBody()
@@ -81,11 +78,7 @@
 	// Perform payload verification only if the context is configured as such.
 	if txCtx.VerifyPayload() {
 		g.Go(func() error {
-<<<<<<< HEAD
-			return sp.validateExecutionPayload(ctx, txCtx.ConsensusTime(), st, blk, inFinalizeBlock)
-=======
-			return sp.validateExecutionPayload(ctx, txCtx.ConsensusTime(), st, blk, parentProposerPubkey)
->>>>>>> 5bf596c5
+			return sp.validateExecutionPayload(ctx, txCtx.ConsensusTime(), st, blk, inFinalizeBlock, parentProposerPubkey)
 		})
 	}
 
@@ -117,20 +110,14 @@
 	consensusTime math.U64,
 	st ReadOnlyBeaconState,
 	blk *ctypes.BeaconBlock,
-<<<<<<< HEAD
 	inFinalizeBlock bool,
-=======
 	parentProposerPubkey *crypto.BLSPubkey,
->>>>>>> 5bf596c5
 ) error {
 	if err := sp.validateStatelessPayload(blk); err != nil {
 		return err
 	}
-<<<<<<< HEAD
-	return sp.validateStatefulPayload(ctx, consensusTime, st, blk, inFinalizeBlock)
-=======
-	return sp.validateStatefulPayload(ctx, consensusTime, st, blk, parentProposerPubkey)
->>>>>>> 5bf596c5
+
+	return sp.validateStatefulPayload(ctx, consensusTime, st, blk, inFinalizeBlock, parentProposerPubkey)
 }
 
 // validateStatelessPayload performs stateless checks on the execution payload.
@@ -159,11 +146,8 @@
 	consensusTime math.U64,
 	st ReadOnlyBeaconState,
 	blk *ctypes.BeaconBlock,
-<<<<<<< HEAD
 	inFinalizeBlock bool,
-=======
 	parentProposerPubkey *crypto.BLSPubkey,
->>>>>>> 5bf596c5
 ) error {
 	body := blk.GetBody()
 	payload := body.GetExecutionPayload()
