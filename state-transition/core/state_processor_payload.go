--- conflicted
+++ resolved
@@ -195,45 +195,4 @@
 	}
 
 	return nil
-<<<<<<< HEAD
-}
-
-func buildNewPayloadRequestFromFork(blk *ctypes.BeaconBlock) (ctypes.NewPayloadRequest, error) {
-	body := blk.GetBody()
-	payload := body.GetExecutionPayload()
-	parentBeaconBlockRoot := blk.GetParentBlockRoot()
-
-	if version.IsBefore(blk.GetForkVersion(), version.Electra()) {
-		return ctypes.BuildNewPayloadRequest(
-			payload,
-			body.GetBlobKzgCommitments().ToVersionedHashes(),
-			&parentBeaconBlockRoot,
-		), nil
-	}
-
-	if version.Equals(blk.GetForkVersion(), version.Electra()) {
-		// If we're post-electra, we set execution requests.
-		var executionRequests *ctypes.ExecutionRequests
-		executionRequests, err := body.GetExecutionRequests()
-		if err != nil {
-			return nil, err
-		}
-
-		var executionRequestsList []ctypes.EncodedExecutionRequest
-		executionRequestsList, err = ctypes.GetExecutionRequestsList(executionRequests)
-		if err != nil {
-			return nil, err
-		}
-
-		return ctypes.BuildNewPayloadRequestWithExecutionRequests(
-			payload,
-			body.GetBlobKzgCommitments().ToVersionedHashes(),
-			&parentBeaconBlockRoot,
-			executionRequestsList,
-		), nil
-	}
-
-	return nil, ctypes.ErrForkVersionNotSupported
-=======
->>>>>>> e5d06508
 }