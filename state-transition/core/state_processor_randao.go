// SPDX-License-Identifier: BUSL-1.1
//
// Copyright (C) 2025, Berachain Foundation. All rights reserved.
// Use of this software is governed by the Business Source License included
// in the LICENSE file of this repository and at www.mariadb.com/bsl11.
//
// ANY USE OF THE LICENSED WORK IN VIOLATION OF THIS LICENSE WILL AUTOMATICALLY
// TERMINATE YOUR RIGHTS UNDER THIS LICENSE FOR THE CURRENT AND ALL OTHER
// VERSIONS OF THE LICENSED WORK.
//
// THIS LICENSE DOES NOT GRANT YOU ANY RIGHT IN ANY TRADEMARK OR LOGO OF
// LICENSOR OR ITS AFFILIATES (PROVIDED THAT YOU MAY USE A TRADEMARK OR LOGO OF
// LICENSOR AS EXPRESSLY REQUIRED BY THIS LICENSE).
//
// TO THE EXTENT PERMITTED BY APPLICABLE LAW, THE LICENSED WORK IS PROVIDED ON
// AN “AS IS” BASIS. LICENSOR HEREBY DISCLAIMS ALL WARRANTIES AND CONDITIONS,
// EXPRESS OR IMPLIED, INCLUDING (WITHOUT LIMITATION) WARRANTIES OF
// MERCHANTABILITY, FITNESS FOR A PARTICULAR PURPOSE, NON-INFRINGEMENT, AND
// TITLE.

package core

import (
	ctypes "github.com/berachain/beacon-kit/consensus-types/types"
	"github.com/berachain/beacon-kit/primitives/bytes"
	"github.com/berachain/beacon-kit/primitives/common"
	"github.com/berachain/beacon-kit/primitives/constants"
	"github.com/berachain/beacon-kit/primitives/crypto"
	"github.com/berachain/beacon-kit/primitives/crypto/sha256"
	statedb "github.com/berachain/beacon-kit/state-transition/core/state"
	"github.com/go-faster/xor"
)

// processRandaoReveal processes the randao reveal and
// ensures it matches the local state.
func (sp *StateProcessor[ContextT]) processRandaoReveal(
	ctx ContextT,
	st *statedb.StateDB,
	blk *ctypes.BeaconBlock,
) error {
	slot, err := st.GetSlot()
	if err != nil {
		return err
	}

	// Ensure the proposer index is valid.
	proposer, err := st.ValidatorByIndex(blk.GetProposerIndex())
	if err != nil {
		return err
	}

	genesisValidatorsRoot, err := st.GetGenesisValidatorsRoot()
	if err != nil {
		return err
	}

	epoch := sp.cs.SlotToEpoch(slot)
	body := blk.GetBody()

	fd := ctypes.NewForkData(
<<<<<<< HEAD
		bytes.FromUint32(
			sp.cs.ActiveForkVersionForEpoch(epoch),
		), genesisValidatorsRoot,
=======
		bytes.FromUint32(sp.cs.ActiveForkVersionForEpoch(epoch)),
		genesisValidatorsRoot,
>>>>>>> 10d53728
	)

	if !ctx.GetSkipValidateRandao() {
		signingRoot := fd.ComputeRandaoSigningRoot(
			sp.cs.DomainTypeRandao(), epoch,
		)
		reveal := body.GetRandaoReveal()
		if err = sp.signer.VerifySignature(
			proposer.GetPubkey(),
			signingRoot[:],
			reveal,
		); err != nil {
			return err
		}
	}

	prevMix, err := st.GetRandaoMixAtIndex(
		epoch.Unwrap() % sp.cs.EpochsPerHistoricalVector(),
	)
	if err != nil {
		return err
	}

	return st.UpdateRandaoMixAtIndex(
		epoch.Unwrap()%sp.cs.EpochsPerHistoricalVector(),
		sp.buildRandaoMix(prevMix, body.GetRandaoReveal()),
	)
}

// processRandaoMixesReset as defined in the Ethereum 2.0 specification.
// https://github.com/ethereum/consensus-specs/blob/dev/specs/phase0/beacon-chain.md#randao-mixes-updates
func (sp *StateProcessor[_]) processRandaoMixesReset(
	st *statedb.StateDB,
) error {
	slot, err := st.GetSlot()
	if err != nil {
		return err
	}

	epoch := sp.cs.SlotToEpoch(slot)
	mix, err := st.GetRandaoMixAtIndex(
		epoch.Unwrap() % sp.cs.EpochsPerHistoricalVector(),
	)
	if err != nil {
		return err
	}
	return st.UpdateRandaoMixAtIndex(
		(epoch.Unwrap()+1)%sp.cs.EpochsPerHistoricalVector(),
		mix,
	)
}

// buildRandaoMix as defined in the Ethereum 2.0 specification.
func (sp *StateProcessor[_]) buildRandaoMix(
	mix common.Bytes32,
	reveal crypto.BLSSignature,
) common.Bytes32 {
	newMix := make([]byte, constants.RootLength)
	revealHash := sha256.Hash(reveal[:])
	// Apparently this library giga fast? Good project? lmeow.
	// It is safe to ignore this error, since it is guaranteed that
	// mix[:] and revealHash[:] are both Bytes32.
	_ = xor.Bytes(
		newMix, mix[:], revealHash[:],
	)
	return common.Bytes32(newMix)
}<|MERGE_RESOLUTION|>--- conflicted
+++ resolved
@@ -58,14 +58,7 @@
 	body := blk.GetBody()
 
 	fd := ctypes.NewForkData(
-<<<<<<< HEAD
-		bytes.FromUint32(
-			sp.cs.ActiveForkVersionForEpoch(epoch),
-		), genesisValidatorsRoot,
-=======
-		bytes.FromUint32(sp.cs.ActiveForkVersionForEpoch(epoch)),
-		genesisValidatorsRoot,
->>>>>>> 10d53728
+		bytes.FromUint32(sp.cs.ActiveForkVersionForEpoch(epoch)), genesisValidatorsRoot,
 	)
 
 	if !ctx.GetSkipValidateRandao() {
