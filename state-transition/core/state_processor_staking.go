// SPDX-License-Identifier: BUSL-1.1
//
// Copyright (C) 2024, Berachain Foundation. All rights reserved.
// Use of this software is governed by the Business Source License included
// in the LICENSE file of this repository and at www.mariadb.com/bsl11.
//
// ANY USE OF THE LICENSED WORK IN VIOLATION OF THIS LICENSE WILL AUTOMATICALLY
// TERMINATE YOUR RIGHTS UNDER THIS LICENSE FOR THE CURRENT AND ALL OTHER
// VERSIONS OF THE LICENSED WORK.
//
// THIS LICENSE DOES NOT GRANT YOU ANY RIGHT IN ANY TRADEMARK OR LOGO OF
// LICENSOR OR ITS AFFILIATES (PROVIDED THAT YOU MAY USE A TRADEMARK OR LOGO OF
// LICENSOR AS EXPRESSLY REQUIRED BY THIS LICENSE).
//
// TO THE EXTENT PERMITTED BY APPLICABLE LAW, THE LICENSED WORK IS PROVIDED ON
// AN “AS IS” BASIS. LICENSOR HEREBY DISCLAIMS ALL WARRANTIES AND CONDITIONS,
// EXPRESS OR IMPLIED, INCLUDING (WITHOUT LIMITATION) WARRANTIES OF
// MERCHANTABILITY, FITNESS FOR A PARTICULAR PURPOSE, NON-INFRINGEMENT, AND
// TITLE.

package core

import (
	"context"
	"fmt"

	ctypes "github.com/berachain/beacon-kit/consensus-types/types"
	"github.com/berachain/beacon-kit/errors"
	"github.com/berachain/beacon-kit/primitives/bytes"
	"github.com/berachain/beacon-kit/primitives/common"
	"github.com/berachain/beacon-kit/primitives/math"
	"github.com/berachain/beacon-kit/state-transition/core/state"
)

// processOperations processes the operations and ensures they match the
// local state.
func (sp *StateProcessor[_]) processOperations(
	ctx context.Context, st *state.StateDB, blk *ctypes.BeaconBlock,
) error {
	slot, err := st.GetSlot()
	if err != nil {
		return err
	}

	// Verify that outstanding deposits are processed
	// up to the maximum number of deposits

	// Unlike Eth 2.0 specs we don't check that
	// len(body.deposits) ==  min(MAX_DEPOSITS,
	// state.eth1_data.deposit_count - state.eth1_deposit_index)
	// Instead we directly compare block deposits with store ones.
	deposits := blk.GetBody().GetDeposits()
	if uint64(len(deposits)) > sp.cs.MaxDepositsPerBlock(slot) {
		return errors.Wrapf(
			ErrExceedsBlockDepositLimit, "expected: %d, got: %d",
			sp.cs.MaxDepositsPerBlock(slot), len(deposits),
		)
	}
	if err = sp.validateNonGenesisDeposits(
		ctx, st, deposits, blk.GetBody().GetEth1Data().DepositRoot,
	); err != nil {
		return err
	}
	for _, dep := range deposits {
		if err = sp.processDeposit(st, dep, slot); err != nil {
			return err
		}
	}
	return st.SetEth1Data(blk.GetBody().Eth1Data)
}

// processDeposit processes the deposit and ensures it matches the local state.
func (sp *StateProcessor[_]) processDeposit(
	st *state.StateDB, dep *ctypes.Deposit, slot math.Slot,
) error {
	eth1DepositIndex, err := st.GetEth1DepositIndex()
	if err != nil {
		return err
	}

	if err = st.SetEth1DepositIndex(eth1DepositIndex + 1); err != nil {
		return err
	}

	sp.logger.Info(
		"Processed deposit to set Eth 1 deposit index",
		"previous", eth1DepositIndex, "new", eth1DepositIndex+1,
	)
	if err = sp.applyDeposit(st, dep, slot); err != nil {
		return fmt.Errorf("failed to apply deposit: %w", err)
	}
	return nil
}

// applyDeposit processes the deposit and ensures it matches the local state.
func (sp *StateProcessor[_]) applyDeposit(
	st *state.StateDB, dep *ctypes.Deposit, slot math.Slot,
) error {
	idx, err := st.ValidatorIndexByPubkey(dep.GetPubkey())
	if err != nil {
		sp.logger.Info("Validator does not exist so creating",
			"pubkey", dep.GetPubkey(), "index", dep.GetIndex(), "deposit_amount", dep.GetAmount())
		// If the validator does not exist, we add the validator.
		// TODO: improve error handling by distinguishing
		// ErrNotFound from other kind of errors
		return sp.createValidator(st, dep, slot)
	}

	// if validator exist, just update its balance
	if err = st.IncreaseBalance(idx, dep.GetAmount()); err != nil {
		return err
	}

	sp.logger.Info(
		"Processed deposit to increase balance",
		"deposit_amount", float64(dep.GetAmount().Unwrap())/math.GweiPerWei,
		"validator_index", idx,
	)
	return nil
}

// createValidator creates a validator if the deposit is valid.
func (sp *StateProcessor[_]) createValidator(
	st *state.StateDB, dep *ctypes.Deposit, slot math.Slot,
) error {
	// At genesis, the validators sign over an empty root.
	genesisValidatorsRoot := common.Root{}
	if slot != 0 {
		// Get the genesis validators root to be used to find fork data later.
		var err error
		genesisValidatorsRoot, err = st.GetGenesisValidatorsRoot()
		if err != nil {
			return err
		}
	}

	// Get the current epoch.
	epoch := sp.cs.SlotToEpoch(slot)

	// Verify that the deposit has the ETH1 withdrawal credentials.
	if !dep.HasEth1WithdrawalCredentials() {
		// Ignore deposits with non-ETH1 withdrawal credentials.
		sp.logger.Warn(
			"ignoring deposit with non-ETH1 withdrawal credentials",
			"pubkey", dep.GetPubkey().String(),
			"deposit_index", dep.GetIndex(),
			"amount_gwei", dep.GetAmount().Unwrap(),
		)
		sp.metrics.incrementDepositsIgnored()
		return nil
	}

	// Verify that the message was signed correctly.
<<<<<<< HEAD
	version := version.FromUint32(
		sp.cs.ActiveForkVersionForEpoch(epoch),
=======
	err = dep.VerifySignature(
		ctypes.NewForkData(
			bytes.FromUint32(
				sp.cs.ActiveForkVersionForEpoch(epoch),
			), genesisValidatorsRoot,
		),
		sp.cs.DomainTypeDeposit(),
		sp.signer.VerifySignature,
>>>>>>> 9cee4a94
	)
	if err := dep.VerifySignature(
		ctypes.NewForkData(version, genesisValidatorsRoot),
		sp.cs.DomainTypeDeposit(version),
		sp.signer.VerifySignature,
	); err != nil {
		// Ignore deposits that fail the signature check.
		sp.logger.Warn(
			"failed deposit signature verification",
			"pubkey", dep.GetPubkey().String(),
			"deposit_index", dep.GetIndex(),
			"amount_gwei", dep.GetAmount().Unwrap(),
			"error", err,
		)
		sp.metrics.incrementDepositsIgnored()
		return nil
	}

	// Add the validator to the registry.
	return sp.addValidatorToRegistry(st, dep, slot)
}

// addValidatorToRegistry adds a validator to the registry.
func (sp *StateProcessor[_]) addValidatorToRegistry(
	st *state.StateDB, dep *ctypes.Deposit, slot math.Slot,
) error {
	val := ctypes.NewValidatorFromDeposit(
		dep.GetPubkey(),
		dep.GetWithdrawalCredentials(),
		dep.GetAmount(),
		math.Gwei(sp.cs.EffectiveBalanceIncrement(slot)),
		math.Gwei(sp.cs.MaxEffectiveBalance(slot)),
	)

	if err := st.AddValidator(val); err != nil {
		return err
	}
	idx, err := st.ValidatorIndexByPubkey(val.GetPubkey())
	if err != nil {
		return err
	}
	if err = st.IncreaseBalance(idx, dep.GetAmount()); err != nil {
		return err
	}
	sp.logger.Info(
		"Processed deposit to create new validator",
		"deposit_amount", float64(dep.GetAmount().Unwrap())/math.GweiPerWei,
		"validator_index", idx, "withdrawal_epoch", val.GetWithdrawableEpoch(),
	)
	return nil
}<|MERGE_RESOLUTION|>--- conflicted
+++ resolved
@@ -151,20 +151,7 @@
 	}
 
 	// Verify that the message was signed correctly.
-<<<<<<< HEAD
-	version := version.FromUint32(
-		sp.cs.ActiveForkVersionForEpoch(epoch),
-=======
-	err = dep.VerifySignature(
-		ctypes.NewForkData(
-			bytes.FromUint32(
-				sp.cs.ActiveForkVersionForEpoch(epoch),
-			), genesisValidatorsRoot,
-		),
-		sp.cs.DomainTypeDeposit(),
-		sp.signer.VerifySignature,
->>>>>>> 9cee4a94
-	)
+	version := bytes.FromUint32(sp.cs.ActiveForkVersionForEpoch(epoch))
 	if err := dep.VerifySignature(
 		ctypes.NewForkData(version, genesisValidatorsRoot),
 		sp.cs.DomainTypeDeposit(version),
