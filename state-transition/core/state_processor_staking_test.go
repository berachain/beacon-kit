//go:build test
// +build test

// SPDX-License-Identifier: BUSL-1.1
//
// Copyright (C) 2025, Berachain Foundation. All rights reserved.
// Use of this software is governed by the Business Source License included
// in the LICENSE file of this repository and at www.mariadb.com/bsl11.
//
// ANY USE OF THE LICENSED WORK IN VIOLATION OF THIS LICENSE WILL AUTOMATICALLY
// TERMINATE YOUR RIGHTS UNDER THIS LICENSE FOR THE CURRENT AND ALL OTHER
// VERSIONS OF THE LICENSED WORK.
//
// THIS LICENSE DOES NOT GRANT YOU ANY RIGHT IN ANY TRADEMARK OR LOGO OF
// LICENSOR OR ITS AFFILIATES (PROVIDED THAT YOU MAY USE A TRADEMARK OR LOGO OF
// LICENSOR AS EXPRESSLY REQUIRED BY THIS LICENSE).
//
// TO THE EXTENT PERMITTED BY APPLICABLE LAW, THE LICENSED WORK IS PROVIDED ON
// AN “AS IS” BASIS. LICENSOR HEREBY DISCLAIMS ALL WARRANTIES AND CONDITIONS,
// EXPRESS OR IMPLIED, INCLUDING (WITHOUT LIMITATION) WARRANTIES OF
// MERCHANTABILITY, FITNESS FOR A PARTICULAR PURPOSE, NON-INFRINGEMENT, AND
// TITLE.

package core_test

import (
	"testing"

	"github.com/berachain/beacon-kit/consensus-types/types"
	engineprimitives "github.com/berachain/beacon-kit/engine-primitives/engine-primitives"
	"github.com/berachain/beacon-kit/primitives/bytes"
	"github.com/berachain/beacon-kit/primitives/common"
	"github.com/berachain/beacon-kit/primitives/constants"
	"github.com/berachain/beacon-kit/primitives/math"
	"github.com/berachain/beacon-kit/primitives/transition"
	statetransition "github.com/berachain/beacon-kit/testing/state-transition"
	"github.com/stretchr/testify/require"
)

// TestTransitionUpdateValidators shows that when validator is
// updated (increasing amount), corresponding balance is updated.
//
//nolint:paralleltest // uses envars
func TestTransitionUpdateValidators(t *testing.T) {
	cs := setupChain(t)
	sp, st, ds, ctx, _, _ := statetransition.SetupTestState(t, cs)

	var (
		maxBalance       = cs.MaxEffectiveBalance()
		increment        = cs.EffectiveBalanceIncrement()
		minBalance       = cs.MinActivationBalance()
		emptyCredentials = types.NewCredentialsFromExecutionAddress(common.ExecutionAddress{})
	)

	// STEP 0: Setup initial state via genesis
	var (
		genDeposits = types.Deposits{
			{
				Pubkey:      [48]byte{0x00},
				Credentials: emptyCredentials,
				Amount:      minBalance + increment,
				Index:       uint64(0),
			},
			{
				Pubkey:      [48]byte{0x01},
				Credentials: emptyCredentials,
				Amount:      maxBalance - 6*increment,
				Index:       uint64(1),
			},
			{
				Pubkey:      [48]byte{0x03},
				Credentials: emptyCredentials,
				Amount:      maxBalance - 3*increment,
				Index:       uint64(2),
			},
		}
		genPayloadHeader = &types.ExecutionPayloadHeader{
			Versionable: types.NewVersionable(cs.GenesisForkVersion()),
		}
		totalDepositsCount = uint64(len(genDeposits))
	)
	require.NoError(t, ds.EnqueueDeposits(ctx.ConsensusCtx(), genDeposits))
	valDiff, err := sp.InitializeBeaconStateFromEth1(
		st,
		genDeposits,
		genPayloadHeader,
		cs.GenesisForkVersion(),
	)
	require.NoError(t, err)
	require.Len(t, valDiff, len(genDeposits))

	// STEP 1: top up a genesis validator balance
	blkDeposit := &types.Deposit{
		Pubkey:      genDeposits[2].Pubkey,
		Credentials: emptyCredentials,
		Amount:      2 * increment, // twice to account for hysteresis
		Index:       uint64(len(genDeposits)),
	}
	blkDeposits := []*types.Deposit{blkDeposit}
	totalDepositsCount++

	// make sure included deposit is already available in deposit store
	require.NoError(t, ds.EnqueueDeposits(ctx.ConsensusCtx(), blkDeposits))
	var depRoot common.Root
<<<<<<< HEAD
	_, depRoot, err = ds.GetDepositsByIndex(ctx.ConsensusCtx(), uint64(len(genDeposits)), totalDepositsCount)
=======
	_, depRoot, err = ds.GetDepositsByIndex(ctx.ConsensusCtx(), constants.FirstDepositIndex, totalDepositsCount)
>>>>>>> dae8d275
	require.NoError(t, err)

	blk1 := buildNextBlock(
		t,
		cs,
		st,
		types.NewEth1Data(depRoot),
		10,
		blkDeposits,
		&types.ExecutionRequests{},
		st.EVMInflationWithdrawal(10),
	)

	// run the test
	valDiff, err = sp.Transition(ctx, st, blk1)
	require.NoError(t, err)
	require.Empty(t, valDiff) // validators set updates only at epoch turn

	// check validator balances are duly updated, that is:
	// - balance is updated immediately
	// - effective balance is updated only at the epoch turn
	expectedBalance := genDeposits[2].Amount + blkDeposit.Amount
	expectedEffectiveBalance := genDeposits[2].Amount
	idx, err := st.ValidatorIndexByPubkey(genDeposits[2].Pubkey)
	require.NoError(t, err)

	balance, err := st.GetBalance(idx)
	require.NoError(t, err)
	require.Equal(t, expectedBalance, balance)

	val, err := st.ValidatorByIndex(idx)
	require.NoError(t, err)
	require.Equal(t, expectedEffectiveBalance, val.EffectiveBalance)

	// check that validator index is still correct
	latestValIdx, err := st.GetEth1DepositIndex()
	require.NoError(t, err)
	require.Equal(t, uint64(len(genDeposits)+1), latestValIdx)

	// STEP 2: check that effective balance is updated once next epoch arrives
	blk := moveToEndOfEpoch(t, blk1, cs, sp, st, ctx, depRoot)

	// finally the block turning epoch
	blk = buildNextBlock(
		t,
		cs,
		st,
		types.NewEth1Data(depRoot),
		blk.GetTimestamp()+1,
		[]*types.Deposit{},
		&types.ExecutionRequests{},
		st.EVMInflationWithdrawal(blk.GetTimestamp()+1),
	)

	valDiff, err = sp.Transition(ctx, st, blk)
	require.NoError(t, err)
	require.Len(t, valDiff, 1) // just topped up one validator
	require.Equal(
		t,
		&transition.ValidatorUpdate{
			Pubkey:           blkDeposit.Pubkey,
			EffectiveBalance: expectedBalance,
		},
		valDiff[0],
	)
	expectedEffectiveBalance = expectedBalance

	balance, err = st.GetBalance(idx)
	require.NoError(t, err)
	require.Equal(t, expectedBalance, balance)

	val, err = st.ValidatorByIndex(idx)
	require.NoError(t, err)
	require.Equal(t, expectedEffectiveBalance, val.EffectiveBalance)
}

// TestTransitionCreateValidator shows the lifecycle
// of a validator creation.
//
//nolint:paralleltest // uses envars
func TestTransitionCreateValidator(t *testing.T) {
	// Create state processor to test
	cs := setupChain(t)
	sp, st, ds, ctx, _, _ := statetransition.SetupTestState(t, cs)

	var (
		maxBalance       = cs.MaxEffectiveBalance()
		increment        = cs.EffectiveBalanceIncrement()
		minBalance       = cs.MinActivationBalance()
		emptyAddress     = common.ExecutionAddress{}
		emptyCredentials = types.NewCredentialsFromExecutionAddress(emptyAddress)
	)

	// STEP 0: Setup initial state via genesis
	var (
		genDeposits = types.Deposits{
			{
				Pubkey:      [48]byte{0x01},
				Credentials: emptyCredentials,
				Amount:      minBalance + increment,
				Index:       uint64(0),
			},
		}
		genPayloadHeader = &types.ExecutionPayloadHeader{
			Versionable: types.NewVersionable(cs.GenesisForkVersion()),
		}
		totalDepositsCount = uint64(len(genDeposits))
	)

	require.NoError(t, ds.EnqueueDeposits(ctx.ConsensusCtx(), genDeposits))
	genVals, err := sp.InitializeBeaconStateFromEth1(
		st,
		genDeposits,
		genPayloadHeader,
		cs.GenesisForkVersion(),
	)
	require.NoError(t, err)
	require.Len(t, genVals, len(genDeposits))

	// STEP 1: create a new validator
	blkDeposit := &types.Deposit{
		Pubkey:      [48]byte{0xff}, // a new key for a new validator
		Credentials: emptyCredentials,
		Amount:      maxBalance,
		Index:       uint64(len(genDeposits)),
	}
	blkDeposits := []*types.Deposit{blkDeposit}
	totalDepositsCount++

	// make sure included deposit is already available in deposit store
	require.NoError(t, ds.EnqueueDeposits(ctx.ConsensusCtx(), blkDeposits))
	var depRoot common.Root
<<<<<<< HEAD
	_, depRoot, err = ds.GetDepositsByIndex(ctx.ConsensusCtx(), uint64(len(genDeposits)), totalDepositsCount)
=======
	_, depRoot, err = ds.GetDepositsByIndex(ctx.ConsensusCtx(), constants.FirstDepositIndex, totalDepositsCount)
>>>>>>> dae8d275
	require.NoError(t, err)

	blk1 := buildNextBlock(
		t,
		cs,
		st,
		types.NewEth1Data(depRoot),
		10,
		blkDeposits,
		&types.ExecutionRequests{},
		st.EVMInflationWithdrawal(10),
	)

	// run the test
	valDiff, err := sp.Transition(ctx, st, blk1)
	require.NoError(t, err)
	require.Empty(t, valDiff) // validators set updates only at epoch turn

	// check validator balances are duly updated
	var (
		expectedBalance          = blkDeposit.Amount
		expectedEffectiveBalance = expectedBalance
	)
	idx, err := st.ValidatorIndexByPubkey(blkDeposit.Pubkey)
	require.NoError(t, err)

	balance, err := st.GetBalance(idx)
	require.NoError(t, err)
	require.Equal(t, expectedBalance, balance)

	val, err := st.ValidatorByIndex(idx)
	require.NoError(t, err)
	require.Equal(t, expectedEffectiveBalance, val.EffectiveBalance)

	// check that validator index is still correct
	latestValIdx, err := st.GetEth1DepositIndex()
	require.NoError(t, err)
	require.Equal(t, uint64(len(genDeposits)+1), latestValIdx)

	// STEP 2: move the chain to the next epoch and show that
	// the extra validator is eligible for activation
	blk := moveToEndOfEpoch(t, blk1, cs, sp, st, ctx, depRoot)

	// finally the block turning epoch
	blk = buildNextBlock(
		t,
		cs,
		st,
		types.NewEth1Data(depRoot),
		blk.GetTimestamp()+1,
		[]*types.Deposit{},
		&types.ExecutionRequests{},
		st.EVMInflationWithdrawal(blk.GetTimestamp()+1),
	)

	valDiff, err = sp.Transition(ctx, st, blk)
	require.NoError(t, err)
	require.Empty(t, valDiff) // new validator is only eligible for activation

	extraValIdx, err := st.ValidatorIndexByPubkey(blkDeposit.Pubkey)
	require.NoError(t, err)
	extraVal, err := st.ValidatorByIndex(extraValIdx)
	require.NoError(t, err)
	require.Equal(t, math.Epoch(1), extraVal.ActivationEligibilityEpoch)
	require.Equal(
		t,
		constants.FarFutureEpoch,
		extraVal.ActivationEpoch,
	)
	require.Equal(t, constants.FarFutureEpoch, extraVal.ExitEpoch)
	require.Equal(
		t,
		constants.FarFutureEpoch,
		extraVal.WithdrawableEpoch,
	)

	// STEP 3: move the chain to the next epoch and show that
	// the extra validator is activate
	_ = moveToEndOfEpoch(t, blk, cs, sp, st, ctx, depRoot)

	// finally the block turning epoch
	blk = buildNextBlock(
		t,
		cs,
		st,
		types.NewEth1Data(depRoot),
		blk.GetTimestamp()+1,
		[]*types.Deposit{},
		&types.ExecutionRequests{},
		st.EVMInflationWithdrawal(blk.GetTimestamp()+1),
	)

	// run the test
	valDiff, err = sp.Transition(ctx, st, blk)
	require.NoError(t, err)
	require.Len(t, valDiff, 1)
	require.Equal(
		t,
		&transition.ValidatorUpdate{
			Pubkey:           blkDeposit.Pubkey,
			EffectiveBalance: expectedBalance,
		},
		valDiff[0],
	)

	extraVal, err = st.ValidatorByIndex(extraValIdx)
	require.NoError(t, err)
	require.Equal(t, math.Epoch(1), extraVal.ActivationEligibilityEpoch)
	require.Equal(t, math.Epoch(2), extraVal.ActivationEpoch)
	require.Equal(t, constants.FarFutureEpoch, extraVal.ExitEpoch)
	require.Equal(
		t,
		constants.FarFutureEpoch,
		extraVal.WithdrawableEpoch,
	)

	expectedBalance = blkDeposit.Amount
	expectedEffectiveBalance = expectedBalance

	balance, err = st.GetBalance(idx)
	require.NoError(t, err)
	require.Equal(t, expectedBalance, balance)

	val, err = st.ValidatorByIndex(idx)
	require.NoError(t, err)
	require.Equal(t, expectedEffectiveBalance, val.EffectiveBalance)
}

// TestTransitionHittingValidatorsCap shows that the extra
// validator added when validators set is at cap gets never activated
// and its deposit is returned at after next epoch starts.
func TestTransitionHittingValidatorsCap_ExtraSmall(t *testing.T) {
	t.Parallel()
	cs := setupChain(t)
	sp, st, ds, ctx, _, _ := statetransition.SetupTestState(t, cs)

	var (
		maxBalance = cs.MaxEffectiveBalance()
		minBalance = cs.MinActivationBalance()
		rndSeed    = 2024 // seed used to generate unique random value
	)

	// STEP 0: Setup genesis with GetValidatorSetCap validators
	// TODO: consider instead setting state artificially
	var (
		genDeposits      = make(types.Deposits, 0, cs.ValidatorSetCap())
		genPayloadHeader = &types.ExecutionPayloadHeader{
			Versionable: types.NewVersionable(cs.GenesisForkVersion()),
		}
		totalDepositsCount = cs.ValidatorSetCap()
	)

	// let genesis define all available validators
	for idx := range cs.ValidatorSetCap() {
		var (
			key   bytes.B48
			creds types.WithdrawalCredentials
		)
		key, rndSeed = generateTestPK(t, rndSeed)
		creds, rndSeed = generateTestExecutionAddress(t, rndSeed)

		genDeposits = append(
			genDeposits,
			&types.Deposit{
				Pubkey:      key,
				Credentials: creds,
				Amount:      maxBalance,
				Index:       idx,
			},
		)
	}

	require.NoError(t, ds.EnqueueDeposits(ctx.ConsensusCtx(), genDeposits))
	_, err := sp.InitializeBeaconStateFromEth1(
		st,
		genDeposits,
		genPayloadHeader,
		cs.GenesisForkVersion(),
	)
	require.NoError(t, err)

	// STEP 1: Try and add an extra validator
	extraValKey, rndSeed := generateTestPK(t, rndSeed)
	extraValCreds, _ := generateTestExecutionAddress(t, rndSeed)
	var (
		extraValDeposit = &types.Deposit{
			Pubkey:      extraValKey,
			Credentials: extraValCreds,
			Amount:      minBalance,
			Index:       uint64(len(genDeposits)),
		}
		blkDeposits = []*types.Deposit{extraValDeposit}
	)
	totalDepositsCount++

	// make sure included deposit is already available in deposit store
	require.NoError(t, ds.EnqueueDeposits(ctx.ConsensusCtx(), blkDeposits))
	var depRoot common.Root
<<<<<<< HEAD
	_, depRoot, err = ds.GetDepositsByIndex(ctx.ConsensusCtx(), uint64(len(genDeposits)), totalDepositsCount)
=======
	_, depRoot, err = ds.GetDepositsByIndex(ctx.ConsensusCtx(), constants.FirstDepositIndex, totalDepositsCount)
>>>>>>> dae8d275
	require.NoError(t, err)

	blk1 := buildNextBlock(
		t,
		cs,
		st,
		types.NewEth1Data(depRoot),
		10,
		blkDeposits,
		&types.ExecutionRequests{},
		st.EVMInflationWithdrawal(10),
	)

	// run the test
	valDiff, err := sp.Transition(ctx, st, blk1)
	require.NoError(t, err)
	require.Empty(t, valDiff)

	extraValIdx, err := st.ValidatorIndexByPubkey(extraValDeposit.Pubkey)
	require.NoError(t, err)
	extraVal, err := st.ValidatorByIndex(extraValIdx)
	require.NoError(t, err)
	require.Equal(
		t,
		constants.FarFutureEpoch,
		extraVal.ActivationEligibilityEpoch,
	)
	require.Equal(
		t,
		constants.FarFutureEpoch,
		extraVal.ActivationEpoch,
	)
	require.Equal(t, constants.FarFutureEpoch, extraVal.ExitEpoch)
	require.Equal(
		t,
		constants.FarFutureEpoch,
		extraVal.WithdrawableEpoch,
	)

	// STEP 2: move the chain to the next epoch and show that
	// the extra validator is eligible for activation
	blk := moveToEndOfEpoch(t, blk1, cs, sp, st, ctx, depRoot)

	// finally the block turning epoch
	blk = buildNextBlock(
		t,
		cs,
		st,
		types.NewEth1Data(depRoot),
		blk.GetTimestamp()+1,
		[]*types.Deposit{},
		&types.ExecutionRequests{},
		st.EVMInflationWithdrawal(blk.GetTimestamp()+1),
	)

	// run the test
	valDiff, err = sp.Transition(ctx, st, blk)
	require.NoError(t, err)
	require.Empty(t, valDiff)

	// check extra validator is added with Withdraw epoch duly set
	extraVal, err = st.ValidatorByIndex(extraValIdx)
	require.NoError(t, err)
	require.Equal(t, math.Epoch(1), extraVal.ActivationEligibilityEpoch)
	require.Equal(
		t,
		constants.FarFutureEpoch,
		extraVal.ActivationEpoch,
	)
	require.Equal(t, constants.FarFutureEpoch, extraVal.ExitEpoch)
	require.Equal(
		t,
		constants.FarFutureEpoch,
		extraVal.WithdrawableEpoch,
	)

	// STEP 3: move the chain to the next epoch and show that the extra
	// validator is activate and immediately marked for exit
	blk = moveToEndOfEpoch(t, blk, cs, sp, st, ctx, depRoot)

	// finally the block turning epoch
	blk = buildNextBlock(
		t,
		cs,
		st,
		types.NewEth1Data(depRoot),
		blk.GetTimestamp()+1,
		[]*types.Deposit{},
		&types.ExecutionRequests{},
		st.EVMInflationWithdrawal(blk.GetTimestamp()+1),
	)

	// run the test
	valDiff, err = sp.Transition(ctx, st, blk)
	require.NoError(t, err)
	require.Empty(t, valDiff)

	extraVal, err = st.ValidatorByIndex(extraValIdx)
	require.NoError(t, err)
	require.Equal(t, constants.GenesisEpoch+1, extraVal.ActivationEligibilityEpoch)
	require.Equal(t, constants.GenesisEpoch+2, extraVal.ActivationEpoch)
	require.Equal(t, constants.GenesisEpoch+2, extraVal.ExitEpoch)
	// After electra, the withdrawable epoch is exitEpoch + sp.cs.MinValidatorWithdrawabilityDelay())
	require.Equal(t, cs.MinValidatorWithdrawabilityDelay()+extraVal.ExitEpoch, extraVal.WithdrawableEpoch)

	// STEP 4: move the chain to the MinValidatorWithdrawabilityDelay epoch and show withdrawals
	// for rejected validator are enqueued then
	epoch := cs.SlotToEpoch(blk.Slot)
	require.Equal(t, math.Epoch(2), epoch)

	for i := epoch; i < extraVal.WithdrawableEpoch; i++ {
		blk = moveToEndOfEpoch(t, blk, cs, sp, st, ctx, depRoot)
		// Epoch turning block
		blk = buildNextBlock(
			t,
			cs,
			st,
			types.NewEth1Data(depRoot),
			blk.GetTimestamp()+1,
			[]*types.Deposit{},
			&types.ExecutionRequests{},
			st.EVMInflationWithdrawal(blk.GetTimestamp()+1),
		)
		_, err = sp.Transition(ctx, st, blk)
		require.NoError(t, err)
	}

	epoch = cs.SlotToEpoch(blk.Slot)
	require.Equal(t, extraVal.ExitEpoch+cs.MinValidatorWithdrawabilityDelay(), epoch)

	// Extra validator deposits will be withdrawn within 3 blocks (#Validator / MaxValidatorsPerWithdrawalsSweep)
	extraValAddr, err := extraValCreds.ToExecutionAddress()
	require.NoError(t, err)

	extraValBalance, err := st.GetBalance(extraValIdx)
	require.NoError(t, err)
	require.Equal(t, extraValBalance, minBalance)

	withdrawals := []*engineprimitives.Withdrawal{
		st.EVMInflationWithdrawal(blk.GetTimestamp() + 1),
		{
			Index:     0,
			Validator: extraValIdx,
			Address:   extraValAddr,
			Amount:    extraValDeposit.Amount,
		},
	}
	blk = buildNextBlock(
		t,
		cs,
		st,
		types.NewEth1Data(depRoot),
		blk.GetTimestamp()+1,
		[]*types.Deposit{},
		&types.ExecutionRequests{},
		withdrawals...,
	)
	_, err = sp.Transition(ctx, st, blk)
	require.NoError(t, err)

	extraValBalance, err = st.GetBalance(extraValIdx)
	require.NoError(t, err)

	require.Equal(t, extraValBalance, math.Gwei(0))
}

// TestTransitionHittingValidatorsCap shows that if an extra validator is added with a higher amount of stake than the lowest validator
// when the validator set is at cap, the lowest validator is removed at the beginning of next epoch, i.e. replaced by the new validator.
//
//nolint:maintidx // this end‑to‑end staking‑cap scenario is inherently complex
func TestTransitionHittingValidatorsCap_ExtraBig(t *testing.T) {
	t.Parallel()
	cs := setupChain(t)
	sp, st, ds, ctx, _, _ := statetransition.SetupTestState(t, cs)

	var (
		maxBalance = cs.MaxEffectiveBalance()
		minBalance = cs.MinActivationBalance()
		rndSeed    = 2024 // seed used to generate unique random value
	)

	// STEP 0: Setup genesis with GetValidatorSetCap validators
	// TODO: consider instead setting state artificially
	var (
		genDeposits      = make(types.Deposits, 0, cs.ValidatorSetCap())
		genPayloadHeader = &types.ExecutionPayloadHeader{
			Versionable: types.NewVersionable(cs.GenesisForkVersion()),
		}
		totalDepositsCount = cs.ValidatorSetCap()
	)

	// let genesis define all available validators
	for idx := range cs.ValidatorSetCap() {
		var (
			key   bytes.B48
			creds types.WithdrawalCredentials
		)
		key, rndSeed = generateTestPK(t, rndSeed)
		creds, rndSeed = generateTestExecutionAddress(t, rndSeed)

		genDeposits = append(
			genDeposits,
			&types.Deposit{
				Pubkey:      key,
				Credentials: creds,
				Amount:      maxBalance,
				Index:       idx,
			},
		)
	}
	// make a deposit small to be ready for eviction
	genDeposits[0].Amount = minBalance

	require.NoError(t, ds.EnqueueDeposits(ctx.ConsensusCtx(), genDeposits))
	genVals, err := sp.InitializeBeaconStateFromEth1(
		st,
		genDeposits,
		genPayloadHeader,
		cs.GenesisForkVersion(),
	)
	require.NoError(t, err)
	require.Len(t, genVals, len(genDeposits))

	// STEP 1: Add an extra validator
	extraValKey, rndSeed := generateTestPK(t, rndSeed)
	extraValCreds, _ := generateTestExecutionAddress(t, rndSeed)
	var (
		extraValDeposit = &types.Deposit{
			Pubkey:      extraValKey,
			Credentials: extraValCreds,
			Amount:      maxBalance,
			Index:       uint64(len(genDeposits)),
		}
		blkDeposits = []*types.Deposit{extraValDeposit}
	)
	totalDepositsCount++

	// make sure included deposit is already available in deposit store
	require.NoError(t, ds.EnqueueDeposits(ctx.ConsensusCtx(), blkDeposits))
	var depRoot common.Root
<<<<<<< HEAD
	_, depRoot, err = ds.GetDepositsByIndex(ctx.ConsensusCtx(), uint64(len(genDeposits)), totalDepositsCount)
=======
	_, depRoot, err = ds.GetDepositsByIndex(ctx.ConsensusCtx(), constants.FirstDepositIndex, totalDepositsCount)
>>>>>>> dae8d275
	require.NoError(t, err)

	blk1 := buildNextBlock(
		t,
		cs,
		st,
		types.NewEth1Data(depRoot),
		10,
		[]*types.Deposit{extraValDeposit},
		&types.ExecutionRequests{},
		st.EVMInflationWithdrawal(10),
	)

	// run the test
	valDiff, err := sp.Transition(ctx, st, blk1)
	require.NoError(t, err)
	require.Empty(t, valDiff)

	extraValIdx, err := st.ValidatorIndexByPubkey(extraValDeposit.Pubkey)
	require.NoError(t, err)
	extraVal, err := st.ValidatorByIndex(extraValIdx)
	require.NoError(t, err)
	require.Equal(
		t,
		constants.FarFutureEpoch,
		extraVal.ActivationEligibilityEpoch,
	)
	require.Equal(
		t,
		constants.FarFutureEpoch,
		extraVal.ActivationEpoch,
	)
	require.Equal(t, constants.FarFutureEpoch, extraVal.ExitEpoch)
	require.Equal(
		t,
		constants.FarFutureEpoch,
		extraVal.WithdrawableEpoch,
	)

	smallestValIdx, err := st.ValidatorIndexByPubkey(genDeposits[0].Pubkey)
	require.NoError(t, err)
	smallestVal, err := st.ValidatorByIndex(smallestValIdx)
	require.NoError(t, err)
	require.Equal(t, constants.GenesisEpoch, smallestVal.ActivationEligibilityEpoch)
	require.Equal(t, constants.GenesisEpoch, smallestVal.ActivationEpoch)
	require.Equal(
		t,
		constants.FarFutureEpoch,
		smallestVal.ExitEpoch,
	)
	require.Equal(
		t,
		constants.FarFutureEpoch,
		smallestVal.WithdrawableEpoch,
	)

	// STEP 2: move the chain to the next epoch and show that
	// the extra validator is eligible for activation
	blk := moveToEndOfEpoch(t, blk1, cs, sp, st, ctx, depRoot)

	// finally the block turning epoch
	blk = buildNextBlock(
		t,
		cs,
		st,
		types.NewEth1Data(depRoot),
		blk.GetTimestamp()+1,
		[]*types.Deposit{},
		&types.ExecutionRequests{},
		st.EVMInflationWithdrawal(blk.GetTimestamp()+1),
	)

	// run the test
	valDiff, err = sp.Transition(ctx, st, blk)
	require.NoError(t, err)
	require.Empty(t, valDiff)

	// check extra validator is added with Withdraw epoch duly set
	extraVal, err = st.ValidatorByIndex(extraValIdx)
	require.NoError(t, err)
	require.Equal(t, math.Epoch(1), extraVal.ActivationEligibilityEpoch)
	require.Equal(
		t,
		constants.FarFutureEpoch,
		extraVal.ActivationEpoch,
	)
	require.Equal(t, constants.FarFutureEpoch, extraVal.ExitEpoch)
	require.Equal(
		t,
		constants.FarFutureEpoch,
		extraVal.WithdrawableEpoch,
	)

	smallestVal, err = st.ValidatorByIndex(smallestValIdx)
	require.NoError(t, err)
	require.Equal(t, constants.GenesisEpoch, smallestVal.ActivationEligibilityEpoch)
	require.Equal(t, constants.GenesisEpoch, smallestVal.ActivationEpoch)
	require.Equal(
		t,
		constants.FarFutureEpoch,
		smallestVal.ExitEpoch,
	)
	require.Equal(
		t,
		constants.FarFutureEpoch,
		smallestVal.WithdrawableEpoch,
	)

	// STEP 3: move the chain to the next epoch and show that the extra
	// validator is activated and genesis validator immediately marked for exit
	blk = moveToEndOfEpoch(t, blk, cs, sp, st, ctx, depRoot)

	// finally the block turning epoch
	blk = buildNextBlock(
		t,
		cs,
		st,
		types.NewEth1Data(depRoot),
		blk.GetTimestamp()+1,
		[]*types.Deposit{},
		&types.ExecutionRequests{},
		st.EVMInflationWithdrawal(blk.GetTimestamp()+1),
	)

	// run the test
	valDiff, err = sp.Transition(ctx, st, blk)
	require.NoError(t, err)
	require.Len(t, valDiff, 2)
	require.Equal(
		t,
		&transition.ValidatorUpdate{
			Pubkey:           extraVal.Pubkey,
			EffectiveBalance: extraVal.EffectiveBalance,
		},
		valDiff[0],
	)
	require.Equal(
		t,
		&transition.ValidatorUpdate{
			Pubkey:           smallestVal.Pubkey,
			EffectiveBalance: 0,
		},
		valDiff[1],
	)

	extraVal, err = st.ValidatorByIndex(extraValIdx)
	require.NoError(t, err)
	require.Equal(t, constants.GenesisEpoch+1, extraVal.ActivationEligibilityEpoch)
	require.Equal(t, constants.GenesisEpoch+2, extraVal.ActivationEpoch)
	require.Equal(t, constants.FarFutureEpoch, extraVal.ExitEpoch)
	require.Equal(
		t,
		constants.FarFutureEpoch,
		extraVal.WithdrawableEpoch,
	)

	smallestVal, err = st.ValidatorByIndex(smallestValIdx)
	require.NoError(t, err)
	require.Equal(t, constants.GenesisEpoch, smallestVal.ActivationEligibilityEpoch)
	require.Equal(t, constants.GenesisEpoch, smallestVal.ActivationEpoch)
	require.Equal(t, constants.GenesisEpoch+2, smallestVal.ExitEpoch)
	require.Equal(t, smallestVal.ExitEpoch+cs.MinValidatorWithdrawabilityDelay(), smallestVal.WithdrawableEpoch)

	epoch := cs.SlotToEpoch(blk.Slot)
	require.Equal(t, math.Epoch(2), epoch)

	// STEP 4: move the chain to the MinValidatorWithdrawabilityDelay epoch and show withdrawals
	// for rejected validator are enqueued within 3 blocks
	// (#Validator / MaxValidatorsPerWithdrawalsSweep))
	for i := epoch; i < smallestVal.WithdrawableEpoch; i++ {
		blk = moveToEndOfEpoch(t, blk, cs, sp, st, ctx, depRoot)
		// Epoch turning block
		blk = buildNextBlock(
			t,
			cs,
			st,
			types.NewEth1Data(depRoot),
			blk.GetTimestamp()+1,
			[]*types.Deposit{},
			&types.ExecutionRequests{},
			st.EVMInflationWithdrawal(blk.GetTimestamp()+1),
		)
		_, err = sp.Transition(ctx, st, blk)
		require.NoError(t, err)
	}

	epoch = cs.SlotToEpoch(blk.Slot)
	require.Equal(t, smallestVal.ExitEpoch+cs.MinValidatorWithdrawabilityDelay(), epoch)

	valToEvict := genDeposits[0]
	valToEvictAddr, err := valToEvict.Credentials.ToExecutionAddress()
	require.NoError(t, err)

	withdrawals := []*engineprimitives.Withdrawal{
		st.EVMInflationWithdrawal(blk.GetTimestamp() + 1),
		{
			Index:     0,
			Validator: smallestValIdx,
			Address:   valToEvictAddr,
			Amount:    valToEvict.Amount,
		},
	}
	blk = buildNextBlock(
		t,
		cs,
		st,
		types.NewEth1Data(depRoot),
		blk.GetTimestamp()+1,
		[]*types.Deposit{},
		&types.ExecutionRequests{},
		withdrawals...,
	)
	_, err = sp.Transition(ctx, st, blk)
	require.NoError(t, err)
}<|MERGE_RESOLUTION|>--- conflicted
+++ resolved
@@ -77,7 +77,6 @@
 		genPayloadHeader = &types.ExecutionPayloadHeader{
 			Versionable: types.NewVersionable(cs.GenesisForkVersion()),
 		}
-		totalDepositsCount = uint64(len(genDeposits))
 	)
 	require.NoError(t, ds.EnqueueDeposits(ctx.ConsensusCtx(), genDeposits))
 	valDiff, err := sp.InitializeBeaconStateFromEth1(
@@ -97,16 +96,11 @@
 		Index:       uint64(len(genDeposits)),
 	}
 	blkDeposits := []*types.Deposit{blkDeposit}
-	totalDepositsCount++
 
 	// make sure included deposit is already available in deposit store
 	require.NoError(t, ds.EnqueueDeposits(ctx.ConsensusCtx(), blkDeposits))
 	var depRoot common.Root
-<<<<<<< HEAD
-	_, depRoot, err = ds.GetDepositsByIndex(ctx.ConsensusCtx(), uint64(len(genDeposits)), totalDepositsCount)
-=======
-	_, depRoot, err = ds.GetDepositsByIndex(ctx.ConsensusCtx(), constants.FirstDepositIndex, totalDepositsCount)
->>>>>>> dae8d275
+	_, depRoot, err = ds.GetDepositsByIndex(ctx.ConsensusCtx(), uint64(len(genDeposits)), cs.MaxDepositsPerBlock())
 	require.NoError(t, err)
 
 	blk1 := buildNextBlock(
@@ -213,7 +207,6 @@
 		genPayloadHeader = &types.ExecutionPayloadHeader{
 			Versionable: types.NewVersionable(cs.GenesisForkVersion()),
 		}
-		totalDepositsCount = uint64(len(genDeposits))
 	)
 
 	require.NoError(t, ds.EnqueueDeposits(ctx.ConsensusCtx(), genDeposits))
@@ -234,16 +227,11 @@
 		Index:       uint64(len(genDeposits)),
 	}
 	blkDeposits := []*types.Deposit{blkDeposit}
-	totalDepositsCount++
 
 	// make sure included deposit is already available in deposit store
 	require.NoError(t, ds.EnqueueDeposits(ctx.ConsensusCtx(), blkDeposits))
 	var depRoot common.Root
-<<<<<<< HEAD
-	_, depRoot, err = ds.GetDepositsByIndex(ctx.ConsensusCtx(), uint64(len(genDeposits)), totalDepositsCount)
-=======
-	_, depRoot, err = ds.GetDepositsByIndex(ctx.ConsensusCtx(), constants.FirstDepositIndex, totalDepositsCount)
->>>>>>> dae8d275
+	_, depRoot, err = ds.GetDepositsByIndex(ctx.ConsensusCtx(), uint64(len(genDeposits)), cs.MaxDepositsPerBlock())
 	require.NoError(t, err)
 
 	blk1 := buildNextBlock(
@@ -393,7 +381,6 @@
 		genPayloadHeader = &types.ExecutionPayloadHeader{
 			Versionable: types.NewVersionable(cs.GenesisForkVersion()),
 		}
-		totalDepositsCount = cs.ValidatorSetCap()
 	)
 
 	// let genesis define all available validators
@@ -437,16 +424,11 @@
 		}
 		blkDeposits = []*types.Deposit{extraValDeposit}
 	)
-	totalDepositsCount++
 
 	// make sure included deposit is already available in deposit store
 	require.NoError(t, ds.EnqueueDeposits(ctx.ConsensusCtx(), blkDeposits))
 	var depRoot common.Root
-<<<<<<< HEAD
-	_, depRoot, err = ds.GetDepositsByIndex(ctx.ConsensusCtx(), uint64(len(genDeposits)), totalDepositsCount)
-=======
-	_, depRoot, err = ds.GetDepositsByIndex(ctx.ConsensusCtx(), constants.FirstDepositIndex, totalDepositsCount)
->>>>>>> dae8d275
+	_, depRoot, err = ds.GetDepositsByIndex(ctx.ConsensusCtx(), uint64(len(genDeposits)), cs.MaxDepositsPerBlock())
 	require.NoError(t, err)
 
 	blk1 := buildNextBlock(
@@ -635,7 +617,6 @@
 		genPayloadHeader = &types.ExecutionPayloadHeader{
 			Versionable: types.NewVersionable(cs.GenesisForkVersion()),
 		}
-		totalDepositsCount = cs.ValidatorSetCap()
 	)
 
 	// let genesis define all available validators
@@ -682,16 +663,11 @@
 		}
 		blkDeposits = []*types.Deposit{extraValDeposit}
 	)
-	totalDepositsCount++
 
 	// make sure included deposit is already available in deposit store
 	require.NoError(t, ds.EnqueueDeposits(ctx.ConsensusCtx(), blkDeposits))
 	var depRoot common.Root
-<<<<<<< HEAD
-	_, depRoot, err = ds.GetDepositsByIndex(ctx.ConsensusCtx(), uint64(len(genDeposits)), totalDepositsCount)
-=======
-	_, depRoot, err = ds.GetDepositsByIndex(ctx.ConsensusCtx(), constants.FirstDepositIndex, totalDepositsCount)
->>>>>>> dae8d275
+	_, depRoot, err = ds.GetDepositsByIndex(ctx.ConsensusCtx(), uint64(len(genDeposits)), cs.MaxDepositsPerBlock())
 	require.NoError(t, err)
 
 	blk1 := buildNextBlock(
