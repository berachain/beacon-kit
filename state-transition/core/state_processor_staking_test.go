//go:build test
// +build test

// SPDX-License-Identifier: BUSL-1.1
//
// Copyright (C) 2025, Berachain Foundation. All rights reserved.
// Use of this software is governed by the Business Source License included
// in the LICENSE file of this repository and at www.mariadb.com/bsl11.
//
// ANY USE OF THE LICENSED WORK IN VIOLATION OF THIS LICENSE WILL AUTOMATICALLY
// TERMINATE YOUR RIGHTS UNDER THIS LICENSE FOR THE CURRENT AND ALL OTHER
// VERSIONS OF THE LICENSED WORK.
//
// THIS LICENSE DOES NOT GRANT YOU ANY RIGHT IN ANY TRADEMARK OR LOGO OF
// LICENSOR OR ITS AFFILIATES (PROVIDED THAT YOU MAY USE A TRADEMARK OR LOGO OF
// LICENSOR AS EXPRESSLY REQUIRED BY THIS LICENSE).
//
// TO THE EXTENT PERMITTED BY APPLICABLE LAW, THE LICENSED WORK IS PROVIDED ON
// AN “AS IS” BASIS. LICENSOR HEREBY DISCLAIMS ALL WARRANTIES AND CONDITIONS,
// EXPRESS OR IMPLIED, INCLUDING (WITHOUT LIMITATION) WARRANTIES OF
// MERCHANTABILITY, FITNESS FOR A PARTICULAR PURPOSE, NON-INFRINGEMENT, AND
// TITLE.

package core_test

import (
	"testing"

	"github.com/berachain/beacon-kit/chain"
	"github.com/berachain/beacon-kit/config/spec"
	"github.com/berachain/beacon-kit/consensus-types/types"
	engineprimitives "github.com/berachain/beacon-kit/engine-primitives/engine-primitives"
	"github.com/berachain/beacon-kit/primitives/bytes"
	"github.com/berachain/beacon-kit/primitives/common"
	"github.com/berachain/beacon-kit/primitives/constants"
	"github.com/berachain/beacon-kit/primitives/math"
	"github.com/berachain/beacon-kit/primitives/transition"
	"github.com/berachain/beacon-kit/primitives/version"
	statetransition "github.com/berachain/beacon-kit/testing/state-transition"
	"github.com/stretchr/testify/require"
)

// TestTransitionUpdateValidators shows that when validator is
// updated (increasing amount), corresponding balance is updated.
func TestTransitionUpdateValidators(t *testing.T) {
	cs := setupChain(t)
	sp, st, ds, ctx := statetransition.SetupTestState(t, cs)

	var (
		maxBalance       = math.Gwei(cs.MaxEffectiveBalance())
		increment        = math.Gwei(cs.EffectiveBalanceIncrement())
		minBalance       = math.Gwei(cs.EjectionBalance())
		emptyCredentials = types.NewCredentialsFromExecutionAddress(common.ExecutionAddress{})
	)

	// STEP 0: Setup initial state via genesis
	var (
		genDeposits = types.Deposits{
			{
				Pubkey:      [48]byte{0x00},
				Credentials: emptyCredentials,
				Amount:      minBalance + increment,
				Index:       uint64(0),
			},
			{
				Pubkey:      [48]byte{0x01},
				Credentials: emptyCredentials,
				Amount:      maxBalance - 6*increment,
				Index:       uint64(1),
			},
			{
				Pubkey:      [48]byte{0x03},
				Credentials: emptyCredentials,
				Amount:      maxBalance - 3*increment,
				Index:       uint64(2),
			},
		}
		genPayloadHeader = new(types.ExecutionPayloadHeader).Empty()
		genVersion       = bytes.FromUint32(version.Deneb)
	)
	require.NoError(t, ds.EnqueueDeposits(ctx, genDeposits))
	valDiff, err := sp.InitializePreminedBeaconStateFromEth1(
		st,
		genDeposits,
		genPayloadHeader,
		genVersion,
	)
	require.NoError(t, err)
	require.Len(t, valDiff, len(genDeposits))

	// STEP 1: top up a genesis validator balance
	blkDeposit := &types.Deposit{
		Pubkey:      genDeposits[2].Pubkey,
		Credentials: emptyCredentials,
		Amount:      2 * increment, // twice to account for hysteresis
		Index:       uint64(len(genDeposits)),
	}

	depRoot := append(genDeposits, blkDeposit).HashTreeRoot()
	blk1 := buildNextBlock(
		t,
		st,
		&types.BeaconBlockBody{
<<<<<<< HEAD
			ExecutionPayload: &types.ExecutionPayload{
				Timestamp:    10,
				ExtraData:    []byte("testing"),
				Transactions: [][]byte{},
				Withdrawals: []*engineprimitives.Withdrawal{
					st.EVMInflationWithdrawal(constants.GenesisSlot + 1),
				},
				BaseFeePerGas: math.NewU256(0),
			},
=======
			ExecutionPayload: testPayload(
				10,
				st.EVMInflationWithdrawal(constants.GenesisSlot+1),
			),
>>>>>>> d2f518bf
			Eth1Data: types.NewEth1Data(depRoot),
			Deposits: []*types.Deposit{blkDeposit},
		},
	)

	// make sure included deposit is already available in deposit store
	require.NoError(t, ds.EnqueueDeposits(ctx, blk1.Body.Deposits))

	// run the test
	valDiff, err = sp.Transition(ctx, st, blk1)
	require.NoError(t, err)
	require.Empty(t, valDiff) // validators set updates only at epoch turn

	// check validator balances are duly updated, that is:
	// - balance is updated immediately
	// - effective balance is updated only at the epoch turn
	expectedBalance := genDeposits[2].Amount + blkDeposit.Amount
	expectedEffectiveBalance := genDeposits[2].Amount
	idx, err := st.ValidatorIndexByPubkey(genDeposits[2].Pubkey)
	require.NoError(t, err)

	balance, err := st.GetBalance(idx)
	require.NoError(t, err)
	require.Equal(t, expectedBalance, balance)

	val, err := st.ValidatorByIndex(idx)
	require.NoError(t, err)
	require.Equal(t, expectedEffectiveBalance, val.EffectiveBalance)

	// check that validator index is still correct
	latestValIdx, err := st.GetEth1DepositIndex()
	require.NoError(t, err)
	require.Equal(t, uint64(len(genDeposits)+1), latestValIdx)

	// STEP 2: check that effective balance is updated once next epoch arrives
	blk := moveToEndOfEpoch(t, blk1, cs, sp, st, ctx, depRoot)

	// finally the block turning epoch
	blk = buildNextBlock(
		t,
		st,
		&types.BeaconBlockBody{
<<<<<<< HEAD
			ExecutionPayload: &types.ExecutionPayload{
				Timestamp:    blk.Body.ExecutionPayload.Timestamp + 1,
				ExtraData:    []byte("testing"),
				Transactions: [][]byte{},
				Withdrawals: []*engineprimitives.Withdrawal{
					st.EVMInflationWithdrawal(blk.GetSlot() + 1),
				},
				BaseFeePerGas: math.NewU256(0),
			},
=======
			ExecutionPayload: testPayload(
				blk.Body.ExecutionPayload.Timestamp+1,
				st.EVMInflationWithdrawal(blk.GetSlot()+1),
			),
>>>>>>> d2f518bf
			Eth1Data: types.NewEth1Data(depRoot),
			Deposits: []*types.Deposit{},
		},
	)

	valDiff, err = sp.Transition(ctx, st, blk)
	require.NoError(t, err)
	require.Len(t, valDiff, 1) // just topped up one validator
	require.Equal(
		t,
		&transition.ValidatorUpdate{
			Pubkey:           blkDeposit.Pubkey,
			EffectiveBalance: expectedBalance,
		},
		valDiff[0],
	)
	expectedEffectiveBalance = expectedBalance

	balance, err = st.GetBalance(idx)
	require.NoError(t, err)
	require.Equal(t, expectedBalance, balance)

	val, err = st.ValidatorByIndex(idx)
	require.NoError(t, err)
	require.Equal(t, expectedEffectiveBalance, val.EffectiveBalance)
}

// TestTransitionCreateValidator shows the lifecycle
// of a validator creation.
func TestTransitionCreateValidator(t *testing.T) {
	// Create state processor to test
	cs := setupChain(t)
	sp, st, ds, ctx := statetransition.SetupTestState(t, cs)

	var (
		maxBalance       = math.Gwei(cs.MaxEffectiveBalance())
		increment        = math.Gwei(cs.EffectiveBalanceIncrement())
		minBalance       = math.Gwei(cs.EjectionBalance())
		emptyAddress     = common.ExecutionAddress{}
		emptyCredentials = types.NewCredentialsFromExecutionAddress(emptyAddress)
	)

	// STEP 0: Setup initial state via genesis
	var (
		genDeposits = types.Deposits{
			{
				Pubkey:      [48]byte{0x01},
				Credentials: emptyCredentials,
				Amount:      minBalance + increment,
				Index:       uint64(0),
			},
		}
		genPayloadHeader = new(types.ExecutionPayloadHeader).Empty()
		genVersion       = bytes.FromUint32(version.Deneb)
	)

	require.NoError(t, ds.EnqueueDeposits(ctx, genDeposits))
	genVals, err := sp.InitializePreminedBeaconStateFromEth1(
		st,
		genDeposits,
		genPayloadHeader,
		genVersion,
	)
	require.NoError(t, err)
	require.Len(t, genVals, len(genDeposits))

	// STEP 1: top up a genesis validator balance
	blkDeposit := &types.Deposit{
		Pubkey:      [48]byte{0xff}, // a new key for a new validator
		Credentials: emptyCredentials,
		Amount:      maxBalance,
		Index:       uint64(len(genDeposits)),
	}

	depRoot := append(genDeposits, blkDeposit).HashTreeRoot()
	blk1 := buildNextBlock(
		t,
		st,
		&types.BeaconBlockBody{
<<<<<<< HEAD
			ExecutionPayload: &types.ExecutionPayload{
				Timestamp:    10,
				ExtraData:    []byte("testing"),
				Transactions: [][]byte{},
				Withdrawals: []*engineprimitives.Withdrawal{
					st.EVMInflationWithdrawal(constants.GenesisSlot + 1),
				},
				BaseFeePerGas: math.NewU256(0),
			},
=======
			ExecutionPayload: testPayload(
				10,
				st.EVMInflationWithdrawal(constants.GenesisSlot+1),
			),
>>>>>>> d2f518bf
			Eth1Data: types.NewEth1Data(depRoot),
			Deposits: []*types.Deposit{blkDeposit},
		},
	)

	// make sure included deposit is already available in deposit store
	require.NoError(t, ds.EnqueueDeposits(ctx, blk1.Body.Deposits))

	// run the test
	valDiff, err := sp.Transition(ctx, st, blk1)
	require.NoError(t, err)
	require.Empty(t, valDiff) // validators set updates only at epoch turn

	// check validator balances are duly updated
	var (
		expectedBalance          = blkDeposit.Amount
		expectedEffectiveBalance = expectedBalance
	)
	idx, err := st.ValidatorIndexByPubkey(blkDeposit.Pubkey)
	require.NoError(t, err)

	balance, err := st.GetBalance(idx)
	require.NoError(t, err)
	require.Equal(t, expectedBalance, balance)

	val, err := st.ValidatorByIndex(idx)
	require.NoError(t, err)
	require.Equal(t, expectedEffectiveBalance, val.EffectiveBalance)

	// check that validator index is still correct
	latestValIdx, err := st.GetEth1DepositIndex()
	require.NoError(t, err)
	require.Equal(t, uint64(len(genDeposits)+1), latestValIdx)

	// STEP 2: move the chain to the next epoch and show that
	// the extra validator is eligible for activation
	blk := moveToEndOfEpoch(t, blk1, cs, sp, st, ctx, depRoot)

	// finally the block turning epoch
	blk = buildNextBlock(
		t,
		st,
		&types.BeaconBlockBody{
<<<<<<< HEAD
			ExecutionPayload: &types.ExecutionPayload{
				Timestamp:    blk.Body.ExecutionPayload.Timestamp + 1,
				ExtraData:    []byte("testing"),
				Transactions: [][]byte{},
				Withdrawals: []*engineprimitives.Withdrawal{
					st.EVMInflationWithdrawal(blk.GetSlot() + 1),
				},
				BaseFeePerGas: math.NewU256(0),
			},
=======
			ExecutionPayload: testPayload(
				blk.Body.ExecutionPayload.Timestamp+1,
				st.EVMInflationWithdrawal(blk.GetSlot()+1),
			),
>>>>>>> d2f518bf
			Eth1Data: types.NewEth1Data(depRoot),
			Deposits: []*types.Deposit{},
		},
	)

	valDiff, err = sp.Transition(ctx, st, blk)
	require.NoError(t, err)
	require.Empty(t, valDiff) // new validator is only eligible for activation

	extraValIdx, err := st.ValidatorIndexByPubkey(blkDeposit.Pubkey)
	require.NoError(t, err)
	extraVal, err := st.ValidatorByIndex(extraValIdx)
	require.NoError(t, err)
	require.Equal(t, math.Epoch(1), extraVal.ActivationEligibilityEpoch)
	require.Equal(
		t,
		math.Epoch(constants.FarFutureEpoch),
		extraVal.ActivationEpoch,
	)
	require.Equal(t, math.Epoch(constants.FarFutureEpoch), extraVal.ExitEpoch)
	require.Equal(
		t,
		math.Epoch(constants.FarFutureEpoch),
		extraVal.WithdrawableEpoch,
	)

	// STEP 3: move the chain to the next epoch and show that
	// the extra validator is activate
	_ = moveToEndOfEpoch(t, blk, cs, sp, st, ctx, depRoot)

	// finally the block turning epoch
	blk = buildNextBlock(
		t,
		st,
		&types.BeaconBlockBody{
<<<<<<< HEAD
			ExecutionPayload: &types.ExecutionPayload{
				Timestamp:    blk1.Body.ExecutionPayload.Timestamp + 1,
				ExtraData:    []byte("testing"),
				Transactions: [][]byte{},
				Withdrawals: []*engineprimitives.Withdrawal{
					st.EVMInflationWithdrawal(blk.GetSlot() + 1),
				},
				BaseFeePerGas: math.NewU256(0),
			},
=======
			ExecutionPayload: testPayload(
				blk.Body.ExecutionPayload.Timestamp+1,
				st.EVMInflationWithdrawal(blk.GetSlot()+1),
			),
>>>>>>> d2f518bf
			Eth1Data: types.NewEth1Data(depRoot),
			Deposits: []*types.Deposit{},
		},
	)

	// run the test
	valDiff, err = sp.Transition(ctx, st, blk)
	require.NoError(t, err)
	require.Len(t, valDiff, 1)
	require.Equal(
		t,
		&transition.ValidatorUpdate{
			Pubkey:           blkDeposit.Pubkey,
			EffectiveBalance: expectedBalance,
		},
		valDiff[0],
	)

	extraVal, err = st.ValidatorByIndex(extraValIdx)
	require.NoError(t, err)
	require.Equal(t, math.Epoch(1), extraVal.ActivationEligibilityEpoch)
	require.Equal(t, math.Epoch(2), extraVal.ActivationEpoch)
	require.Equal(t, math.Epoch(constants.FarFutureEpoch), extraVal.ExitEpoch)
	require.Equal(
		t,
		math.Epoch(constants.FarFutureEpoch),
		extraVal.WithdrawableEpoch,
	)

	expectedBalance = blkDeposit.Amount
	expectedEffectiveBalance = expectedBalance

	balance, err = st.GetBalance(idx)
	require.NoError(t, err)
	require.Equal(t, expectedBalance, balance)

	val, err = st.ValidatorByIndex(idx)
	require.NoError(t, err)
	require.Equal(t, expectedEffectiveBalance, val.EffectiveBalance)
}

func TestTransitionWithdrawals(t *testing.T) {
	cs := setupChain(t)
	sp, st, ds, ctx := statetransition.SetupTestState(t, cs)

	var (
		maxBalance   = math.Gwei(cs.MaxEffectiveBalance())
		minBalance   = math.Gwei(cs.EffectiveBalanceIncrement())
		credentials0 = types.NewCredentialsFromExecutionAddress(common.ExecutionAddress{})
		address1     = common.ExecutionAddress{0x01}
		credentials1 = types.NewCredentialsFromExecutionAddress(address1)
	)

	// Setup initial state so that validator 1 is partially withdrawable.
	var (
		genDeposits = types.Deposits{
			{
				Pubkey:      [48]byte{0x00},
				Credentials: credentials0,
				Amount:      maxBalance - 3*minBalance,
				Index:       0,
			},
			{
				Pubkey:      [48]byte{0x01},
				Credentials: credentials1,
				Amount:      maxBalance + minBalance,
				Index:       1,
			},
		}
		genPayloadHeader = new(types.ExecutionPayloadHeader).Empty()
		genVersion       = bytes.FromUint32(version.Deneb)
	)
	require.NoError(t, ds.EnqueueDeposits(ctx, genDeposits))
	_, err := sp.InitializePreminedBeaconStateFromEth1(
		st, genDeposits, genPayloadHeader, genVersion,
	)
	require.NoError(t, err)

	// Assert validator 1 balance before withdrawal.
	val1Bal, err := st.GetBalance(math.U64(1))
	require.NoError(t, err)
	require.Equal(t, maxBalance+minBalance, val1Bal)

	// Create test inputs.
	withdrawals := []*engineprimitives.Withdrawal{
		// The first withdrawal is always for EVM inflation.
		st.EVMInflationWithdrawal(constants.GenesisSlot + 1),
		// Partially withdraw validator 1 by minBalance.
		{
			Index:     0,
			Validator: 1,
			Amount:    minBalance,
			Address:   address1,
		},
	}
	blk := buildNextBlock(
		t,
		st,
		&types.BeaconBlockBody{
<<<<<<< HEAD
			ExecutionPayload: &types.ExecutionPayload{
				Timestamp:    10,
				ExtraData:    []byte("testing"),
				Transactions: [][]byte{},
				Withdrawals: []*engineprimitives.Withdrawal{
					// The first withdrawal is always for EVM inflation.
					st.EVMInflationWithdrawal(constants.GenesisSlot + 1),
					// Partially withdraw validator 1 by minBalance.
					{
						Index:     0,
						Validator: 1,
						Amount:    minBalance,
						Address:   address1,
					},
				},
				BaseFeePerGas: math.NewU256(0),
			},
=======
			ExecutionPayload: testPayload(
				10,
				withdrawals...,
			),
>>>>>>> d2f518bf
			Eth1Data: types.NewEth1Data(genDeposits.HashTreeRoot()),
			Deposits: []*types.Deposit{},
		},
	)

	// Run the test.
	_, err = sp.Transition(ctx, st, blk)

	// Check outputs and ensure withdrawals in payload is consistent with
	// statedb expected withdrawals.
	require.NoError(t, err)

	// Assert validator 1 balance after withdrawal.
	val1BalAfter, err := st.GetBalance(math.U64(1))
	require.NoError(t, err)
	require.Equal(t, maxBalance, val1BalAfter)
}

func TestTransitionMaxWithdrawals(t *testing.T) {
	// Use custom chain spec with max withdrawals set to 2.
	csData := spec.DevnetChainSpecData()
	csData.MaxWithdrawalsPerPayload = 2
	csData.MaxValidatorsPerWithdrawalsSweep = 2
	cs, err := chain.NewSpec(csData)
	require.NoError(t, err)

	sp, st, ds, ctx := statetransition.SetupTestState(t, cs)

	var (
		maxBalance   = math.Gwei(cs.MaxEffectiveBalance())
		minBalance   = math.Gwei(cs.EffectiveBalanceIncrement())
		address0     = common.ExecutionAddress{}
		credentials0 = types.NewCredentialsFromExecutionAddress(address0)
		address1     = common.ExecutionAddress{0x01}
		credentials1 = types.NewCredentialsFromExecutionAddress(address1)
	)

	// Setup initial state so that both validators are partially withdrawable.
	var (
		genDeposits = types.Deposits{
			{
				Pubkey:      [48]byte{0x00},
				Credentials: credentials0,
				Amount:      maxBalance + minBalance,
				Index:       0,
			},
			{
				Pubkey:      [48]byte{0x01},
				Credentials: credentials1,
				Amount:      maxBalance + minBalance,
				Index:       1,
			},
		}
		genPayloadHeader = new(types.ExecutionPayloadHeader).Empty()
		genVersion       = bytes.FromUint32(version.Deneb)
	)
	require.NoError(t, ds.EnqueueDeposits(ctx, genDeposits))
	_, err = sp.InitializePreminedBeaconStateFromEth1(
		st, genDeposits, genPayloadHeader, genVersion,
	)
	require.NoError(t, err)

	// Assert validator balances before withdrawal.
	val0Bal, err := st.GetBalance(math.U64(0))
	require.NoError(t, err)
	require.Equal(t, maxBalance+minBalance, val0Bal)

	val1Bal, err := st.GetBalance(math.U64(1))
	require.NoError(t, err)
	require.Equal(t, maxBalance+minBalance, val1Bal)

	// Create test inputs.
	depRoot := genDeposits.HashTreeRoot()
	withdrawals := []*engineprimitives.Withdrawal{
		// The first withdrawal is always for EVM inflation.
		st.EVMInflationWithdrawal(constants.GenesisSlot + 1),
		// Partially withdraw validator 0 by minBalance.
		{
			Index:     0,
			Validator: 0,
			Amount:    minBalance,
			Address:   address0,
		},
	}
	blk := buildNextBlock(
		t,
		st,
		&types.BeaconBlockBody{
<<<<<<< HEAD
			ExecutionPayload: &types.ExecutionPayload{
				Timestamp:    10,
				ExtraData:    []byte("testing"),
				Transactions: [][]byte{},
				Withdrawals: []*engineprimitives.Withdrawal{
					// The first withdrawal is always for EVM inflation.
					st.EVMInflationWithdrawal(constants.GenesisSlot + 1),
					// Partially withdraw validator 0 by minBalance.
					{
						Index:     0,
						Validator: 0,
						Amount:    minBalance,
						Address:   address0,
					},
				},
				BaseFeePerGas: math.NewU256(0),
			},
			Eth1Data: types.NewEth1Data(depRoot),
			Deposits: []*types.Deposit{},
=======
			ExecutionPayload: testPayload(10, withdrawals...),
			Eth1Data:         types.NewEth1Data(depRoot),
			Deposits:         []*types.Deposit{},
>>>>>>> d2f518bf
		},
	)

	// Run the test.
	_, err = sp.Transition(ctx, st, blk)

	// Check outputs and ensure withdrawals in payload is consistent with
	// statedb expected withdrawals.
	require.NoError(t, err)

	// Assert validator balances after withdrawal, ensuring only validator 0 is
	// withdrawn from.
	val0BalAfter, err := st.GetBalance(math.U64(0))
	require.NoError(t, err)
	require.Equal(t, maxBalance, val0BalAfter)

	val1BalAfter, err := st.GetBalance(math.U64(1))
	require.NoError(t, err)
	require.Equal(t, maxBalance+minBalance, val1BalAfter)

	// Process the next block, ensuring that validator 1 is also withdrawn from,
	// also ensuring that the state's next withdrawal (validator) index is
	// appropriately incremented.

	withdrawals = []*engineprimitives.Withdrawal{
		// The first withdrawal is always for EVM inflation.
		st.EVMInflationWithdrawal(blk.GetSlot() + 1),
		// Partially withdraw validator 1 by minBalance.
		{
			Index:     1,
			Validator: 1,
			Amount:    minBalance,
			Address:   address1,
		},
	}
	blk = buildNextBlock(
		t,
		st,
		&types.BeaconBlockBody{
<<<<<<< HEAD
			ExecutionPayload: &types.ExecutionPayload{
				Timestamp:    11,
				ExtraData:    []byte("testing"),
				Transactions: [][]byte{},
				Withdrawals: []*engineprimitives.Withdrawal{
					// The first withdrawal is always for EVM inflation.
					st.EVMInflationWithdrawal(blk.GetSlot() + 1),
					// Partially withdraw validator 1 by minBalance.
					{
						Index:     1,
						Validator: 1,
						Amount:    minBalance,
						Address:   address1,
					},
				},
				BaseFeePerGas: math.NewU256(0),
			},
=======
			ExecutionPayload: testPayload(
				blk.Body.ExecutionPayload.Timestamp+1,
				withdrawals...,
			),
>>>>>>> d2f518bf
			Eth1Data: types.NewEth1Data(depRoot),
			Deposits: []*types.Deposit{},
		},
	)
	// Run the test.
	vals, err := sp.Transition(ctx, st, blk)

	// Check outputs and ensure withdrawals in payload is consistent with
	// statedb expected withdrawals.
	require.NoError(t, err)
	require.Zero(t, vals)

	// Validator 1 is now withdrawn from.
	val1BalAfter, err = st.GetBalance(math.U64(1))
	require.NoError(t, err)
	require.Equal(t, maxBalance, val1BalAfter)
}

// TestTransitionHittingValidatorsCap shows that the extra
// validator added when validators set is at cap gets never activated
// and its deposit is returned at after next epoch starts.
func TestTransitionHittingValidatorsCap_ExtraSmall(t *testing.T) {
	cs := setupChain(t)
	sp, st, ds, ctx := statetransition.SetupTestState(t, cs)

	var (
		maxBalance      = math.Gwei(cs.MaxEffectiveBalance())
		ejectionBalance = math.Gwei(cs.EjectionBalance())
		minBalance      = ejectionBalance + math.Gwei(cs.EffectiveBalanceIncrement())
		rndSeed         = 2024 // seed used to generate unique random value
	)

	// STEP 0: Setup genesis with GetValidatorSetCap validators
	// TODO: consider instead setting state artificially
	var (
		genDeposits      = make(types.Deposits, 0, cs.ValidatorSetCap())
		genPayloadHeader = new(types.ExecutionPayloadHeader).Empty()
		genVersion       = bytes.FromUint32(version.Deneb)
	)

	// let genesis define all available validators
	for idx := range cs.ValidatorSetCap() {
		var (
			key   bytes.B48
			creds types.WithdrawalCredentials
		)
		key, rndSeed = generateTestPK(t, rndSeed)
		creds, rndSeed = generateTestExecutionAddress(t, rndSeed)

		genDeposits = append(genDeposits,
			&types.Deposit{
				Pubkey:      key,
				Credentials: creds,
				Amount:      maxBalance,
				Index:       idx,
			},
		)
	}

	require.NoError(t, ds.EnqueueDeposits(ctx, genDeposits))
	_, err := sp.InitializePreminedBeaconStateFromEth1(
		st,
		genDeposits,
		genPayloadHeader,
		genVersion,
	)
	require.NoError(t, err)

	// STEP 1: Try and add an extra validator
	extraValKey, rndSeed := generateTestPK(t, rndSeed)
	extraValCreds, _ := generateTestExecutionAddress(t, rndSeed)
	var (
		extraValDeposit = &types.Deposit{
			Pubkey:      extraValKey,
			Credentials: extraValCreds,
			Amount:      minBalance,
			Index:       uint64(len(genDeposits)),
		}
	)

	depRoot := append(genDeposits, extraValDeposit).HashTreeRoot()
	blk1 := buildNextBlock(
		t,
		st,
		&types.BeaconBlockBody{
<<<<<<< HEAD
			ExecutionPayload: &types.ExecutionPayload{
				Timestamp:    10,
				ExtraData:    []byte("testing"),
				Transactions: [][]byte{},
				Withdrawals: []*engineprimitives.Withdrawal{
					st.EVMInflationWithdrawal(constants.GenesisSlot + 1),
				},
				BaseFeePerGas: math.NewU256(0),
			},
=======
			ExecutionPayload: testPayload(
				10,
				st.EVMInflationWithdrawal(constants.GenesisSlot+1),
			),
>>>>>>> d2f518bf
			Eth1Data: types.NewEth1Data(depRoot),
			Deposits: []*types.Deposit{extraValDeposit},
		},
	)

	// make sure included deposit is already available in deposit store
	require.NoError(t, ds.EnqueueDeposits(ctx, blk1.Body.Deposits))

	// run the test
	valDiff, err := sp.Transition(ctx, st, blk1)
	require.NoError(t, err)
	require.Empty(t, valDiff)

	extraValIdx, err := st.ValidatorIndexByPubkey(extraValDeposit.Pubkey)
	require.NoError(t, err)
	extraVal, err := st.ValidatorByIndex(extraValIdx)
	require.NoError(t, err)
	require.Equal(
		t,
		math.Epoch(constants.FarFutureEpoch),
		extraVal.ActivationEligibilityEpoch,
	)
	require.Equal(
		t,
		math.Epoch(constants.FarFutureEpoch),
		extraVal.ActivationEpoch,
	)
	require.Equal(t, math.Epoch(constants.FarFutureEpoch), extraVal.ExitEpoch)
	require.Equal(
		t,
		math.Epoch(constants.FarFutureEpoch),
		extraVal.WithdrawableEpoch,
	)

	// STEP 2: move the chain to the next epoch and show that
	// the extra validator is eligible for activation
	blk := moveToEndOfEpoch(t, blk1, cs, sp, st, ctx, depRoot)

	// finally the block turning epoch
	blk = buildNextBlock(
		t,
		st,
		&types.BeaconBlockBody{
<<<<<<< HEAD
			ExecutionPayload: &types.ExecutionPayload{
				Timestamp:    blk1.Body.ExecutionPayload.Timestamp + 1,
				ExtraData:    []byte("testing"),
				Transactions: [][]byte{},
				Withdrawals: []*engineprimitives.Withdrawal{
					st.EVMInflationWithdrawal(blk1.GetSlot()),
				},
				BaseFeePerGas: math.NewU256(0),
			},
=======
			ExecutionPayload: testPayload(
				blk.Body.ExecutionPayload.Timestamp+1,
				st.EVMInflationWithdrawal(blk.GetSlot()),
			),
>>>>>>> d2f518bf
			Eth1Data: types.NewEth1Data(depRoot),
			Deposits: []*types.Deposit{},
		},
	)

	// run the test
	valDiff, err = sp.Transition(ctx, st, blk)
	require.NoError(t, err)
	require.Empty(t, valDiff)

	// check extra validator is added with Withdraw epoch duly set
	extraVal, err = st.ValidatorByIndex(extraValIdx)
	require.NoError(t, err)
	require.Equal(t, math.Epoch(1), extraVal.ActivationEligibilityEpoch)
	require.Equal(
		t,
		math.Epoch(constants.FarFutureEpoch),
		extraVal.ActivationEpoch,
	)
	require.Equal(t, math.Epoch(constants.FarFutureEpoch), extraVal.ExitEpoch)
	require.Equal(
		t,
		math.Epoch(constants.FarFutureEpoch),
		extraVal.WithdrawableEpoch,
	)

	// STEP 3: move the chain to the next epoch and show that the extra
	// validator is activate and immediately marked for exit
	blk = moveToEndOfEpoch(t, blk, cs, sp, st, ctx, depRoot)

	// finally the block turning epoch
	blk = buildNextBlock(
		t,
		st,
		&types.BeaconBlockBody{
<<<<<<< HEAD
			ExecutionPayload: &types.ExecutionPayload{
				Timestamp:    blk1.Body.ExecutionPayload.Timestamp + 1,
				ExtraData:    []byte("testing"),
				Transactions: [][]byte{},
				Withdrawals: []*engineprimitives.Withdrawal{
					st.EVMInflationWithdrawal(blk.GetSlot() + 1),
				},
				BaseFeePerGas: math.NewU256(0),
			},
=======
			ExecutionPayload: testPayload(
				blk.Body.ExecutionPayload.Timestamp+1,
				st.EVMInflationWithdrawal(blk.GetSlot()+1),
			),
>>>>>>> d2f518bf
			Eth1Data: types.NewEth1Data(depRoot),
			Deposits: []*types.Deposit{},
		},
	)

	// run the test
	valDiff, err = sp.Transition(ctx, st, blk)
	require.NoError(t, err)
	require.Empty(t, valDiff)

	extraVal, err = st.ValidatorByIndex(extraValIdx)
	require.NoError(t, err)
	require.Equal(t, constants.GenesisEpoch+1, extraVal.ActivationEligibilityEpoch)
	require.Equal(t, constants.GenesisEpoch+2, extraVal.ActivationEpoch)
	require.Equal(t, constants.GenesisEpoch+2, extraVal.ExitEpoch)
	require.Equal(t, constants.GenesisEpoch+3, extraVal.WithdrawableEpoch)

	// STEP 4: move the chain to the next epoch and show withdrawals
	// for rejected validator are enqueued then
	blk = moveToEndOfEpoch(t, blk, cs, sp, st, ctx, depRoot)

	// finally the block turning epoch. extra validator deposits
	// will be withdrawn within 3 blocks (#Validator / MaxValidatorsPerWithdrawalsSweep)
	extraValAddr, err := extraValCreds.ToExecutionAddress()
	require.NoError(t, err)
	blk = buildNextBlock(
		t,
		st,
		&types.BeaconBlockBody{
<<<<<<< HEAD
			ExecutionPayload: &types.ExecutionPayload{
				Timestamp:    blk1.Body.ExecutionPayload.Timestamp + 1,
				ExtraData:    []byte("testing"),
				Transactions: [][]byte{},
				Withdrawals: []*engineprimitives.Withdrawal{
					st.EVMInflationWithdrawal(blk.GetSlot() + 1),
				},
				BaseFeePerGas: math.NewU256(0),
			},
=======
			ExecutionPayload: testPayload(
				blk.Body.ExecutionPayload.Timestamp+1,
				st.EVMInflationWithdrawal(blk.GetSlot()+1),
			),
>>>>>>> d2f518bf
			Eth1Data: types.NewEth1Data(depRoot),
			Deposits: []*types.Deposit{},
		},
	)
	_, err = sp.Transition(ctx, st, blk)
	require.NoError(t, err)

	blk = buildNextBlock(
		t,
		st,
		&types.BeaconBlockBody{
<<<<<<< HEAD
			ExecutionPayload: &types.ExecutionPayload{
				Timestamp:    blk.Body.ExecutionPayload.Timestamp + 1,
				ExtraData:    []byte("testing"),
				Transactions: [][]byte{},
				Withdrawals: []*engineprimitives.Withdrawal{
					st.EVMInflationWithdrawal(blk.GetSlot() + 1),
				},
				BaseFeePerGas: math.NewU256(0),
			},
=======
			ExecutionPayload: testPayload(
				blk.Body.ExecutionPayload.Timestamp+1,
				st.EVMInflationWithdrawal(blk.GetSlot()+1),
			),
>>>>>>> d2f518bf
			Eth1Data: types.NewEth1Data(depRoot),
			Deposits: []*types.Deposit{},
		},
	)
	_, err = sp.Transition(ctx, st, blk)
	require.NoError(t, err)

	withdrawals := []*engineprimitives.Withdrawal{
		st.EVMInflationWithdrawal(blk.GetSlot() + 1),
		{
			Index:     0,
			Validator: extraValIdx,
			Address:   extraValAddr,
			Amount:    extraValDeposit.Amount,
		},
	}
	blk = buildNextBlock(
		t,
		st,
		&types.BeaconBlockBody{
<<<<<<< HEAD
			ExecutionPayload: &types.ExecutionPayload{
				Timestamp:    blk.Body.ExecutionPayload.Timestamp + 1,
				ExtraData:    []byte("testing"),
				Transactions: [][]byte{},
				Withdrawals: []*engineprimitives.Withdrawal{
					st.EVMInflationWithdrawal(blk.GetSlot() + 1),
					{
						Index:     0,
						Validator: extraValIdx,
						Address:   extraValAddr,
						Amount:    extraValDeposit.Amount,
					},
				},
				BaseFeePerGas: math.NewU256(0),
			},
=======
			ExecutionPayload: testPayload(
				blk.Body.ExecutionPayload.Timestamp+1,
				withdrawals...,
			),
>>>>>>> d2f518bf
			Eth1Data: types.NewEth1Data(depRoot),
			Deposits: []*types.Deposit{},
		},
	)
	_, err = sp.Transition(ctx, st, blk)
	require.NoError(t, err)
}

// TestTransitionHittingValidatorsCap shows that if the extra
// validator added when validators set is at cap improves amount staked
// an existing validator is removed at the beginning of next epoch.
//
//nolint:maintidx // Okay for test.
func TestTransitionHittingValidatorsCap_ExtraBig(t *testing.T) {
	cs := setupChain(t)
	sp, st, ds, ctx := statetransition.SetupTestState(t, cs)

	var (
		maxBalance      = math.Gwei(cs.MaxEffectiveBalance())
		ejectionBalance = math.Gwei(cs.EjectionBalance())
		minBalance      = ejectionBalance + math.Gwei(cs.EffectiveBalanceIncrement())
		rndSeed         = 2024 // seed used to generate unique random value
	)

	// STEP 0: Setup genesis with GetValidatorSetCap validators
	// TODO: consider instead setting state artificially
	var (
		genDeposits      = make(types.Deposits, 0, cs.ValidatorSetCap())
		genPayloadHeader = new(types.ExecutionPayloadHeader).Empty()
		genVersion       = bytes.FromUint32(version.Deneb)
	)

	// let genesis define all available validators
	for idx := range cs.ValidatorSetCap() {
		var (
			key   bytes.B48
			creds types.WithdrawalCredentials
		)
		key, rndSeed = generateTestPK(t, rndSeed)
		creds, rndSeed = generateTestExecutionAddress(t, rndSeed)

		genDeposits = append(genDeposits,
			&types.Deposit{
				Pubkey:      key,
				Credentials: creds,
				Amount:      maxBalance,
				Index:       idx,
			},
		)
	}
	// make a deposit small to be ready for eviction
	genDeposits[0].Amount = minBalance

	require.NoError(t, ds.EnqueueDeposits(ctx, genDeposits))
	genVals, err := sp.InitializePreminedBeaconStateFromEth1(
		st,
		genDeposits,
		genPayloadHeader,
		genVersion,
	)
	require.NoError(t, err)
	require.Len(t, genVals, len(genDeposits))

	// STEP 1: Add an extra validator
	extraValKey, rndSeed := generateTestPK(t, rndSeed)
	extraValCreds, _ := generateTestExecutionAddress(t, rndSeed)
	var (
		extraValDeposit = &types.Deposit{
			Pubkey:      extraValKey,
			Credentials: extraValCreds,
			Amount:      maxBalance,
			Index:       uint64(len(genDeposits)),
		}
	)

	depRoot := append(genDeposits, extraValDeposit).HashTreeRoot()
	blk1 := buildNextBlock(
		t,
		st,
		&types.BeaconBlockBody{
<<<<<<< HEAD
			ExecutionPayload: &types.ExecutionPayload{
				Timestamp:    10,
				ExtraData:    []byte("testing"),
				Transactions: [][]byte{},
				Withdrawals: []*engineprimitives.Withdrawal{
					st.EVMInflationWithdrawal(constants.GenesisSlot + 1),
				},
				BaseFeePerGas: math.NewU256(0),
			},
=======
			ExecutionPayload: testPayload(
				10,
				st.EVMInflationWithdrawal(constants.GenesisSlot+1),
			),
>>>>>>> d2f518bf
			Eth1Data: types.NewEth1Data(depRoot),
			Deposits: []*types.Deposit{extraValDeposit},
		},
	)

	// make sure included deposit is already available in deposit store
	require.NoError(t, ds.EnqueueDeposits(ctx, blk1.Body.Deposits))

	// run the test
	valDiff, err := sp.Transition(ctx, st, blk1)
	require.NoError(t, err)
	require.Empty(t, valDiff)

	extraValIdx, err := st.ValidatorIndexByPubkey(extraValDeposit.Pubkey)
	require.NoError(t, err)
	extraVal, err := st.ValidatorByIndex(extraValIdx)
	require.NoError(t, err)
	require.Equal(
		t,
		math.Epoch(constants.FarFutureEpoch),
		extraVal.ActivationEligibilityEpoch,
	)
	require.Equal(
		t,
		math.Epoch(constants.FarFutureEpoch),
		extraVal.ActivationEpoch,
	)
	require.Equal(t, math.Epoch(constants.FarFutureEpoch), extraVal.ExitEpoch)
	require.Equal(
		t,
		math.Epoch(constants.FarFutureEpoch),
		extraVal.WithdrawableEpoch,
	)

	smallestValIdx, err := st.ValidatorIndexByPubkey(genDeposits[0].Pubkey)
	require.NoError(t, err)
	smallestVal, err := st.ValidatorByIndex(smallestValIdx)
	require.NoError(t, err)
	require.Equal(t, constants.GenesisEpoch, smallestVal.ActivationEligibilityEpoch)
	require.Equal(t, constants.GenesisEpoch, smallestVal.ActivationEpoch)
	require.Equal(
		t,
		math.Epoch(constants.FarFutureEpoch),
		smallestVal.ExitEpoch,
	)
	require.Equal(
		t,
		math.Epoch(constants.FarFutureEpoch),
		smallestVal.WithdrawableEpoch,
	)

	// STEP 2: move the chain to the next epoch and show that
	// the extra validator is eligible for activation
	blk := moveToEndOfEpoch(t, blk1, cs, sp, st, ctx, depRoot)

	// finally the block turning epoch
	blk = buildNextBlock(
		t,
		st,
		&types.BeaconBlockBody{
<<<<<<< HEAD
			ExecutionPayload: &types.ExecutionPayload{
				Timestamp:    blk1.Body.ExecutionPayload.Timestamp + 1,
				ExtraData:    []byte("testing"),
				Transactions: [][]byte{},
				Withdrawals: []*engineprimitives.Withdrawal{
					st.EVMInflationWithdrawal(blk1.GetSlot()),
				},
				BaseFeePerGas: math.NewU256(0),
			},
=======
			ExecutionPayload: testPayload(
				blk.Body.ExecutionPayload.Timestamp+1,
				st.EVMInflationWithdrawal(blk.GetSlot()),
			),
>>>>>>> d2f518bf
			Eth1Data: types.NewEth1Data(depRoot),
			Deposits: []*types.Deposit{},
		},
	)

	// run the test
	valDiff, err = sp.Transition(ctx, st, blk)
	require.NoError(t, err)
	require.Empty(t, valDiff)

	// check extra validator is added with Withdraw epoch duly set
	extraVal, err = st.ValidatorByIndex(extraValIdx)
	require.NoError(t, err)
	require.Equal(t, math.Epoch(1), extraVal.ActivationEligibilityEpoch)
	require.Equal(
		t,
		math.Epoch(constants.FarFutureEpoch),
		extraVal.ActivationEpoch,
	)
	require.Equal(t, math.Epoch(constants.FarFutureEpoch), extraVal.ExitEpoch)
	require.Equal(
		t,
		math.Epoch(constants.FarFutureEpoch),
		extraVal.WithdrawableEpoch,
	)

	smallestVal, err = st.ValidatorByIndex(smallestValIdx)
	require.NoError(t, err)
	require.Equal(t, constants.GenesisEpoch, smallestVal.ActivationEligibilityEpoch)
	require.Equal(t, constants.GenesisEpoch, smallestVal.ActivationEpoch)
	require.Equal(
		t,
		math.Epoch(constants.FarFutureEpoch),
		smallestVal.ExitEpoch,
	)
	require.Equal(
		t,
		math.Epoch(constants.FarFutureEpoch),
		smallestVal.WithdrawableEpoch,
	)

	// STEP 3: move the chain to the next epoch and show that the extra
	// validator is activate and genesis validator immediately marked for exit
	blk = moveToEndOfEpoch(t, blk, cs, sp, st, ctx, depRoot)

	// finally the block turning epoch
	blk = buildNextBlock(
		t,
		st,
		&types.BeaconBlockBody{
<<<<<<< HEAD
			ExecutionPayload: &types.ExecutionPayload{
				Timestamp:    blk1.Body.ExecutionPayload.Timestamp + 1,
				ExtraData:    []byte("testing"),
				Transactions: [][]byte{},
				Withdrawals: []*engineprimitives.Withdrawal{
					st.EVMInflationWithdrawal(blk.GetSlot() + 1),
				},
				BaseFeePerGas: math.NewU256(0),
			},
=======
			ExecutionPayload: testPayload(
				blk.Body.ExecutionPayload.Timestamp+1,
				st.EVMInflationWithdrawal(blk.GetSlot()),
			),
>>>>>>> d2f518bf
			Eth1Data: types.NewEth1Data(depRoot),
			Deposits: []*types.Deposit{},
		},
	)

	// run the test
	valDiff, err = sp.Transition(ctx, st, blk)
	require.NoError(t, err)
	require.Len(t, valDiff, 2)
	require.Equal(
		t,
		&transition.ValidatorUpdate{
			Pubkey:           extraVal.Pubkey,
			EffectiveBalance: extraVal.EffectiveBalance,
		},
		valDiff[0],
	)
	require.Equal(
		t,
		&transition.ValidatorUpdate{
			Pubkey:           smallestVal.Pubkey,
			EffectiveBalance: 0,
		},
		valDiff[1],
	)

	extraVal, err = st.ValidatorByIndex(extraValIdx)
	require.NoError(t, err)
	require.Equal(t, constants.GenesisEpoch+1, extraVal.ActivationEligibilityEpoch)
	require.Equal(t, constants.GenesisEpoch+2, extraVal.ActivationEpoch)
	require.Equal(t, math.Epoch(constants.FarFutureEpoch), extraVal.ExitEpoch)
	require.Equal(
		t,
		math.Epoch(constants.FarFutureEpoch),
		extraVal.WithdrawableEpoch,
	)

	smallestVal, err = st.ValidatorByIndex(smallestValIdx)
	require.NoError(t, err)
	require.Equal(t, constants.GenesisEpoch, smallestVal.ActivationEligibilityEpoch)
	require.Equal(t, constants.GenesisEpoch, smallestVal.ActivationEpoch)
	require.Equal(t, constants.GenesisEpoch+2, smallestVal.ExitEpoch)
	require.Equal(t, constants.GenesisEpoch+3, smallestVal.WithdrawableEpoch)

	// STEP 4: move the chain to the next epoch and show withdrawal
	// for rejected validator is enqueued within 3 blocks
	// (#Validator / MaxValidatorsPerWithdrawalsSweep)
	_ = moveToEndOfEpoch(t, blk, cs, sp, st, ctx, depRoot)

	valToEvict := genDeposits[0]
	valToEvictAddr, err := valToEvict.Credentials.ToExecutionAddress()
	require.NoError(t, err)

	// finally the block turning epoch
	blk = buildNextBlock(
		t,
		st,
		&types.BeaconBlockBody{
<<<<<<< HEAD
			ExecutionPayload: &types.ExecutionPayload{
				Timestamp:    blk1.Body.ExecutionPayload.Timestamp + 1,
				ExtraData:    []byte("testing"),
				Transactions: [][]byte{},
				Withdrawals: []*engineprimitives.Withdrawal{
					st.EVMInflationWithdrawal(blk.GetSlot() + 1),
				},
				BaseFeePerGas: math.NewU256(0),
			},
=======
			ExecutionPayload: testPayload(
				blk.Body.ExecutionPayload.Timestamp+1,
				st.EVMInflationWithdrawal(blk.GetSlot()),
			),
>>>>>>> d2f518bf
			Eth1Data: types.NewEth1Data(depRoot),
			Deposits: []*types.Deposit{},
		},
	)
	_, err = sp.Transition(ctx, st, blk)
	require.NoError(t, err)

	blk = buildNextBlock(
		t,
		st,
		&types.BeaconBlockBody{
<<<<<<< HEAD
			ExecutionPayload: &types.ExecutionPayload{
				Timestamp:    blk1.Body.ExecutionPayload.Timestamp + 1,
				ExtraData:    []byte("testing"),
				Transactions: [][]byte{},
				Withdrawals: []*engineprimitives.Withdrawal{
					st.EVMInflationWithdrawal(blk.GetSlot() + 1),
				},
				BaseFeePerGas: math.NewU256(0),
			},
=======
			ExecutionPayload: testPayload(
				blk.Body.ExecutionPayload.Timestamp+1,
				st.EVMInflationWithdrawal(blk.GetSlot()),
			),
>>>>>>> d2f518bf
			Eth1Data: types.NewEth1Data(depRoot),
			Deposits: []*types.Deposit{},
		},
	)
	_, err = sp.Transition(ctx, st, blk)
	require.NoError(t, err)

	withdrawals := []*engineprimitives.Withdrawal{
		st.EVMInflationWithdrawal(blk.GetSlot() + 1),
		{
			Index:     0,
			Validator: smallestValIdx,
			Address:   valToEvictAddr,
			Amount:    valToEvict.Amount,
		},
	}
	blk = buildNextBlock(
		t,
		st,
		&types.BeaconBlockBody{
<<<<<<< HEAD
			ExecutionPayload: &types.ExecutionPayload{
				Timestamp:    blk1.Body.ExecutionPayload.Timestamp + 1,
				ExtraData:    []byte("testing"),
				Transactions: [][]byte{},
				Withdrawals: []*engineprimitives.Withdrawal{
					st.EVMInflationWithdrawal(blk.GetSlot() + 1),
					{
						Index:     0,
						Validator: smallestValIdx,
						Address:   valToEvictAddr,
						Amount:    valToEvict.Amount,
					},
				},
				BaseFeePerGas: math.NewU256(0),
			},
=======
			ExecutionPayload: testPayload(
				blk.Body.ExecutionPayload.Timestamp+1,
				withdrawals...,
			),
>>>>>>> d2f518bf
			Eth1Data: types.NewEth1Data(depRoot),
			Deposits: []*types.Deposit{},
		},
	)
	_, err = sp.Transition(ctx, st, blk)
	require.NoError(t, err)
}

func TestValidatorNotWithdrawable(t *testing.T) {
	cs := setupChain(t)
	sp, st, ds, ctx := statetransition.SetupTestState(t, cs)

	var (
		belowActiveBalance = math.Gwei(cs.EjectionBalance())
		maxBalance         = math.Gwei(cs.MaxEffectiveBalance())
		validCredentials   = types.NewCredentialsFromExecutionAddress(common.ExecutionAddress{})
	)

	// Setup initial state with one validator
	var (
		genDeposits = types.Deposits{
			{
				Pubkey:      [48]byte{0x00},
				Credentials: validCredentials,
				Amount:      maxBalance,
				Index:       0,
			},
		}
		genPayloadHeader = new(types.ExecutionPayloadHeader).Empty()
		genVersion       = bytes.FromUint32(version.Deneb)
	)
	require.NoError(t, ds.EnqueueDeposits(ctx, genDeposits))
	_, err := sp.InitializePreminedBeaconStateFromEth1(
		st, genDeposits, genPayloadHeader, genVersion,
	)
	require.NoError(t, err)

	// Create the block deposit with a non-ETH1 withdrawal credentials. This stake should not
	// be lost.
	invalidCredentials := types.WithdrawalCredentials(validCredentials[:])
	invalidCredentials[1] = 0x01
	blockDeposits := types.Deposits{
		{
			Pubkey:      [48]byte{0x01},
			Credentials: invalidCredentials,
			Amount:      belowActiveBalance,
			Index:       1,
		},
	}

	depRoot := append(genDeposits, blockDeposits...).HashTreeRoot()
	blk := buildNextBlock(
		t,
		st,
		&types.BeaconBlockBody{
<<<<<<< HEAD
			ExecutionPayload: &types.ExecutionPayload{
				Timestamp:    10,
				ExtraData:    []byte("testing"),
				Transactions: [][]byte{},
				Withdrawals: []*engineprimitives.Withdrawal{
					st.EVMInflationWithdrawal(constants.GenesisSlot + 1),
				},
				BaseFeePerGas: math.NewU256(0),
			},
=======
			ExecutionPayload: testPayload(
				10,
				st.EVMInflationWithdrawal(constants.GenesisSlot+1),
			),
>>>>>>> d2f518bf
			Eth1Data: types.NewEth1Data(depRoot),
			Deposits: blockDeposits,
		},
	)
	require.NoError(t, ds.EnqueueDeposits(ctx, blockDeposits))

	// Run transition.
	_, err = sp.Transition(ctx, st, blk)
	require.NoError(t, err)

	// Check that validator 0x01 is part of beacon state with below active balance.
	validator, err := st.ValidatorByIndex(1)
	require.NoError(t, err)
	require.Equal(t, belowActiveBalance, validator.EffectiveBalance)
}<|MERGE_RESOLUTION|>--- conflicted
+++ resolved
@@ -101,22 +101,10 @@
 		t,
 		st,
 		&types.BeaconBlockBody{
-<<<<<<< HEAD
-			ExecutionPayload: &types.ExecutionPayload{
-				Timestamp:    10,
-				ExtraData:    []byte("testing"),
-				Transactions: [][]byte{},
-				Withdrawals: []*engineprimitives.Withdrawal{
-					st.EVMInflationWithdrawal(constants.GenesisSlot + 1),
-				},
-				BaseFeePerGas: math.NewU256(0),
-			},
-=======
 			ExecutionPayload: testPayload(
 				10,
 				st.EVMInflationWithdrawal(constants.GenesisSlot+1),
 			),
->>>>>>> d2f518bf
 			Eth1Data: types.NewEth1Data(depRoot),
 			Deposits: []*types.Deposit{blkDeposit},
 		},
@@ -159,22 +147,10 @@
 		t,
 		st,
 		&types.BeaconBlockBody{
-<<<<<<< HEAD
-			ExecutionPayload: &types.ExecutionPayload{
-				Timestamp:    blk.Body.ExecutionPayload.Timestamp + 1,
-				ExtraData:    []byte("testing"),
-				Transactions: [][]byte{},
-				Withdrawals: []*engineprimitives.Withdrawal{
-					st.EVMInflationWithdrawal(blk.GetSlot() + 1),
-				},
-				BaseFeePerGas: math.NewU256(0),
-			},
-=======
 			ExecutionPayload: testPayload(
 				blk.Body.ExecutionPayload.Timestamp+1,
 				st.EVMInflationWithdrawal(blk.GetSlot()+1),
 			),
->>>>>>> d2f518bf
 			Eth1Data: types.NewEth1Data(depRoot),
 			Deposits: []*types.Deposit{},
 		},
@@ -254,22 +230,10 @@
 		t,
 		st,
 		&types.BeaconBlockBody{
-<<<<<<< HEAD
-			ExecutionPayload: &types.ExecutionPayload{
-				Timestamp:    10,
-				ExtraData:    []byte("testing"),
-				Transactions: [][]byte{},
-				Withdrawals: []*engineprimitives.Withdrawal{
-					st.EVMInflationWithdrawal(constants.GenesisSlot + 1),
-				},
-				BaseFeePerGas: math.NewU256(0),
-			},
-=======
 			ExecutionPayload: testPayload(
 				10,
 				st.EVMInflationWithdrawal(constants.GenesisSlot+1),
 			),
->>>>>>> d2f518bf
 			Eth1Data: types.NewEth1Data(depRoot),
 			Deposits: []*types.Deposit{blkDeposit},
 		},
@@ -313,22 +277,10 @@
 		t,
 		st,
 		&types.BeaconBlockBody{
-<<<<<<< HEAD
-			ExecutionPayload: &types.ExecutionPayload{
-				Timestamp:    blk.Body.ExecutionPayload.Timestamp + 1,
-				ExtraData:    []byte("testing"),
-				Transactions: [][]byte{},
-				Withdrawals: []*engineprimitives.Withdrawal{
-					st.EVMInflationWithdrawal(blk.GetSlot() + 1),
-				},
-				BaseFeePerGas: math.NewU256(0),
-			},
-=======
 			ExecutionPayload: testPayload(
 				blk.Body.ExecutionPayload.Timestamp+1,
 				st.EVMInflationWithdrawal(blk.GetSlot()+1),
 			),
->>>>>>> d2f518bf
 			Eth1Data: types.NewEth1Data(depRoot),
 			Deposits: []*types.Deposit{},
 		},
@@ -364,22 +316,10 @@
 		t,
 		st,
 		&types.BeaconBlockBody{
-<<<<<<< HEAD
-			ExecutionPayload: &types.ExecutionPayload{
-				Timestamp:    blk1.Body.ExecutionPayload.Timestamp + 1,
-				ExtraData:    []byte("testing"),
-				Transactions: [][]byte{},
-				Withdrawals: []*engineprimitives.Withdrawal{
-					st.EVMInflationWithdrawal(blk.GetSlot() + 1),
-				},
-				BaseFeePerGas: math.NewU256(0),
-			},
-=======
 			ExecutionPayload: testPayload(
 				blk.Body.ExecutionPayload.Timestamp+1,
 				st.EVMInflationWithdrawal(blk.GetSlot()+1),
 			),
->>>>>>> d2f518bf
 			Eth1Data: types.NewEth1Data(depRoot),
 			Deposits: []*types.Deposit{},
 		},
@@ -479,30 +419,10 @@
 		t,
 		st,
 		&types.BeaconBlockBody{
-<<<<<<< HEAD
-			ExecutionPayload: &types.ExecutionPayload{
-				Timestamp:    10,
-				ExtraData:    []byte("testing"),
-				Transactions: [][]byte{},
-				Withdrawals: []*engineprimitives.Withdrawal{
-					// The first withdrawal is always for EVM inflation.
-					st.EVMInflationWithdrawal(constants.GenesisSlot + 1),
-					// Partially withdraw validator 1 by minBalance.
-					{
-						Index:     0,
-						Validator: 1,
-						Amount:    minBalance,
-						Address:   address1,
-					},
-				},
-				BaseFeePerGas: math.NewU256(0),
-			},
-=======
 			ExecutionPayload: testPayload(
 				10,
 				withdrawals...,
 			),
->>>>>>> d2f518bf
 			Eth1Data: types.NewEth1Data(genDeposits.HashTreeRoot()),
 			Deposits: []*types.Deposit{},
 		},
@@ -591,31 +511,9 @@
 		t,
 		st,
 		&types.BeaconBlockBody{
-<<<<<<< HEAD
-			ExecutionPayload: &types.ExecutionPayload{
-				Timestamp:    10,
-				ExtraData:    []byte("testing"),
-				Transactions: [][]byte{},
-				Withdrawals: []*engineprimitives.Withdrawal{
-					// The first withdrawal is always for EVM inflation.
-					st.EVMInflationWithdrawal(constants.GenesisSlot + 1),
-					// Partially withdraw validator 0 by minBalance.
-					{
-						Index:     0,
-						Validator: 0,
-						Amount:    minBalance,
-						Address:   address0,
-					},
-				},
-				BaseFeePerGas: math.NewU256(0),
-			},
-			Eth1Data: types.NewEth1Data(depRoot),
-			Deposits: []*types.Deposit{},
-=======
 			ExecutionPayload: testPayload(10, withdrawals...),
 			Eth1Data:         types.NewEth1Data(depRoot),
 			Deposits:         []*types.Deposit{},
->>>>>>> d2f518bf
 		},
 	)
 
@@ -655,30 +553,10 @@
 		t,
 		st,
 		&types.BeaconBlockBody{
-<<<<<<< HEAD
-			ExecutionPayload: &types.ExecutionPayload{
-				Timestamp:    11,
-				ExtraData:    []byte("testing"),
-				Transactions: [][]byte{},
-				Withdrawals: []*engineprimitives.Withdrawal{
-					// The first withdrawal is always for EVM inflation.
-					st.EVMInflationWithdrawal(blk.GetSlot() + 1),
-					// Partially withdraw validator 1 by minBalance.
-					{
-						Index:     1,
-						Validator: 1,
-						Amount:    minBalance,
-						Address:   address1,
-					},
-				},
-				BaseFeePerGas: math.NewU256(0),
-			},
-=======
 			ExecutionPayload: testPayload(
 				blk.Body.ExecutionPayload.Timestamp+1,
 				withdrawals...,
 			),
->>>>>>> d2f518bf
 			Eth1Data: types.NewEth1Data(depRoot),
 			Deposits: []*types.Deposit{},
 		},
@@ -764,22 +642,10 @@
 		t,
 		st,
 		&types.BeaconBlockBody{
-<<<<<<< HEAD
-			ExecutionPayload: &types.ExecutionPayload{
-				Timestamp:    10,
-				ExtraData:    []byte("testing"),
-				Transactions: [][]byte{},
-				Withdrawals: []*engineprimitives.Withdrawal{
-					st.EVMInflationWithdrawal(constants.GenesisSlot + 1),
-				},
-				BaseFeePerGas: math.NewU256(0),
-			},
-=======
 			ExecutionPayload: testPayload(
 				10,
 				st.EVMInflationWithdrawal(constants.GenesisSlot+1),
 			),
->>>>>>> d2f518bf
 			Eth1Data: types.NewEth1Data(depRoot),
 			Deposits: []*types.Deposit{extraValDeposit},
 		},
@@ -823,22 +689,10 @@
 		t,
 		st,
 		&types.BeaconBlockBody{
-<<<<<<< HEAD
-			ExecutionPayload: &types.ExecutionPayload{
-				Timestamp:    blk1.Body.ExecutionPayload.Timestamp + 1,
-				ExtraData:    []byte("testing"),
-				Transactions: [][]byte{},
-				Withdrawals: []*engineprimitives.Withdrawal{
-					st.EVMInflationWithdrawal(blk1.GetSlot()),
-				},
-				BaseFeePerGas: math.NewU256(0),
-			},
-=======
 			ExecutionPayload: testPayload(
 				blk.Body.ExecutionPayload.Timestamp+1,
 				st.EVMInflationWithdrawal(blk.GetSlot()),
 			),
->>>>>>> d2f518bf
 			Eth1Data: types.NewEth1Data(depRoot),
 			Deposits: []*types.Deposit{},
 		},
@@ -874,22 +728,10 @@
 		t,
 		st,
 		&types.BeaconBlockBody{
-<<<<<<< HEAD
-			ExecutionPayload: &types.ExecutionPayload{
-				Timestamp:    blk1.Body.ExecutionPayload.Timestamp + 1,
-				ExtraData:    []byte("testing"),
-				Transactions: [][]byte{},
-				Withdrawals: []*engineprimitives.Withdrawal{
-					st.EVMInflationWithdrawal(blk.GetSlot() + 1),
-				},
-				BaseFeePerGas: math.NewU256(0),
-			},
-=======
 			ExecutionPayload: testPayload(
 				blk.Body.ExecutionPayload.Timestamp+1,
 				st.EVMInflationWithdrawal(blk.GetSlot()+1),
 			),
->>>>>>> d2f518bf
 			Eth1Data: types.NewEth1Data(depRoot),
 			Deposits: []*types.Deposit{},
 		},
@@ -919,22 +761,10 @@
 		t,
 		st,
 		&types.BeaconBlockBody{
-<<<<<<< HEAD
-			ExecutionPayload: &types.ExecutionPayload{
-				Timestamp:    blk1.Body.ExecutionPayload.Timestamp + 1,
-				ExtraData:    []byte("testing"),
-				Transactions: [][]byte{},
-				Withdrawals: []*engineprimitives.Withdrawal{
-					st.EVMInflationWithdrawal(blk.GetSlot() + 1),
-				},
-				BaseFeePerGas: math.NewU256(0),
-			},
-=======
 			ExecutionPayload: testPayload(
 				blk.Body.ExecutionPayload.Timestamp+1,
 				st.EVMInflationWithdrawal(blk.GetSlot()+1),
 			),
->>>>>>> d2f518bf
 			Eth1Data: types.NewEth1Data(depRoot),
 			Deposits: []*types.Deposit{},
 		},
@@ -946,22 +776,10 @@
 		t,
 		st,
 		&types.BeaconBlockBody{
-<<<<<<< HEAD
-			ExecutionPayload: &types.ExecutionPayload{
-				Timestamp:    blk.Body.ExecutionPayload.Timestamp + 1,
-				ExtraData:    []byte("testing"),
-				Transactions: [][]byte{},
-				Withdrawals: []*engineprimitives.Withdrawal{
-					st.EVMInflationWithdrawal(blk.GetSlot() + 1),
-				},
-				BaseFeePerGas: math.NewU256(0),
-			},
-=======
 			ExecutionPayload: testPayload(
 				blk.Body.ExecutionPayload.Timestamp+1,
 				st.EVMInflationWithdrawal(blk.GetSlot()+1),
 			),
->>>>>>> d2f518bf
 			Eth1Data: types.NewEth1Data(depRoot),
 			Deposits: []*types.Deposit{},
 		},
@@ -982,28 +800,10 @@
 		t,
 		st,
 		&types.BeaconBlockBody{
-<<<<<<< HEAD
-			ExecutionPayload: &types.ExecutionPayload{
-				Timestamp:    blk.Body.ExecutionPayload.Timestamp + 1,
-				ExtraData:    []byte("testing"),
-				Transactions: [][]byte{},
-				Withdrawals: []*engineprimitives.Withdrawal{
-					st.EVMInflationWithdrawal(blk.GetSlot() + 1),
-					{
-						Index:     0,
-						Validator: extraValIdx,
-						Address:   extraValAddr,
-						Amount:    extraValDeposit.Amount,
-					},
-				},
-				BaseFeePerGas: math.NewU256(0),
-			},
-=======
 			ExecutionPayload: testPayload(
 				blk.Body.ExecutionPayload.Timestamp+1,
 				withdrawals...,
 			),
->>>>>>> d2f518bf
 			Eth1Data: types.NewEth1Data(depRoot),
 			Deposits: []*types.Deposit{},
 		},
@@ -1084,22 +884,10 @@
 		t,
 		st,
 		&types.BeaconBlockBody{
-<<<<<<< HEAD
-			ExecutionPayload: &types.ExecutionPayload{
-				Timestamp:    10,
-				ExtraData:    []byte("testing"),
-				Transactions: [][]byte{},
-				Withdrawals: []*engineprimitives.Withdrawal{
-					st.EVMInflationWithdrawal(constants.GenesisSlot + 1),
-				},
-				BaseFeePerGas: math.NewU256(0),
-			},
-=======
 			ExecutionPayload: testPayload(
 				10,
 				st.EVMInflationWithdrawal(constants.GenesisSlot+1),
 			),
->>>>>>> d2f518bf
 			Eth1Data: types.NewEth1Data(depRoot),
 			Deposits: []*types.Deposit{extraValDeposit},
 		},
@@ -1160,22 +948,10 @@
 		t,
 		st,
 		&types.BeaconBlockBody{
-<<<<<<< HEAD
-			ExecutionPayload: &types.ExecutionPayload{
-				Timestamp:    blk1.Body.ExecutionPayload.Timestamp + 1,
-				ExtraData:    []byte("testing"),
-				Transactions: [][]byte{},
-				Withdrawals: []*engineprimitives.Withdrawal{
-					st.EVMInflationWithdrawal(blk1.GetSlot()),
-				},
-				BaseFeePerGas: math.NewU256(0),
-			},
-=======
 			ExecutionPayload: testPayload(
 				blk.Body.ExecutionPayload.Timestamp+1,
 				st.EVMInflationWithdrawal(blk.GetSlot()),
 			),
->>>>>>> d2f518bf
 			Eth1Data: types.NewEth1Data(depRoot),
 			Deposits: []*types.Deposit{},
 		},
@@ -1226,22 +1002,10 @@
 		t,
 		st,
 		&types.BeaconBlockBody{
-<<<<<<< HEAD
-			ExecutionPayload: &types.ExecutionPayload{
-				Timestamp:    blk1.Body.ExecutionPayload.Timestamp + 1,
-				ExtraData:    []byte("testing"),
-				Transactions: [][]byte{},
-				Withdrawals: []*engineprimitives.Withdrawal{
-					st.EVMInflationWithdrawal(blk.GetSlot() + 1),
-				},
-				BaseFeePerGas: math.NewU256(0),
-			},
-=======
 			ExecutionPayload: testPayload(
 				blk.Body.ExecutionPayload.Timestamp+1,
 				st.EVMInflationWithdrawal(blk.GetSlot()),
 			),
->>>>>>> d2f518bf
 			Eth1Data: types.NewEth1Data(depRoot),
 			Deposits: []*types.Deposit{},
 		},
@@ -1300,22 +1064,10 @@
 		t,
 		st,
 		&types.BeaconBlockBody{
-<<<<<<< HEAD
-			ExecutionPayload: &types.ExecutionPayload{
-				Timestamp:    blk1.Body.ExecutionPayload.Timestamp + 1,
-				ExtraData:    []byte("testing"),
-				Transactions: [][]byte{},
-				Withdrawals: []*engineprimitives.Withdrawal{
-					st.EVMInflationWithdrawal(blk.GetSlot() + 1),
-				},
-				BaseFeePerGas: math.NewU256(0),
-			},
-=======
 			ExecutionPayload: testPayload(
 				blk.Body.ExecutionPayload.Timestamp+1,
 				st.EVMInflationWithdrawal(blk.GetSlot()),
 			),
->>>>>>> d2f518bf
 			Eth1Data: types.NewEth1Data(depRoot),
 			Deposits: []*types.Deposit{},
 		},
@@ -1327,22 +1079,10 @@
 		t,
 		st,
 		&types.BeaconBlockBody{
-<<<<<<< HEAD
-			ExecutionPayload: &types.ExecutionPayload{
-				Timestamp:    blk1.Body.ExecutionPayload.Timestamp + 1,
-				ExtraData:    []byte("testing"),
-				Transactions: [][]byte{},
-				Withdrawals: []*engineprimitives.Withdrawal{
-					st.EVMInflationWithdrawal(blk.GetSlot() + 1),
-				},
-				BaseFeePerGas: math.NewU256(0),
-			},
-=======
 			ExecutionPayload: testPayload(
 				blk.Body.ExecutionPayload.Timestamp+1,
 				st.EVMInflationWithdrawal(blk.GetSlot()),
 			),
->>>>>>> d2f518bf
 			Eth1Data: types.NewEth1Data(depRoot),
 			Deposits: []*types.Deposit{},
 		},
@@ -1363,28 +1103,10 @@
 		t,
 		st,
 		&types.BeaconBlockBody{
-<<<<<<< HEAD
-			ExecutionPayload: &types.ExecutionPayload{
-				Timestamp:    blk1.Body.ExecutionPayload.Timestamp + 1,
-				ExtraData:    []byte("testing"),
-				Transactions: [][]byte{},
-				Withdrawals: []*engineprimitives.Withdrawal{
-					st.EVMInflationWithdrawal(blk.GetSlot() + 1),
-					{
-						Index:     0,
-						Validator: smallestValIdx,
-						Address:   valToEvictAddr,
-						Amount:    valToEvict.Amount,
-					},
-				},
-				BaseFeePerGas: math.NewU256(0),
-			},
-=======
 			ExecutionPayload: testPayload(
 				blk.Body.ExecutionPayload.Timestamp+1,
 				withdrawals...,
 			),
->>>>>>> d2f518bf
 			Eth1Data: types.NewEth1Data(depRoot),
 			Deposits: []*types.Deposit{},
 		},
@@ -1440,22 +1162,10 @@
 		t,
 		st,
 		&types.BeaconBlockBody{
-<<<<<<< HEAD
-			ExecutionPayload: &types.ExecutionPayload{
-				Timestamp:    10,
-				ExtraData:    []byte("testing"),
-				Transactions: [][]byte{},
-				Withdrawals: []*engineprimitives.Withdrawal{
-					st.EVMInflationWithdrawal(constants.GenesisSlot + 1),
-				},
-				BaseFeePerGas: math.NewU256(0),
-			},
-=======
 			ExecutionPayload: testPayload(
 				10,
 				st.EVMInflationWithdrawal(constants.GenesisSlot+1),
 			),
->>>>>>> d2f518bf
 			Eth1Data: types.NewEth1Data(depRoot),
 			Deposits: blockDeposits,
 		},
