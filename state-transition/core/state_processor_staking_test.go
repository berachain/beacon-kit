--- conflicted
+++ resolved
@@ -88,20 +88,12 @@
 		Pubkey:      genDeposits[2].Pubkey,
 		Credentials: emptyCredentials,
 		Amount:      2 * increment, // twice to account for hysteresis
-<<<<<<< HEAD
-=======
-		Index:       3,
->>>>>>> 0762070e
 	}
 
 	// make sure included deposit is already available in deposit store
 	depositDatas := []*types.DepositData{blkDeposit}
 	require.NoError(t, ds.EnqueueDepositDatas(depositDatas))
-<<<<<<< HEAD
-	deposits, _, err = ds.GetDepositsByIndex(uint64(len(genDeposits)), 1)
-=======
 	deposits, depositRoot, err := ds.GetDepositsByIndex(3, cs.MaxDepositsPerBlock())
->>>>>>> 0762070e
 	require.NoError(t, err)
 
 	eth1Data := &types.Eth1Data{
@@ -220,10 +212,6 @@
 				Pubkey:      [48]byte{0x01},
 				Credentials: emptyCredentials,
 				Amount:      minBalance + increment,
-<<<<<<< HEAD
-=======
-				Index:       0,
->>>>>>> 0762070e
 			},
 		}
 		genPayloadHeader = new(types.ExecutionPayloadHeader).Empty()
@@ -243,20 +231,12 @@
 		Pubkey:      [48]byte{0xff}, // a new key for a new validator
 		Credentials: emptyCredentials,
 		Amount:      maxBalance,
-<<<<<<< HEAD
-=======
-		Index:       1,
->>>>>>> 0762070e
 	}
 
 	// make sure included deposit is already available in deposit store
 	depositDatas := []*types.DepositData{blkDeposit}
 	require.NoError(t, ds.EnqueueDepositDatas(depositDatas))
-<<<<<<< HEAD
-	deposits, _, err = ds.GetDepositsByIndex(uint64(len(genDeposits)), 1)
-=======
 	deposits, depositRoot, err := ds.GetDepositsByIndex(uint64(len(genDeposits)), 1)
->>>>>>> 0762070e
 	require.NoError(t, err)
 
 	eth1Data := &types.Eth1Data{
@@ -714,11 +694,7 @@
 	// make sure included deposit is already available in deposit store
 	depositDatas := []*types.DepositData{extraValDeposit}
 	require.NoError(t, ds.EnqueueDepositDatas(depositDatas))
-<<<<<<< HEAD
-	deposits, _, err = ds.GetDepositsByIndex(uint64(len(genDeposits)), 1)
-=======
 	deposits, depositRoot, err := ds.GetDepositsByIndex(uint64(len(genDeposits)), 1)
->>>>>>> 0762070e
 	require.NoError(t, err)
 
 	eth1Data := &types.Eth1Data{
@@ -952,11 +928,7 @@
 	// make sure included deposit is already available in deposit store
 	depositDatas := []*types.DepositData{extraValDeposit}
 	require.NoError(t, ds.EnqueueDepositDatas(depositDatas))
-<<<<<<< HEAD
-	deposits, _, err = ds.GetDepositsByIndex(uint64(len(genDeposits)), 1)
-=======
 	deposits, depositRoot, err := ds.GetDepositsByIndex(uint64(len(genDeposits)), 1)
->>>>>>> 0762070e
 	require.NoError(t, err)
 
 	eth1Data := &types.Eth1Data{
