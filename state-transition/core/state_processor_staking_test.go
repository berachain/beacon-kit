--- conflicted
+++ resolved
@@ -469,11 +469,7 @@
 
 func TestTransitionMaxWithdrawals(t *testing.T) {
 	// Use custom chain spec with max withdrawals set to 2.
-<<<<<<< HEAD
-	csData := spec.DefaultSpecData()
-=======
 	csData := defaultSpecData()
->>>>>>> 2cdc0f3b
 	csData.MaxWithdrawalsPerPayload = 2
 	csData.MaxValidatorsPerWithdrawalsSweep = 2
 	cs, err := chain.NewSpec(csData)
@@ -1134,8 +1130,8 @@
 	sp, st, ds, ctx := statetransition.SetupTestState(t, cs)
 
 	var (
-		belowActiveBalance = math.Gwei(cs.EjectionBalance())
-		maxBalance         = math.Gwei(cs.MaxEffectiveBalance())
+		belowActiveBalance = math.Gwei(cs.EjectionBalance(constants.GenesisSlot))
+		maxBalance         = math.Gwei(cs.MaxEffectiveBalance(constants.GenesisSlot))
 		validCredentials   = types.NewCredentialsFromExecutionAddress(common.ExecutionAddress{})
 	)
 
@@ -1181,7 +1177,7 @@
 				ExtraData:    []byte("testing"),
 				Transactions: [][]byte{},
 				Withdrawals: []*engineprimitives.Withdrawal{
-					st.EVMInflationWithdrawal(),
+					st.EVMInflationWithdrawal(constants.GenesisSlot),
 				},
 				BaseFeePerGas: math.NewU256(0),
 			},
