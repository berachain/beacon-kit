//go:build test
// +build test

// SPDX-License-Identifier: BUSL-1.1
//
// Copyright (C) 2025, Berachain Foundation. All rights reserved.
// Use of this software is governed by the Business Source License included
// in the LICENSE file of this repository and at www.mariadb.com/bsl11.
//
// ANY USE OF THE LICENSED WORK IN VIOLATION OF THIS LICENSE WILL AUTOMATICALLY
// TERMINATE YOUR RIGHTS UNDER THIS LICENSE FOR THE CURRENT AND ALL OTHER
// VERSIONS OF THE LICENSED WORK.
//
// THIS LICENSE DOES NOT GRANT YOU ANY RIGHT IN ANY TRADEMARK OR LOGO OF
// LICENSOR OR ITS AFFILIATES (PROVIDED THAT YOU MAY USE A TRADEMARK OR LOGO OF
// LICENSOR AS EXPRESSLY REQUIRED BY THIS LICENSE).
//
// TO THE EXTENT PERMITTED BY APPLICABLE LAW, THE LICENSED WORK IS PROVIDED ON
// AN “AS IS” BASIS. LICENSOR HEREBY DISCLAIMS ALL WARRANTIES AND CONDITIONS,
// EXPRESS OR IMPLIED, INCLUDING (WITHOUT LIMITATION) WARRANTIES OF
// MERCHANTABILITY, FITNESS FOR A PARTICULAR PURPOSE, NON-INFRINGEMENT, AND
// TITLE.

package core_test

import (
	"testing"
	"time"

	"github.com/berachain/beacon-kit/consensus-types/types"
	"github.com/berachain/beacon-kit/primitives/common"
	"github.com/berachain/beacon-kit/primitives/math"
	statetransition "github.com/berachain/beacon-kit/testing/state-transition"
	"github.com/stretchr/testify/require"
)

func TestStateProcessor_ProcessSlots(t *testing.T) {
	t.Parallel()
	cs := setupChain(t)
	//nolint:dogsled // used for testing
	sp, st, _, _, _, _ := statetransition.SetupTestState(t, cs)

	// Initialize state with genesis.
	genesisTime := time.Now().Truncate(time.Second)
<<<<<<< HEAD
	genDeposits := types.Deposits{
		{
			Pubkey:      [48]byte{0x00},
			Credentials: types.NewCredentialsFromExecutionAddress(common.ExecutionAddress{}),
			Amount:      math.Gwei(cs.MaxEffectiveBalance()),
			Index:       0,
		},
	}
	genPayloadHeader := &types.ExecutionPayloadHeader{
		Timestamp: math.U64(genesisTime.Unix()),
	}
=======
	var (
		genDeposits = types.Deposits{
			{
				Pubkey:      [48]byte{0x00},
				Credentials: types.NewCredentialsFromExecutionAddress(common.ExecutionAddress{}),
				Amount:      cs.MaxEffectiveBalance(),
				Index:       0,
			},
		}
		genPayloadHeader = &types.ExecutionPayloadHeader{
			Versionable: types.NewVersionable(cs.GenesisForkVersion()),
		}
	)
	genPayloadHeader.Timestamp = math.U64(genesisTime.Unix())
>>>>>>> c9ce8ba9
	_, err := sp.InitializeBeaconStateFromEth1(
		st, genDeposits, genPayloadHeader, cs.GenesisForkVersion(),
	)
	require.NoError(t, err)

	// Grab slot that will result in epoch processing in ProcessSlots.
	epochSlot := math.Slot(cs.SlotsPerEpoch()) - 1

	// Setup test cases
	tests := []struct {
		name      string
		stateSlot math.Slot
		slot      math.Slot
		wantErr   bool
	}{
		{"equal-slot", epochSlot, epochSlot, false},
		{"correct-slot", epochSlot, epochSlot + 1, false},
		{"too-large-slot", epochSlot, epochSlot + 2, true},
		{"too-small-slot", epochSlot, epochSlot - 1, true},
	}
	for _, tt := range tests {
		t.Run(tt.name, func(t *testing.T) {
			err = st.SetSlot(tt.stateSlot)
			require.NoError(t, err)
			_, err = sp.ProcessSlots(st, tt.slot)
			if (err != nil) != tt.wantErr {
				t.Errorf("ProcessSlots() error = %v, wantErr %v", err, tt.wantErr)
				return
			}
		})
	}
}<|MERGE_RESOLUTION|>--- conflicted
+++ resolved
@@ -42,34 +42,17 @@
 
 	// Initialize state with genesis.
 	genesisTime := time.Now().Truncate(time.Second)
-<<<<<<< HEAD
 	genDeposits := types.Deposits{
 		{
 			Pubkey:      [48]byte{0x00},
 			Credentials: types.NewCredentialsFromExecutionAddress(common.ExecutionAddress{}),
-			Amount:      math.Gwei(cs.MaxEffectiveBalance()),
+			Amount:      cs.MaxEffectiveBalance(),
 			Index:       0,
 		},
 	}
 	genPayloadHeader := &types.ExecutionPayloadHeader{
 		Timestamp: math.U64(genesisTime.Unix()),
 	}
-=======
-	var (
-		genDeposits = types.Deposits{
-			{
-				Pubkey:      [48]byte{0x00},
-				Credentials: types.NewCredentialsFromExecutionAddress(common.ExecutionAddress{}),
-				Amount:      cs.MaxEffectiveBalance(),
-				Index:       0,
-			},
-		}
-		genPayloadHeader = &types.ExecutionPayloadHeader{
-			Versionable: types.NewVersionable(cs.GenesisForkVersion()),
-		}
-	)
-	genPayloadHeader.Timestamp = math.U64(genesisTime.Unix())
->>>>>>> c9ce8ba9
 	_, err := sp.InitializeBeaconStateFromEth1(
 		st, genDeposits, genPayloadHeader, cs.GenesisForkVersion(),
 	)
