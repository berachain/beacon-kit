// SPDX-License-Identifier: BUSL-1.1
//
// Copyright (C) 2025, Berachain Foundation. All rights reserved.
// Use of this software is governed by the Business Source License included
// in the LICENSE file of this repository and at www.mariadb.com/bsl11.
//
// ANY USE OF THE LICENSED WORK IN VIOLATION OF THIS LICENSE WILL AUTOMATICALLY
// TERMINATE YOUR RIGHTS UNDER THIS LICENSE FOR THE CURRENT AND ALL OTHER
// VERSIONS OF THE LICENSED WORK.
//
// THIS LICENSE DOES NOT GRANT YOU ANY RIGHT IN ANY TRADEMARK OR LOGO OF
// LICENSOR OR ITS AFFILIATES (PROVIDED THAT YOU MAY USE A TRADEMARK OR LOGO OF
// LICENSOR AS EXPRESSLY REQUIRED BY THIS LICENSE).
//
// TO THE EXTENT PERMITTED BY APPLICABLE LAW, THE LICENSED WORK IS PROVIDED ON
// AN “AS IS” BASIS. LICENSOR HEREBY DISCLAIMS ALL WARRANTIES AND CONDITIONS,
// EXPRESS OR IMPLIED, INCLUDING (WITHOUT LIMITATION) WARRANTIES OF
// MERCHANTABILITY, FITNESS FOR A PARTICULAR PURPOSE, NON-INFRINGEMENT, AND
// TITLE.

package core

import (
	stdbytes "bytes"
	"fmt"
	"slices"

	ctypes "github.com/berachain/beacon-kit/consensus-types/types"
	"github.com/berachain/beacon-kit/primitives/bytes"
	"github.com/berachain/beacon-kit/primitives/math"
	"github.com/berachain/beacon-kit/primitives/transition"
	statedb "github.com/berachain/beacon-kit/state-transition/core/state"
	"github.com/sourcegraph/conc/iter"
)

func (sp *StateProcessor) processRegistryUpdates(st *statedb.StateDB) error {
	currEpoch, err := st.GetEpoch()
	if err != nil {
		return fmt.Errorf("registry update, failed loading slot: %w", err)
	}
	activationEpoch := currEpoch + 1
	minActivationBalance := sp.cs.MinActivationBalance()

	vals, err := st.GetValidators()
	if err != nil {
		return fmt.Errorf("registry update, failed listing validators: %w", err)
	}

<<<<<<< HEAD
	currEpoch := sp.cs.SlotToEpoch(slot)
	activationEpoch := currEpoch + 1
	minActivationBalance := math.Gwei(sp.cs.MinActivationBalance())

=======
>>>>>>> c9ce8ba9
	// We do not currently have a cap on validator churn,
	// so we can process validators activations in a single loop
	var idx math.ValidatorIndex
	for si, val := range vals {
		valModified := false
		if val.IsEligibleForActivationQueue(minActivationBalance) {
			val.SetActivationEligibilityEpoch(activationEpoch)
			valModified = true
		}

		// Note: without slashing and voluntary withdrawals, there is no way
		// for an active validator to have its balance less or equal to EjectionBalance.
		// Even Partial Withdrawals through EIP7002 can only reduce a validator's balance to `MinActivationBalance`,
		// which is not enough to trigger a validator exit.
		// A Full Withdrawal through EIP7002 would initiate a validator exit directly and does not rely on `processRegistryUpdates`.
		// As such, we do not include the logic, but rather log an error if it is observed:
		/*
			elif is_active_validator(validator, current_epoch) and validator.effective_balance <= config.EJECTION_BALANCE:
							initiate_validator_exit(state, ValidatorIndex(index))  # [Modified in Electra:EIP7251]
		*/
<<<<<<< HEAD
		if val.IsActive(currEpoch) && val.GetEffectiveBalance() <= math.Gwei(sp.cs.MinActivationBalance()-sp.cs.EffectiveBalanceIncrement()) {
=======
		if val.IsActive(currEpoch) &&
			val.GetEffectiveBalance() <= minActivationBalance-sp.cs.EffectiveBalanceIncrement() {
>>>>>>> c9ce8ba9
			sp.logger.Error(
				"registry update, validator is active but effective balance is too low",
				"validator_pub_key", val.Pubkey.String(),
				"effective_balance", val.GetEffectiveBalance().Base10(),
				"epoch", currEpoch.Base10(),
			)
		}

		if val.IsEligibleForActivation(currEpoch) {
			val.SetActivationEpoch(activationEpoch)
			valModified = true
		}

		if valModified {
			idx, err = st.ValidatorIndexByPubkey(val.GetPubkey())
			if err != nil {
				return fmt.Errorf(
					"registry update, failed loading validator index, state index %d: %w",
					si,
					err,
				)
			}
			if err = st.UpdateValidatorAtIndex(idx, val); err != nil {
				return fmt.Errorf(
					"registry update, failed updating validator idx %d: %w",
					idx,
					err,
				)
			}
		}
	}

	// validators registry will be possibly further modified in order to enforce
	// validators set cap. We will do that at the end of processEpoch, once all
	// Eth 2.0 like transitions has been done (notable EffectiveBalances
	// handling).
	return nil
}

func (sp *StateProcessor) processValidatorSetCap(st *statedb.StateDB) error {
	// Enforce the validator set cap by:
	// 1- retrieving validators active next epoch
	// 2- sorting them by stake
	// 3- dropping enough validators to fulfill the cap

	currentEpoch, err := st.GetEpoch()
	if err != nil {
		return err
	}

	nextEpochVals, err := getActiveVals(st, currentEpoch+1)
	if err != nil {
		return fmt.Errorf(
			"registry update, failed retrieving next epoch vals: %w",
			err,
		)
	}

	validatorSetCap := sp.cs.ValidatorSetCap()
	if uint64(len(nextEpochVals)) <= validatorSetCap {
		// nothing to eject
		return nil
	}

	slices.SortFunc(nextEpochVals, func(lhs, rhs *ctypes.Validator) int {
		var (
			val1Stake = lhs.GetEffectiveBalance()
			val2Stake = rhs.GetEffectiveBalance()
		)
		switch {
		case val1Stake < val2Stake:
			return -1
		case val1Stake > val2Stake:
			return 1
		default:
			// validators pks are guaranteed to be different
			var (
				val1Pk = lhs.GetPubkey()
				val2Pk = rhs.GetPubkey()
			)
			return stdbytes.Compare(val1Pk[:], val2Pk[:])
		}
	})

	// We do not currently have a cap on validators churn, so we stop
	// validators next epoch and we withdraw them the epoch after
	var idx math.ValidatorIndex
	for li := range uint64(len(nextEpochVals)) - validatorSetCap {
		valToEject := nextEpochVals[li]
		idx, err = st.ValidatorIndexByPubkey(valToEject.GetPubkey())
		if err != nil {
			return fmt.Errorf(
				"validators cap, failed loading validator index: %w",
				err,
			)
		}
		if exitErr := sp.InitiateValidatorExit(st, idx); exitErr != nil {
			return fmt.Errorf(
				"validator cap, failed ejecting validator idx %d: %w",
				li,
				exitErr,
			)
		}
	}

	return nil
}

// Note: validatorSetsDiffs does not need to be a StateProcessor method
// but it helps simplifying generic instantiation.
func validatorSetsDiffs(
	prevEpochValidators []*ctypes.Validator,
	currEpochValidator []*ctypes.Validator,
) transition.ValidatorUpdates {
	currentValSet := iter.Map(
		currEpochValidator,
		func(val **ctypes.Validator) *transition.ValidatorUpdate {
			v := (*val)
			return &transition.ValidatorUpdate{
				Pubkey:           v.GetPubkey(),
				EffectiveBalance: v.GetEffectiveBalance(),
			}
		},
	)

	res := make([]*transition.ValidatorUpdate, 0)
	prevValsSet := make(map[string]math.Gwei, len(prevEpochValidators))
	for _, v := range prevEpochValidators {
		pk := v.GetPubkey()
		prevValsSet[string(pk[:])] = v.GetEffectiveBalance()
	}

	for _, newVal := range currentValSet {
		key := string(newVal.Pubkey[:])
		oldBal, found := prevValsSet[key]
		if !found {
			// new validator, we add it with its weight
			res = append(res, newVal)
			continue
		}
		if oldBal != newVal.EffectiveBalance {
			// validator updated, we add it with new weight
			res = append(res, newVal)
		}

		// consume pre-existing validators
		delete(prevValsSet, key)
	}

	// prevValsSet now contains all evicted validators (and only those)
	for pkBytes := range prevValsSet {
		//#nosec:G703 // bytes comes from a pk
		pk, _ := bytes.ToBytes48([]byte(pkBytes))
		res = append(res, &transition.ValidatorUpdate{
			Pubkey:           pk,
			EffectiveBalance: 0, // signal val eviction to consensus
		})
	}
	return res
}

// nextEpochValidatorSet returns the current estimation of what next epoch
// validator set would be.
func getActiveVals(st *statedb.StateDB, epoch math.Epoch) ([]*ctypes.Validator, error) {
	vals, err := st.GetValidators()
	if err != nil {
		return nil, err
	}

	activeVals := make([]*ctypes.Validator, 0, len(vals))
	for _, val := range vals {
		if val.IsActive(epoch) {
			activeVals = append(activeVals, val)
		}
	}
	return activeVals, nil
}<|MERGE_RESOLUTION|>--- conflicted
+++ resolved
@@ -46,13 +46,6 @@
 		return fmt.Errorf("registry update, failed listing validators: %w", err)
 	}
 
-<<<<<<< HEAD
-	currEpoch := sp.cs.SlotToEpoch(slot)
-	activationEpoch := currEpoch + 1
-	minActivationBalance := math.Gwei(sp.cs.MinActivationBalance())
-
-=======
->>>>>>> c9ce8ba9
 	// We do not currently have a cap on validator churn,
 	// so we can process validators activations in a single loop
 	var idx math.ValidatorIndex
@@ -73,12 +66,8 @@
 			elif is_active_validator(validator, current_epoch) and validator.effective_balance <= config.EJECTION_BALANCE:
 							initiate_validator_exit(state, ValidatorIndex(index))  # [Modified in Electra:EIP7251]
 		*/
-<<<<<<< HEAD
-		if val.IsActive(currEpoch) && val.GetEffectiveBalance() <= math.Gwei(sp.cs.MinActivationBalance()-sp.cs.EffectiveBalanceIncrement()) {
-=======
 		if val.IsActive(currEpoch) &&
 			val.GetEffectiveBalance() <= minActivationBalance-sp.cs.EffectiveBalanceIncrement() {
->>>>>>> c9ce8ba9
 			sp.logger.Error(
 				"registry update, validator is active but effective balance is too low",
 				"validator_pub_key", val.Pubkey.String(),
