--- conflicted
+++ resolved
@@ -529,7 +529,6 @@
 		genPayloadHeader = &types.ExecutionPayloadHeader{
 			Versionable: types.NewVersionable(cs.GenesisForkVersion()),
 		}
-		totalDepositsCount = uint64(len(genDeposits))
 	)
 	_, err := sp.InitializeBeaconStateFromEth1(
 		st, genDeposits, genPayloadHeader, cs.GenesisForkVersion(),
@@ -545,15 +544,10 @@
 		Index:       uint64(len(genDeposits)),
 	}
 	blkDeposits := []*types.Deposit{blkDeposit}
-	totalDepositsCount++
 
 	require.NoError(t, ds.EnqueueDeposits(ctx.ConsensusCtx(), blkDeposits))
 	var depRoot common.Root
-<<<<<<< HEAD
-	_, depRoot, err = ds.GetDepositsByIndex(ctx.ConsensusCtx(), uint64(len(genDeposits)), totalDepositsCount)
-=======
-	_, depRoot, err = ds.GetDepositsByIndex(ctx.ConsensusCtx(), constants.FirstDepositIndex, totalDepositsCount)
->>>>>>> dae8d275
+	_, depRoot, err = ds.GetDepositsByIndex(ctx.ConsensusCtx(), uint64(len(genDeposits)), cs.MaxDepositsPerBlock())
 	require.NoError(t, err)
 
 	blk := buildNextBlock(
@@ -783,7 +777,6 @@
 		genPayloadHeader = &types.ExecutionPayloadHeader{
 			Versionable: types.NewVersionable(cs.GenesisForkVersion()),
 		}
-		totalDepositsCount = cs.ValidatorSetCap()
 	)
 
 	// Step1: let blockchain have as many validators as cap allows
@@ -827,15 +820,10 @@
 		}
 		blkDeposits = []*types.Deposit{newValDeposit}
 	)
-	totalDepositsCount++
 
 	require.NoError(t, ds.EnqueueDeposits(ctx.ConsensusCtx(), blkDeposits))
 	var depRoot common.Root
-<<<<<<< HEAD
-	_, depRoot, err = ds.GetDepositsByIndex(ctx.ConsensusCtx(), uint64(len(genDeposits)), totalDepositsCount)
-=======
-	_, depRoot, err = ds.GetDepositsByIndex(ctx.ConsensusCtx(), constants.FirstDepositIndex, totalDepositsCount)
->>>>>>> dae8d275
+	_, depRoot, err = ds.GetDepositsByIndex(ctx.ConsensusCtx(), uint64(len(genDeposits)), cs.MaxDepositsPerBlock())
 	require.NoError(t, err)
 
 	blkTimestamp := math.U64(10)
@@ -1285,7 +1273,6 @@
 		genPayloadHeader = &types.ExecutionPayloadHeader{
 			Versionable: types.NewVersionable(cs.GenesisForkVersion()),
 		}
-		totalDepositsCount = uint64(len(genDeposits))
 	)
 	require.NoError(t, ds.EnqueueDeposits(ctx.ConsensusCtx(), genDeposits))
 	_, err := sp.InitializeBeaconStateFromEth1(
@@ -1304,15 +1291,10 @@
 		Index:       1,
 	}
 	blkDeposits := []*types.Deposit{blkDeposit}
-	totalDepositsCount++
 
 	require.NoError(t, ds.EnqueueDeposits(ctx.ConsensusCtx(), blkDeposits))
 	var depRoot common.Root
-<<<<<<< HEAD
-	_, depRoot, err = ds.GetDepositsByIndex(ctx.ConsensusCtx(), uint64(len(genDeposits)), totalDepositsCount)
-=======
-	_, depRoot, err = ds.GetDepositsByIndex(ctx.ConsensusCtx(), constants.FirstDepositIndex, totalDepositsCount)
->>>>>>> dae8d275
+	_, depRoot, err = ds.GetDepositsByIndex(ctx.ConsensusCtx(), uint64(len(genDeposits)), cs.MaxDepositsPerBlock())
 	require.NoError(t, err)
 
 	blk := buildNextBlock(
