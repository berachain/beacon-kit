--- conflicted
+++ resolved
@@ -76,14 +76,12 @@
 // DepositStore defines the interface for deposit storage.
 type DepositStore interface {
 	// GetDepositsByIndex returns `numView` expected deposits.
-<<<<<<< HEAD
-	GetDepositsByIndex(
-		startIndex uint64,
-		numView uint64,
-	) (ctypes.Deposits, error)
-=======
 	GetDepositsByIndex(startIndex, numView uint64) (ctypes.Deposits, error)
->>>>>>> 28e41b19
+	// GetDepositsRoot returns the root of the deposit merkle tree. This is the
+	// hash tree root of the deposit datas.
+	GetDepositsRoot() common.Root
+	// GetDepositsCount returns the number of deposits in the store.
+	GetDepositsCount() uint64
 }
 
 // Withdrawals defines the interface for managing withdrawal operations.
