// SPDX-License-Identifier: BUSL-1.1
//
// Copyright (C) 2025, Berachain Foundation. All rights reserved.
// Use of this software is governed by the Business Source License included
// in the LICENSE file of this repository and at www.mariadb.com/bsl11.
//
// ANY USE OF THE LICENSED WORK IN VIOLATION OF THIS LICENSE WILL AUTOMATICALLY
// TERMINATE YOUR RIGHTS UNDER THIS LICENSE FOR THE CURRENT AND ALL OTHER
// VERSIONS OF THE LICENSED WORK.
//
// THIS LICENSE DOES NOT GRANT YOU ANY RIGHT IN ANY TRADEMARK OR LOGO OF
// LICENSOR OR ITS AFFILIATES (PROVIDED THAT YOU MAY USE A TRADEMARK OR LOGO OF
// LICENSOR AS EXPRESSLY REQUIRED BY THIS LICENSE).
//
// TO THE EXTENT PERMITTED BY APPLICABLE LAW, THE LICENSED WORK IS PROVIDED ON
// AN “AS IS” BASIS. LICENSOR HEREBY DISCLAIMS ALL WARRANTIES AND CONDITIONS,
// EXPRESS OR IMPLIED, INCLUDING (WITHOUT LIMITATION) WARRANTIES OF
// MERCHANTABILITY, FITNESS FOR A PARTICULAR PURPOSE, NON-INFRINGEMENT, AND
// TITLE.

package core

import (
	"context"

	ctypes "github.com/berachain/beacon-kit/consensus-types/types"
	"github.com/berachain/beacon-kit/errors"
	"github.com/berachain/beacon-kit/primitives/common"
	"github.com/berachain/beacon-kit/primitives/constants"
	"github.com/berachain/beacon-kit/primitives/math"
	statedb "github.com/berachain/beacon-kit/state-transition/core/state"
)

func (sp *StateProcessor[_]) validateGenesisDeposits(
	st *statedb.StateDB, deposits []*ctypes.Deposit,
) error {
	eth1DepositIndex, err := st.GetEth1DepositIndex()
	if err != nil {
		return err
	}
	if eth1DepositIndex != constants.FirstDepositIndex {
		return errors.New("Eth1DepositIndex should be 0 at genesis")
	}

	if len(deposits) == 0 {
		// there should be at least a validator in genesis
		return errors.Wrap(ErrDepositsLengthMismatch, "at least one validator should be in genesis")
	}
	for i, deposit := range deposits {
		// deposit indices should be contiguous
		// #nosec G115
		if deposit.GetIndex() != math.U64(i) {
			return errors.Wrapf(ErrDepositIndexOutOfOrder,
				"genesis deposit index: %d, expected index: %d", deposit.GetIndex().Unwrap(), i,
			)
		}
	}

	// BeaconKit enforces a cap on the validator set size.
	// If genesis deposits breaches the cap we return an error.
	//#nosec:G701 // can't overflow.
	if uint64(len(deposits)) > sp.cs.ValidatorSetCap() {
		return errors.Wrapf(
			ErrValSetCapExceeded,
			"validator set cap %d, deposits count %d",
			sp.cs.ValidatorSetCap(), len(deposits),
		)
	}
	return nil
}

func (sp *StateProcessor[_]) validateNonGenesisDeposits(
	ctx context.Context,
	st *statedb.StateDB,
	blkDeposits []*ctypes.Deposit,
	blkDepositRoot common.Root,
) error {
	depositIndex, err := st.GetEth1DepositIndex()
	if err != nil {
		return err
	}

<<<<<<< HEAD
	// Grab all previous deposits from genesis up to the current index + max deposits per block.
	localDeposits, err := sp.ds.GetDepositsByIndex(ctx, 0, depositIndex+sp.cs.MaxDepositsPerBlock())
=======
	expectedLocalDepositsLen := depositIndex + uint64(len(blkDeposits))
	localDeposits, err := sp.ds.GetDepositsByIndex(
		ctx, constants.FirstDepositIndex, expectedLocalDepositsLen,
	)
>>>>>>> f87d1d53
	if err != nil {
		return err
	}

	// First verify that the number of block deposits matches the number of local deposits.
	totalBlockDeposits := depositIndex + uint64(len(blkDeposits))
	if uint64(len(localDeposits)) != totalBlockDeposits {
		return errors.Wrapf(ErrDepositsLengthMismatch,
			"block deposit count: %d, expected deposit count: %d",
			totalBlockDeposits, len(localDeposits),
		)
	}

	// Then check that the block's deposits 1) have contiguous indices and 2) match the local
	// view of the block's deposits.
	for i, blkDeposit := range blkDeposits {
		blkDepositIndex := blkDeposit.GetIndex().Unwrap()
		//#nosec:G115 // won't overflow in practice.
		if blkDepositIndex != depositIndex+uint64(i) {
			return errors.Wrapf(ErrDepositIndexOutOfOrder,
				"deposit index: %d, expected index: %d", blkDepositIndex, i,
			)
		}

		if !localDeposits[blkDepositIndex].Equals(blkDeposit) {
			return errors.Wrapf(ErrDepositMismatch,
				"deposit index: %d, expected deposit: %+v, actual deposit: %+v",
				blkDepositIndex, *localDeposits[blkDepositIndex], *blkDeposit,
			)
		}
	}

	// Finally check that the historical deposits root matches locally what's on the beacon block.
	if !localDeposits.HashTreeRoot().Equals(blkDepositRoot) {
		return ErrDepositsRootMismatch
	}

	return nil
}<|MERGE_RESOLUTION|>--- conflicted
+++ resolved
@@ -80,15 +80,12 @@
 		return err
 	}
 
-<<<<<<< HEAD
 	// Grab all previous deposits from genesis up to the current index + max deposits per block.
-	localDeposits, err := sp.ds.GetDepositsByIndex(ctx, 0, depositIndex+sp.cs.MaxDepositsPerBlock())
-=======
-	expectedLocalDepositsLen := depositIndex + uint64(len(blkDeposits))
 	localDeposits, err := sp.ds.GetDepositsByIndex(
-		ctx, constants.FirstDepositIndex, expectedLocalDepositsLen,
+		ctx,
+		constants.FirstDepositIndex,
+		depositIndex+sp.cs.MaxDepositsPerBlock(),
 	)
->>>>>>> f87d1d53
 	if err != nil {
 		return err
 	}
