--- conflicted
+++ resolved
@@ -105,21 +105,12 @@
 			)
 		}
 
-<<<<<<< HEAD
-	var deposits ctypes.Deposits
-	deposits, err = sp.ds.GetDepositsByIndex(
-		ctx, constants.FirstDepositIndex, depositIndex+uint64(len(blkDeposits)),
-	)
-	if err != nil {
-		return err
-=======
 		if !localDeposits[blkDepositIndex].Equals(blkDeposit) {
 			return errors.Wrapf(ErrDepositMismatch,
 				"deposit index: %d, expected deposit: %+v, actual deposit: %+v",
 				blkDepositIndex, *localDeposits[blkDepositIndex], *blkDeposit,
 			)
 		}
->>>>>>> 2cdc0f3b
 	}
 
 	// Finally check that the historical deposits root matches locally what's on the beacon block.
