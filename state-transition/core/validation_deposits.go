--- conflicted
+++ resolved
@@ -84,11 +84,7 @@
 	}
 
 	// Grab all previous deposits from genesis up to the current index + max deposits per block.
-<<<<<<< HEAD
-	localDeposits, depRoot, err := depositStore.GetDepositsByIndex(
-=======
 	localDeposits, localDepositRoot, err := depositStore.GetDepositsByIndex(
->>>>>>> 2f0495ac
 		ctx,
 		constants.FirstDepositIndex,
 		depositIndex+maxDepositsPerBlock,
@@ -126,11 +122,7 @@
 	}
 
 	// Finally check that the historical deposits root matches locally what's on the beacon block.
-<<<<<<< HEAD
-	if !depRoot.Equals(blkDepositRoot) {
-=======
 	if !localDepositRoot.Equals(blkDepositRoot) {
->>>>>>> 2f0495ac
 		return ErrDepositsRootMismatch
 	}
 
