//go:build test
// +build test

// SPDX-License-Identifier: BUSL-1.1
//
// Copyright (C) 2025, Berachain Foundation. All rights reserved.
// Use of this software is governed by the Business Source License included
// in the LICENSE file of this repository and at www.mariadb.com/bsl11.
//
// ANY USE OF THE LICENSED WORK IN VIOLATION OF THIS LICENSE WILL AUTOMATICALLY
// TERMINATE YOUR RIGHTS UNDER THIS LICENSE FOR THE CURRENT AND ALL OTHER
// VERSIONS OF THE LICENSED WORK.
//
// THIS LICENSE DOES NOT GRANT YOU ANY RIGHT IN ANY TRADEMARK OR LOGO OF
// LICENSOR OR ITS AFFILIATES (PROVIDED THAT YOU MAY USE A TRADEMARK OR LOGO OF
// LICENSOR AS EXPRESSLY REQUIRED BY THIS LICENSE).
//
// TO THE EXTENT PERMITTED BY APPLICABLE LAW, THE LICENSED WORK IS PROVIDED ON
// AN “AS IS” BASIS. LICENSOR HEREBY DISCLAIMS ALL WARRANTIES AND CONDITIONS,
// EXPRESS OR IMPLIED, INCLUDING (WITHOUT LIMITATION) WARRANTIES OF
// MERCHANTABILITY, FITNESS FOR A PARTICULAR PURPOSE, NON-INFRINGEMENT, AND
// TITLE.

package core_test

import (
	"testing"

	"github.com/berachain/beacon-kit/chain"
	"github.com/berachain/beacon-kit/config/spec"
	"github.com/berachain/beacon-kit/consensus-types/types"
	"github.com/berachain/beacon-kit/primitives/common"
	"github.com/berachain/beacon-kit/primitives/math"
	statetransition "github.com/berachain/beacon-kit/testing/state-transition"
	"github.com/stretchr/testify/require"
)

//nolint:paralleltest // uses envars
func TestInvalidDeposits(t *testing.T) {
	cs := setupChain(t)
	sp, st, ds, ctx, _, _ := statetransition.SetupTestState(t, cs)

	var (
		minBalance = math.Gwei(
			cs.EjectionBalance() +
				cs.EffectiveBalanceIncrement(),
		)
		maxBalance   = math.Gwei(cs.MaxEffectiveBalance())
		credentials0 = types.NewCredentialsFromExecutionAddress(common.ExecutionAddress{})
	)

	// Setup initial state with one validator
	var (
		genDeposits = types.Deposits{
			{
				Pubkey:      [48]byte{0x00},
				Credentials: credentials0,
				Amount:      maxBalance,
				Index:       0,
			},
		}
		genPayloadHeader = &types.ExecutionPayloadHeader{
			Versionable: types.NewVersionable(cs.GenesisForkVersion()),
		}
	)
	require.NoError(t, ds.EnqueueDeposits(ctx.ConsensusCtx(), genDeposits))
	_, err := sp.InitializeBeaconStateFromEth1(
		st, genDeposits, genPayloadHeader, cs.GenesisForkVersion(),
	)
	require.NoError(t, err)

	// Create the correct deposit for pubkey 1.
	correctDeposit := &types.Deposit{
		Pubkey:      [48]byte{0x01},
		Credentials: credentials0,
		Amount:      minBalance,
		Index:       1,
	}

	// Create an invalid deposit with extra balance going to pubkey 1
	invalidDeposit := &types.Deposit{
		Pubkey:      [48]byte{0x01},
		Credentials: credentials0,
		Amount:      maxBalance, // Invalid - should be minBalance
		Index:       1,
	}

	// Create test block with invalid deposit, BUT the correct deposit for pubkey 1.
	depRoot := append(genDeposits, correctDeposit).HashTreeRoot()
<<<<<<< HEAD
	blk := buildNextBlock(t, cs, st, types.NewEth1Data(depRoot), 10, []*types.Deposit{invalidDeposit}, st.EVMInflationWithdrawal(10))
=======
	blk := buildNextBlock(
		t,
		cs,
		st,
		types.NewEth1Data(depRoot),
		10,
		[]*types.Deposit{invalidDeposit},
		st.EVMInflationWithdrawal(10),
	)
>>>>>>> 11ec3ca3

	// Add correct deposit to local store (honest validator will see this locally).
	require.NoError(t, ds.EnqueueDeposits(ctx.ConsensusCtx(), types.Deposits{correctDeposit}))

	// Run transition - should fail due to invalid deposit amount.
	_, err = sp.Transition(ctx, st, blk)
	require.Error(t, err)
	require.ErrorContains(t, err, "deposit mismatched")
}

//nolint:paralleltest // uses envars
func TestInvalidDepositsCount(t *testing.T) {
	cs := setupChain(t)
	sp, st, ds, ctx, _, _ := statetransition.SetupTestState(t, cs)

	var (
		maxBalance   = math.Gwei(cs.MaxEffectiveBalance())
		credentials0 = types.NewCredentialsFromExecutionAddress(common.ExecutionAddress{})
	)

	// Setup initial state with one validator
	var (
		genDeposits = types.Deposits{
			{
				Pubkey:      [48]byte{0x00},
				Credentials: credentials0,
				Amount:      maxBalance,
				Index:       0,
			},
		}
		genPayloadHeader = &types.ExecutionPayloadHeader{
			Versionable: types.NewVersionable(cs.GenesisForkVersion()),
		}
	)
	require.NoError(t, ds.EnqueueDeposits(ctx.ConsensusCtx(), genDeposits))
	_, err := sp.InitializeBeaconStateFromEth1(
		st, genDeposits, genPayloadHeader, cs.GenesisForkVersion(),
	)
	require.NoError(t, err)

	// Create the correct deposits.
	correctDeposits := types.Deposits{
		{
			Pubkey:      [48]byte{0x01},
			Credentials: credentials0,
			Amount:      maxBalance,
			Index:       1,
		},
		{
			Pubkey:      [48]byte{0x02},
			Credentials: credentials0,
			Amount:      maxBalance,
			Index:       2,
		},
	}

	// Create test block with the correct deposits.
	depRoot := append(genDeposits, correctDeposits...).HashTreeRoot()
<<<<<<< HEAD
	blk := buildNextBlock(t, cs, st, types.NewEth1Data(depRoot), 10, correctDeposits, st.EVMInflationWithdrawal(10))
=======
	blk := buildNextBlock(
		t,
		cs,
		st,
		types.NewEth1Data(depRoot),
		10,
		correctDeposits,
		st.EVMInflationWithdrawal(10),
	)
>>>>>>> 11ec3ca3

	// Add JUST 1 correct deposit to local store. This node SHOULD fail to verify.
	require.NoError(t, ds.EnqueueDeposits(ctx.ConsensusCtx(), types.Deposits{correctDeposits[0]}))

	// Run transition.
	_, err = sp.Transition(ctx, st, blk)
	require.Error(t, err)
	require.ErrorContains(t, err, "deposits lengths mismatched")
}

func TestLocalDepositsExceedBlockDeposits(t *testing.T) {
	t.Parallel()
	csData := spec.DevnetChainSpecData()
	csData.MaxDepositsPerBlock = 1 // Set only 1 deposit allowed per block.
	cs, err := chain.NewSpec(csData)
	require.NoError(t, err)
	sp, st, ds, ctx, _, _ := statetransition.SetupTestState(t, cs)

	var (
		maxBalance   = math.Gwei(cs.MaxEffectiveBalance())
		credentials0 = types.NewCredentialsFromExecutionAddress(common.ExecutionAddress{})
	)

	// Setup initial state with one validator
	var (
		genDeposits = types.Deposits{
			{
				Pubkey:      [48]byte{0x00},
				Credentials: credentials0,
				Amount:      maxBalance,
				Index:       0,
			},
		}
		genPayloadHeader = &types.ExecutionPayloadHeader{
			Versionable: types.NewVersionable(cs.GenesisForkVersion()),
		}
	)
	require.NoError(t, ds.EnqueueDeposits(ctx.ConsensusCtx(), genDeposits))
	_, err = sp.InitializeBeaconStateFromEth1(
		st, genDeposits, genPayloadHeader, cs.GenesisForkVersion(),
	)
	require.NoError(t, err)

	// Create the block deposits.
	blockDeposits := types.Deposits{
		{
			Pubkey:      [48]byte{0x01},
			Credentials: credentials0,
			Amount:      maxBalance,
			Index:       1,
		},
	}

	// Create test block with the correct deposits.
	depRoot := append(genDeposits, blockDeposits...).HashTreeRoot()
<<<<<<< HEAD
	blk := buildNextBlock(t, cs, st, types.NewEth1Data(depRoot), 10, blockDeposits, st.EVMInflationWithdrawal(10))
=======
	blk := buildNextBlock(
		t,
		cs,
		st,
		types.NewEth1Data(depRoot),
		10,
		blockDeposits,
		st.EVMInflationWithdrawal(10),
	)
>>>>>>> 11ec3ca3

	extraLocalDeposit := &types.Deposit{
		Pubkey:      [48]byte{0x01},
		Credentials: credentials0,
		Amount:      maxBalance,
		Index:       2,
	}

	// Add both deposits to local store (which includes more than what's in the block).
	require.NoError(t, ds.EnqueueDeposits(ctx.ConsensusCtx(), append(blockDeposits, extraLocalDeposit)))

	// Run transition.
	_, err = sp.Transition(ctx, st, blk)
	require.NoError(t, err)
}

func TestLocalDepositsExceedBlockDepositsBadRoot(t *testing.T) {
	t.Parallel()
	csData := spec.DevnetChainSpecData()
	csData.MaxDepositsPerBlock = 1 // Set only 1 deposit allowed per block.
	cs, err := chain.NewSpec(csData)
	require.NoError(t, err)
	sp, st, ds, ctx, _, _ := statetransition.SetupTestState(t, cs)

	var (
		maxBalance   = math.Gwei(cs.MaxEffectiveBalance())
		credentials0 = types.NewCredentialsFromExecutionAddress(common.ExecutionAddress{})
	)

	// Setup initial state with one validator
	var (
		genDeposits = types.Deposits{
			{
				Pubkey:      [48]byte{0x00},
				Credentials: credentials0,
				Amount:      maxBalance,
				Index:       0,
			},
		}
		genPayloadHeader = &types.ExecutionPayloadHeader{
			Versionable: types.NewVersionable(cs.GenesisForkVersion()),
		}
	)
	require.NoError(t, ds.EnqueueDeposits(ctx.ConsensusCtx(), genDeposits))
	_, err = sp.InitializeBeaconStateFromEth1(
		st, genDeposits, genPayloadHeader, cs.GenesisForkVersion(),
	)
	require.NoError(t, err)

	// Create the block deposits.
	blockDeposits := types.Deposits{
		{
			Pubkey:      [48]byte{0x01},
			Credentials: credentials0,
			Amount:      maxBalance,
			Index:       1,
		},
	}

	extraLocalDeposit := &types.Deposit{
		Pubkey:      [48]byte{0x01},
		Credentials: credentials0,
		Amount:      maxBalance,
		Index:       2,
	}

	// Now, the block proposer ends up adding the correct 1 deposit per block, BUT spoofs the
	// deposits root to use the entire deposits list.
	badDepRoot := append(genDeposits, append(blockDeposits, extraLocalDeposit)...).HashTreeRoot()
<<<<<<< HEAD
	blk := buildNextBlock(t, cs, st, types.NewEth1Data(badDepRoot), 10, blockDeposits, st.EVMInflationWithdrawal(10))
=======
	blk := buildNextBlock(
		t,
		cs,
		st,
		types.NewEth1Data(badDepRoot),
		10,
		blockDeposits,
		st.EVMInflationWithdrawal(10),
	)
>>>>>>> 11ec3ca3

	// Add both deposits to local store (which includes more than what's in the block).
	require.NoError(t, ds.EnqueueDeposits(ctx.ConsensusCtx(), append(blockDeposits, extraLocalDeposit)))

	// Run transition.
	_, err = sp.Transition(ctx, st, blk)
	require.Error(t, err)
	require.ErrorContains(t, err, "deposits root mismatch")
}<|MERGE_RESOLUTION|>--- conflicted
+++ resolved
@@ -87,9 +87,6 @@
 
 	// Create test block with invalid deposit, BUT the correct deposit for pubkey 1.
 	depRoot := append(genDeposits, correctDeposit).HashTreeRoot()
-<<<<<<< HEAD
-	blk := buildNextBlock(t, cs, st, types.NewEth1Data(depRoot), 10, []*types.Deposit{invalidDeposit}, st.EVMInflationWithdrawal(10))
-=======
 	blk := buildNextBlock(
 		t,
 		cs,
@@ -99,7 +96,6 @@
 		[]*types.Deposit{invalidDeposit},
 		st.EVMInflationWithdrawal(10),
 	)
->>>>>>> 11ec3ca3
 
 	// Add correct deposit to local store (honest validator will see this locally).
 	require.NoError(t, ds.EnqueueDeposits(ctx.ConsensusCtx(), types.Deposits{correctDeposit}))
@@ -158,9 +154,6 @@
 
 	// Create test block with the correct deposits.
 	depRoot := append(genDeposits, correctDeposits...).HashTreeRoot()
-<<<<<<< HEAD
-	blk := buildNextBlock(t, cs, st, types.NewEth1Data(depRoot), 10, correctDeposits, st.EVMInflationWithdrawal(10))
-=======
 	blk := buildNextBlock(
 		t,
 		cs,
@@ -170,7 +163,6 @@
 		correctDeposits,
 		st.EVMInflationWithdrawal(10),
 	)
->>>>>>> 11ec3ca3
 
 	// Add JUST 1 correct deposit to local store. This node SHOULD fail to verify.
 	require.NoError(t, ds.EnqueueDeposits(ctx.ConsensusCtx(), types.Deposits{correctDeposits[0]}))
@@ -226,9 +218,6 @@
 
 	// Create test block with the correct deposits.
 	depRoot := append(genDeposits, blockDeposits...).HashTreeRoot()
-<<<<<<< HEAD
-	blk := buildNextBlock(t, cs, st, types.NewEth1Data(depRoot), 10, blockDeposits, st.EVMInflationWithdrawal(10))
-=======
 	blk := buildNextBlock(
 		t,
 		cs,
@@ -238,7 +227,6 @@
 		blockDeposits,
 		st.EVMInflationWithdrawal(10),
 	)
->>>>>>> 11ec3ca3
 
 	extraLocalDeposit := &types.Deposit{
 		Pubkey:      [48]byte{0x01},
@@ -308,9 +296,6 @@
 	// Now, the block proposer ends up adding the correct 1 deposit per block, BUT spoofs the
 	// deposits root to use the entire deposits list.
 	badDepRoot := append(genDeposits, append(blockDeposits, extraLocalDeposit)...).HashTreeRoot()
-<<<<<<< HEAD
-	blk := buildNextBlock(t, cs, st, types.NewEth1Data(badDepRoot), 10, blockDeposits, st.EVMInflationWithdrawal(10))
-=======
 	blk := buildNextBlock(
 		t,
 		cs,
@@ -320,7 +305,6 @@
 		blockDeposits,
 		st.EVMInflationWithdrawal(10),
 	)
->>>>>>> 11ec3ca3
 
 	// Add both deposits to local store (which includes more than what's in the block).
 	require.NoError(t, ds.EnqueueDeposits(ctx.ConsensusCtx(), append(blockDeposits, extraLocalDeposit)))
