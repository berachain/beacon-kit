--- conflicted
+++ resolved
@@ -206,21 +206,9 @@
 		return nil, fmt.Errorf("failed to load latest version: %w", err)
 	}
 
-<<<<<<< HEAD
 	sdkCtx := sdk.NewContext(cms, true, nopLog)
-	return beacondb.New[
-		*types.BeaconBlockHeader,
-		*types.Eth1Data,
-		*types.ExecutionPayloadHeader,
-		*types.Fork,
-		*types.Validator,
-		[]*types.Validator,
-	](
+	return beacondb.New[*types.ExecutionPayloadHeader](
 		runtime.NewKVStoreService(testStoreKey),
-=======
-	return beacondb.New[*types.ExecutionPayloadHeader](
-		testStoreService,
->>>>>>> f47c1191
 		testCodec,
 	).WithContext(sdkCtx), nil
 }