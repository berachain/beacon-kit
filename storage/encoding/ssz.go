// SPDX-License-Identifier: BUSL-1.1
//
// Copyright (C) 2025, Berachain Foundation. All rights reserved.
// Use of this software is governed by the Business Source License included
// in the LICENSE file of this repository and at www.mariadb.com/bsl11.
//
// ANY USE OF THE LICENSED WORK IN VIOLATION OF THIS LICENSE WILL AUTOMATICALLY
// TERMINATE YOUR RIGHTS UNDER THIS LICENSE FOR THE CURRENT AND ALL OTHER
// VERSIONS OF THE LICENSED WORK.
//
// THIS LICENSE DOES NOT GRANT YOU ANY RIGHT IN ANY TRADEMARK OR LOGO OF
// LICENSOR OR ITS AFFILIATES (PROVIDED THAT YOU MAY USE A TRADEMARK OR LOGO OF
// LICENSOR AS EXPRESSLY REQUIRED BY THIS LICENSE).
//
// TO THE EXTENT PERMITTED BY APPLICABLE LAW, THE LICENSED WORK IS PROVIDED ON
// AN “AS IS” BASIS. LICENSOR HEREBY DISCLAIMS ALL WARRANTIES AND CONDITIONS,
// EXPRESS OR IMPLIED, INCLUDING (WITHOUT LIMITATION) WARRANTIES OF
// MERCHANTABILITY, FITNESS FOR A PARTICULAR PURPOSE, NON-INFRINGEMENT, AND
// TITLE.

package encoding

import (
	"github.com/berachain/beacon-kit/primitives/common"
	"github.com/berachain/beacon-kit/primitives/constraints"
	"github.com/berachain/beacon-kit/primitives/decoder"
	"github.com/davecgh/go-spew/spew"
	"github.com/karalabe/ssz"
)

// SSZValueCodec provides methods to encode and decode SSZ values.
type SSZValueCodec[T interface {
<<<<<<< HEAD
	ssz.StaticObject
	constraints.SSZMarshallable
}] struct {
	NewEmptyF func() T // constructor
}
=======
	constraints.SSZMarshallable[T]
}] struct{}
>>>>>>> abb97ea3

// Encode marshals the provided value into its SSZ encoding.
func (SSZValueCodec[T]) Encode(value T) ([]byte, error) {
	return value.MarshalSSZ()
}

// Decode unmarshals the provided bytes into a value of type T.
<<<<<<< HEAD
func (sc SSZValueCodec[T]) Decode(bz []byte) (T, error) {
	dest := sc.NewEmptyF()
	return dest, decoder.SSZUnmarshal(bz, dest)
=======
func (SSZValueCodec[T]) Decode(bz []byte) (T, error) {
	var t T
	return t.NewFromSSZ(bz)
>>>>>>> abb97ea3
}

// EncodeJSON is not implemented and will panic if called.
func (SSZValueCodec[T]) EncodeJSON(_ T) ([]byte, error) {
	panic("not implemented")
}

// DecodeJSON is not implemented and will panic if called.
func (SSZValueCodec[T]) DecodeJSON(_ []byte) (T, error) {
	panic("not implemented")
}

// Stringify returns the string representation of the provided value.
func (SSZValueCodec[T]) Stringify(value T) string {
	return spew.Sdump(value)
}

// ValueType returns the name of the interface that this codec is intended for.
func (SSZValueCodec[T]) ValueType() string {
	return "SSZMarshallable"
}

// SSZVersionedValueCodec provides methods to encode and decode SSZ values for a specific version.
type SSZVersionedValueCodec[T interface {
	constraints.SSZVersionedMarshallable[T]
}] struct {
	latestVersion common.Version
}

// SetActiveForkVersion sets the fork version for the codec.
func (cdc *SSZVersionedValueCodec[T]) SetActiveForkVersion(version common.Version) {
	cdc.latestVersion = version
}

// Encode marshals the provided value into its SSZ encoding.
func (cdc *SSZVersionedValueCodec[T]) Encode(value T) ([]byte, error) {
	return value.MarshalSSZ()
}

// Decode unmarshals the provided bytes into a value of type T.
func (cdc *SSZVersionedValueCodec[T]) Decode(b []byte) (T, error) {
	var t T
	return t.NewFromSSZ(b, cdc.latestVersion)
}

// EncodeJSON is not implemented and will panic if called.
func (cdc *SSZVersionedValueCodec[T]) EncodeJSON(_ T) ([]byte, error) {
	panic("not implemented")
}

// DecodeJSON is not implemented and will panic if called.
func (cdc *SSZVersionedValueCodec[T]) DecodeJSON(_ []byte) (T, error) {
	panic("not implemented")
}

// Stringify returns the string representation of the provided value.
func (cdc *SSZVersionedValueCodec[T]) Stringify(value T) string {
	return spew.Sdump(value)
}

// ValueType returns the name of the interface that this codec is intended for.
func (cdc *SSZVersionedValueCodec[T]) ValueType() string {
	return "SSZVersionedMarshallable"
}<|MERGE_RESOLUTION|>--- conflicted
+++ resolved
@@ -25,21 +25,12 @@
 	"github.com/berachain/beacon-kit/primitives/constraints"
 	"github.com/berachain/beacon-kit/primitives/decoder"
 	"github.com/davecgh/go-spew/spew"
-	"github.com/karalabe/ssz"
 )
 
 // SSZValueCodec provides methods to encode and decode SSZ values.
-type SSZValueCodec[T interface {
-<<<<<<< HEAD
-	ssz.StaticObject
-	constraints.SSZMarshallable
-}] struct {
+type SSZValueCodec[T constraints.SSZMarshallable] struct {
 	NewEmptyF func() T // constructor
 }
-=======
-	constraints.SSZMarshallable[T]
-}] struct{}
->>>>>>> abb97ea3
 
 // Encode marshals the provided value into its SSZ encoding.
 func (SSZValueCodec[T]) Encode(value T) ([]byte, error) {
@@ -47,15 +38,9 @@
 }
 
 // Decode unmarshals the provided bytes into a value of type T.
-<<<<<<< HEAD
 func (sc SSZValueCodec[T]) Decode(bz []byte) (T, error) {
 	dest := sc.NewEmptyF()
 	return dest, decoder.SSZUnmarshal(bz, dest)
-=======
-func (SSZValueCodec[T]) Decode(bz []byte) (T, error) {
-	var t T
-	return t.NewFromSSZ(bz)
->>>>>>> abb97ea3
 }
 
 // EncodeJSON is not implemented and will panic if called.
