--- conflicted
+++ resolved
@@ -53,18 +53,14 @@
 // It prefixes keys with an index.
 // Invariant: No index below firstNonNilIndex should be populated.
 type RangeDB struct {
-<<<<<<< HEAD
-	db.DB
-	rwMu             sync.RWMutex
-	firstNonNilIndex uint64
-=======
 	coreDB *DB
+
+	rwMu sync.RWMutex
 
 	// lowerBoundIndex is used as a loose check for stored indexes
 	// monotonicity. The goal is to make sure we do not overwrite
 	// indexes which have been or will be deleted eventually via pruning.
 	lowerBoundIndex uint64
->>>>>>> dbfa03c5
 }
 
 // NewRangeDB creates a new RangeDB.
@@ -83,72 +79,44 @@
 // It prefixes the key with the index and a slash before querying the underlying
 // database.
 func (db *RangeDB) Get(index uint64, key []byte) ([]byte, error) {
-<<<<<<< HEAD
 	db.rwMu.RLock()
 	defer db.rwMu.RUnlock()
-	return db.DB.Get(db.prefix(index, key))
-=======
 	return db.coreDB.Get(prefix(index, key))
->>>>>>> dbfa03c5
 }
 
 // Has checks if the given index and key exist in the database.
 // It prefixes the key with the index and a slash before querying the underlying
 // database.
 func (db *RangeDB) Has(index uint64, key []byte) (bool, error) {
-<<<<<<< HEAD
 	db.rwMu.RLock()
 	defer db.rwMu.RUnlock()
-	return db.DB.Has(db.prefix(index, key))
-=======
 	return db.coreDB.Has(prefix(index, key))
->>>>>>> dbfa03c5
 }
 
 // Set stores the value with the given index and key in the database.
 // It prefixes the key with the index and a slash before storing it in the
 // underlying database.
 func (db *RangeDB) Set(index uint64, key []byte, value []byte) error {
-<<<<<<< HEAD
 	db.rwMu.Lock()
 	defer db.rwMu.Unlock()
 
-	// enforce invariant
-	if index < db.firstNonNilIndex {
-		db.firstNonNilIndex = index
-	}
-	return db.DB.Set(db.prefix(index, key), value)
-=======
 	index = max(index, db.lowerBoundIndex) // enforce invariant
 	return db.coreDB.Set(prefix(index, key), value)
->>>>>>> dbfa03c5
 }
 
 // Delete removes the value associated with the given index and key from the
 // database. It prefixes the key with the index and a slash before deleting it
 // from the underlying database.
 func (db *RangeDB) Delete(index uint64, key []byte) error {
-<<<<<<< HEAD
 	db.rwMu.Lock()
 	defer db.rwMu.Unlock()
-	return db.DB.Delete(db.prefix(index, key))
-=======
 	return db.coreDB.Delete(prefix(index, key))
->>>>>>> dbfa03c5
 }
 
 // deleteRange removes all values associated with the given index from the
 // filesystem. It is INCLUSIVE of the `from` index and EXCLUSIVE of
 // the `to“ index.
-<<<<<<< HEAD
 func (db *RangeDB) deleteRange(from, to uint64) error {
-	f, ok := db.DB.(*DB)
-	if !ok {
-		return errors.New("rangedb: delete range not supported for this db")
-	}
-=======
-func (db *RangeDB) DeleteRange(from, to uint64) error {
->>>>>>> dbfa03c5
 	if from > to {
 		return fmt.Errorf(
 			"RangeDB deleteRange start: %d, end: %d: %w",
@@ -169,13 +137,9 @@
 
 // Prune removes all values in the given range [start, end) from the db.
 func (db *RangeDB) Prune(start, end uint64) error {
-<<<<<<< HEAD
 	db.rwMu.Lock()
 	defer db.rwMu.Unlock()
-	start = max(start, db.firstNonNilIndex)
-=======
 	start = max(start, db.lowerBoundIndex)
->>>>>>> dbfa03c5
 	if start > end {
 		return fmt.Errorf(
 			"RangeDB Prune start: %d, end: %d: %w",
@@ -183,39 +147,22 @@
 		)
 	}
 
-<<<<<<< HEAD
-	if err := db.deleteRange(start, end); err != nil {
-		// Resets last pruned index in case Delete somehow populates indices on
-		// err. This will cause the next prune operation is O(n), but next
-		// successful prune will set it to the correct value, so runtime is
-		// ammortized
-		db.firstNonNilIndex = 0
-		return err
-	}
-	db.firstNonNilIndex = end
-	return nil
-=======
 	// DeleteRange may fail and so some files to be pruned may have not
 	// been removed. We *do not* retry to prune those files to avoid getting
 	// stuck with them. Instead we update lowerBoundIndex as if deletion
 	// was successful and we return an error.
-	err := db.DeleteRange(start, end)
+	err := db.deleteRange(start, end)
 	db.lowerBoundIndex = end
 	return err
->>>>>>> dbfa03c5
 }
 
 // GetByIndex takes the database index and returns all associated keys,
 // expecting database entries to follow the prefix() format.
 func (db *RangeDB) GetByIndex(index uint64) ([][]byte, error) {
-	f, ok := db.DB.(*DB)
-	if !ok {
-		return nil, errors.New("rangedb: delete range not supported for this db")
-	}
 	db.rwMu.RLock()
 	defer db.rwMu.RUnlock()
 	indexDir := strconv.FormatUint(index, 10)
-	entries, err := afero.ReadDir(f.fs, indexDir)
+	entries, err := afero.ReadDir(db.coreDB.fs, indexDir)
 	if err != nil {
 		if os.IsNotExist(err) {
 			return [][]byte{}, nil
@@ -228,11 +175,11 @@
 			continue
 		}
 		filename := entry.Name()
-		if !strings.HasSuffix(filename, f.extension) {
+		if !strings.HasSuffix(filename, db.coreDB.extension) {
 			continue
 		}
 		var sidecarBz []byte
-		sidecarBz, err = afero.ReadFile(f.fs, filepath.Join(indexDir, filename))
+		sidecarBz, err = afero.ReadFile(db.coreDB.fs, filepath.Join(indexDir, filename))
 		if err != nil {
 			return keys, err
 		}
