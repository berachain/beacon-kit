--- conflicted
+++ resolved
@@ -100,18 +100,11 @@
 	)
 
 	return &Store{
-<<<<<<< HEAD
-		randaoMix:                         randaoMix,
-		validatorIndex:                    validatorIndex,
-		validatorIndexToValidatorOperator: validatorIndexToValidatorOperator,
-		depositQueue:                      depositQueue,
-		parentBlockRoot:                   parentBlockRoot,
-=======
+		randaoMix:              randaoMix,
 		validatorIndex:         validatorIndex,
 		validatorIndexToPubkey: validatorIndexToPubkey,
 		depositQueue:           depositQueue,
 		parentBlockRoot:        parentBlockRoot,
->>>>>>> b4c0d10b
 	}
 }
 
