--- conflicted
+++ resolved
@@ -82,20 +82,18 @@
 	withdrawalQueue *collections.Queue[*enginetypes.Withdrawal]
 
 	// randaoMix stores the randao mix for the current epoch.
-<<<<<<< HEAD
 	randaoMix sdkcollections.Map[uint64, [32]byte]
-=======
-	randaoMix sdkcollections.Map[uint64, [types.MixLength]byte]
 
 	// slashings stores the slashings for the current epoch.
 	slashings sdkcollections.Map[uint64, uint64]
 
 	// totalSlashing stores the total slashing in the vector range.
 	totalSlashing sdkcollections.Item[uint64]
->>>>>>> b2076531
 }
 
 // Store creates a new instance of Store.
+//
+//nolint:funlen // its not overly complex.
 func NewStore(
 	env appmodule.Environment,
 ) *Store {
@@ -172,12 +170,7 @@
 			withdrawalQueuePrefix,
 			encoding.SSZValueCodec[*enginetypes.Withdrawal]{},
 		),
-<<<<<<< HEAD
-
 		randaoMix: sdkcollections.NewMap[uint64, [32]byte](
-=======
-		randaoMix: sdkcollections.NewMap[uint64, [types.MixLength]byte](
->>>>>>> b2076531
 			schemaBuilder,
 			sdkcollections.NewPrefix(randaoMixPrefix),
 			randaoMixPrefix,
