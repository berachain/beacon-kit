--- conflicted
+++ resolved
@@ -27,6 +27,7 @@
 
 import (
 	"context"
+
 	sdkcollections "cosmossdk.io/collections"
 	"cosmossdk.io/core/store"
 	"github.com/berachain/beacon-kit/beacon/core/randao/types"
@@ -85,7 +86,6 @@
 		sdkcollections.BytesValue,
 	)
 
-<<<<<<< HEAD
 	randaoMix := sdkcollections.NewItem[[types.MixLength]byte](
 		schemaBuilder,
 		sdkcollections.NewPrefix(randaoMixPrefix),
@@ -94,16 +94,11 @@
 	)
 
 	return &Store{
-		depositQueue:    depositQueue,
-		parentBlockRoot: parentBlockRoot,
-		randaoMix:       randaoMix,
-=======
-	return &Store{
+		randaoMix:                         randaoMix,
 		validatorIndex:                    validatorIndex,
 		validatorIndexToValidatorOperator: validatorIndexToValidatorOperator,
 		depositQueue:                      depositQueue,
 		parentBlockRoot:                   parentBlockRoot,
->>>>>>> fef63309
 	}
 }
 
