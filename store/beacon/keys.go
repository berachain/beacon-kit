// SPDX-License-Identifier: MIT
//
// Copyright (c) 2024 Berachain Foundation
//
// Permission is hereby granted, free of charge, to any person
// obtaining a copy of this software and associated documentation
// files (the "Software"), to deal in the Software without
// restriction, including without limitation the rights to use,
// copy, modify, merge, publish, distribute, sublicense, and/or sell
// copies of the Software, and to permit persons to whom the
// Software is furnished to do so, subject to the following
// conditions:
//
// The above copyright notice and this permission notice shall be
// included in all copies or substantial portions of the Software.
//
// THE SOFTWARE IS PROVIDED "AS IS", WITHOUT WARRANTY OF ANY KIND,
// EXPRESS OR IMPLIED, INCLUDING BUT NOT LIMITED TO THE WARRANTIES
// OF MERCHANTABILITY, FITNESS FOR A PARTICULAR PURPOSE AND
// NONINFRINGEMENT. IN NO EVENT SHALL THE AUTHORS OR COPYRIGHT
// HOLDERS BE LIABLE FOR ANY CLAIM, DAMAGES OR OTHER LIABILITY,
// WHETHER IN AN ACTION OF CONTRACT, TORT OR OTHERWISE, ARISING
// FROM, OUT OF OR IN CONNECTION WITH THE SOFTWARE OR THE USE OR
// OTHER DEALINGS IN THE SOFTWARE.

package beacon

// Collection prefixes.
const (
<<<<<<< HEAD
	depositQueuePrefix           = "deposit_queue"
	withdrawalQueuePrefix        = "withdrawal_queue"
	redirectQueuePrefix          = "redirect_queue"
	randaoMixPrefix              = "randao_mix"
	validatorIndexPrefix         = "val_idx"
	parentBlockRootPrefix        = "parent_block_root"
	validatorIndexToPubkeyPrefix = "val_idx_to_pk"
	validatorPubkeyToIndexPrefix = "val_pk_to_idx"
=======
	depositQueuePrefix            = "deposit_queue"
	withdrawalQueuePrefix         = "withdrawal_queue"
	randaoMixPrefix               = "randao_mix"
	validatorIndexPrefix          = "val_idx"
	parentBlockRootPrefix         = "parent_block_root"
	validatorIndexToPubkeyPrefix  = "val_idx_to_pk"
	validatorPubkeyToIndexPrefix  = "val_pk_to_idx"
	latestBeaconBlockHeaderPrefix = "latest_beacon_block_header"
>>>>>>> 8c783de5
)<|MERGE_RESOLUTION|>--- conflicted
+++ resolved
@@ -27,23 +27,13 @@
 
 // Collection prefixes.
 const (
-<<<<<<< HEAD
-	depositQueuePrefix           = "deposit_queue"
-	withdrawalQueuePrefix        = "withdrawal_queue"
-	redirectQueuePrefix          = "redirect_queue"
-	randaoMixPrefix              = "randao_mix"
-	validatorIndexPrefix         = "val_idx"
-	parentBlockRootPrefix        = "parent_block_root"
-	validatorIndexToPubkeyPrefix = "val_idx_to_pk"
-	validatorPubkeyToIndexPrefix = "val_pk_to_idx"
-=======
 	depositQueuePrefix            = "deposit_queue"
 	withdrawalQueuePrefix         = "withdrawal_queue"
+	redirectQueuePrefix           = "redirect_queue"
 	randaoMixPrefix               = "randao_mix"
 	validatorIndexPrefix          = "val_idx"
 	parentBlockRootPrefix         = "parent_block_root"
 	validatorIndexToPubkeyPrefix  = "val_idx_to_pk"
 	validatorPubkeyToIndexPrefix  = "val_pk_to_idx"
 	latestBeaconBlockHeaderPrefix = "latest_beacon_block_header"
->>>>>>> 8c783de5
 )