// SPDX-License-Identifier: MIT
//
// Copyright (c) 2024 Berachain Foundation
//
// Permission is hereby granted, free of charge, to any person
// obtaining a copy of this software and associated documentation
// files (the "Software"), to deal in the Software without
// restriction, including without limitation the rights to use,
// copy, modify, merge, publish, distribute, sublicense, and/or sell
// copies of the Software, and to permit persons to whom the
// Software is furnished to do so, subject to the following
// conditions:
//
// The above copyright notice and this permission notice shall be
// included in all copies or substantial portions of the Software.
//
// THE SOFTWARE IS PROVIDED "AS IS", WITHOUT WARRANTY OF ANY KIND,
// EXPRESS OR IMPLIED, INCLUDING BUT NOT LIMITED TO THE WARRANTIES
// OF MERCHANTABILITY, FITNESS FOR A PARTICULAR PURPOSE AND
// NONINFRINGEMENT. IN NO EVENT SHALL THE AUTHORS OR COPYRIGHT
// HOLDERS BE LIABLE FOR ANY CLAIM, DAMAGES OR OTHER LIABILITY,
// WHETHER IN AN ACTION OF CONTRACT, TORT OR OTHERWISE, ARISING
// FROM, OUT OF OR IN CONNECTION WITH THE SOFTWARE OR THE USE OR
// OTHER DEALINGS IN THE SOFTWARE.

package beacon

import (
	"github.com/berachain/beacon-kit/mod/primitives"
)

// UpdateRandaoMixAtIndex sets the current RANDAO mix in the store.
func (s *Store) UpdateRandaoMixAtIndex(
	index uint64,
	mix primitives.Bytes32,
) error {
	return s.randaoMix.Set(s.ctx, index, mix)
}

<<<<<<< HEAD
// RandaoMixAtIndex retrieves the current RANDAO mix from the store.
func (s *Store) RandaoMixAtIndex(index uint64) (primitives.Bytes32, error) {
=======
// GetRandaoMixAtIndex retrieves the RANDAO mix at the given index from the
// store.
func (s *Store) GetRandaoMixAtIndex(index uint64) (types.Mix, error) {
>>>>>>> b2076531
	return s.randaoMix.Get(s.ctx, index)
}<|MERGE_RESOLUTION|>--- conflicted
+++ resolved
@@ -37,13 +37,7 @@
 	return s.randaoMix.Set(s.ctx, index, mix)
 }
 
-<<<<<<< HEAD
-// RandaoMixAtIndex retrieves the current RANDAO mix from the store.
-func (s *Store) RandaoMixAtIndex(index uint64) (primitives.Bytes32, error) {
-=======
-// GetRandaoMixAtIndex retrieves the RANDAO mix at the given index from the
-// store.
-func (s *Store) GetRandaoMixAtIndex(index uint64) (types.Mix, error) {
->>>>>>> b2076531
+// GetRandaoMixAtIndex retrieves the current RANDAO mix from the store.
+func (s *Store) GetRandaoMixAtIndex(index uint64) (primitives.Bytes32, error) {
 	return s.randaoMix.Get(s.ctx, index)
 }