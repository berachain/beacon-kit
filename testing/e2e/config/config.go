// SPDX-License-Identifier: MIT
//
// Copyright (c) 2024 Berachain Foundation
//
// Permission is hereby granted, free of charge, to any person
// obtaining a copy of this software and associated documentation
// files (the "Software"), to deal in the Software without
// restriction, including without limitation the rights to use,
// copy, modify, merge, publish, distribute, sublicense, and/or sell
// copies of the Software, and to permit persons to whom the
// Software is furnished to do so, subject to the following
// conditions:
//
// The above copyright notice and this permission notice shall be
// included in all copies or substantial portions of the Software.
//
// THE SOFTWARE IS PROVIDED "AS IS", WITHOUT WARRANTY OF ANY KIND,
// EXPRESS OR IMPLIED, INCLUDING BUT NOT LIMITED TO THE WARRANTIES
// OF MERCHANTABILITY, FITNESS FOR A PARTICULAR PURPOSE AND
// NONINFRINGEMENT. IN NO EVENT SHALL THE AUTHORS OR COPYRIGHT
// HOLDERS BE LIABLE FOR ANY CLAIM, DAMAGES OR OTHER LIABILITY,
// WHETHER IN AN ACTION OF CONTRACT, TORT OR OTHERWISE, ARISING
// FROM, OUT OF OR IN CONNECTION WITH THE SOFTWARE OR THE USE OR
// OTHER DEALINGS IN THE SOFTWARE.

//nolint:tagliatelle // starlark uses snek case.
package config

import (
	"encoding/json"
)

// E2ETestConfig defines the configuration for end-to-end tests, including any
// additional services and validators involved.
type E2ETestConfig struct {
	// AdditionalServices specifies any extra services that should be included
	// in the test environment.
	AdditionalServices []AdditionalService `json:"additional_services"`
	// Validators lists the configurations for each validator in the test.
	Validators []Node `json:"validators"`
	// FullNodes specifies the number of full nodes to include in the test.
	FullNodes []Node `json:"full_nodes"`
	// BootSequence specifies the methodology for how the network boots.
	BootSequence map[string]string `json:"boot_sequence"`
	// EthJSONRPCEndpoints specifies the RPC endpoints to include in the test.
	EthJSONRPCEndpoints []EthJSONRPCEndpoint `json:"eth_json_rpc_endpoints"`
}

type EthJSONRPCEndpoint struct {
	Type    string   `json:"type"`
	Clients []string `json:"clients"`
}

// Validator holds the configuration for a single validator in the test,
// including client images and types.
type Node struct {
	// ClImage specifies the Docker image to use for the consensus layer
	// client.
	ClImage string `json:"cl_image"`
	// ClType denotes the type of consensus layer client (e.g.,
	// beaconkit).
	ClType string `json:"cl_type"`
	// ElType denotes the type of execution layer client (e.g., reth).
	ElType string `json:"el_type"`
	// Replicas specifies the number of replicas to use for the client.
	Replicas int `json:"replicas"`
}

// AdditionalService holds the configuration for an additional service
// to be included in the test.
type AdditionalService struct {
	// Name specifies the name of the additional service.
	Name string `json:"name"`
	// Replicas specifies the number of replicas to use for the service.
	Replicas int `json:"replicas"`
}

// DefaultE2ETestConfig provides a default configuration for end-to-end tests,
// pre-populating with a standard set of validators and no additional
// services.
//
//nolint:mnd // this is a default config.
func DefaultE2ETestConfig() *E2ETestConfig {
	return &E2ETestConfig{
		AdditionalServices: []AdditionalService{
			{
<<<<<<< HEAD
				Name:     "tx-fuzz",
				Replicas: 3,
=======
				Name: "tx-fuzz",
>>>>>>> 8ea484bc
			},
		},
		Validators: []Node{
			{
				ElType:   "nethermind",
				ClImage:  "beacond:kurtosis-local",
				ClType:   "beaconkit",
				Replicas: 1,
			},
			{
				ElType:   "geth",
				ClImage:  "beacond:kurtosis-local",
				ClType:   "beaconkit",
				Replicas: 1,
			},
			{
				ElType:   "reth",
				ClImage:  "beacond:kurtosis-local",
				ClType:   "beaconkit",
				Replicas: 2, //nolint:mnd // 2 replicas
			},
			{
				ElType:   "erigon",
				ClImage:  "beacond:kurtosis-local",
				ClType:   "beaconkit",
				Replicas: 1,
			},
			{
				ElType:   "besu",
				ClImage:  "beacond:kurtosis-local",
				ClType:   "beaconkit",
				Replicas: 1,
			},
		},
		FullNodes: []Node{
			{
				ElType:   "nethermind",
				ClImage:  "beacond:kurtosis-local",
				ClType:   "beaconkit",
				Replicas: 1,
			},
			{
				ElType:   "reth",
				ClImage:  "beacond:kurtosis-local",
				ClType:   "beaconkit",
				Replicas: 2, //nolint:mnd // 2 replicas
			},
			{
				ElType:   "geth",
				ClImage:  "beacond:kurtosis-local",
				ClType:   "beaconkit",
				Replicas: 1,
			},
			{
				ElType:   "erigon",
				ClImage:  "beacond:kurtosis-local",
				ClType:   "beaconkit",
				Replicas: 1,
			},
			{
				ElType:   "besu",
				ClImage:  "beacond:kurtosis-local",
				ClType:   "beaconkit",
				Replicas: 1,
			},
		},
		BootSequence: map[string]string{
			"type": "parallel",
		},
		EthJSONRPCEndpoints: []EthJSONRPCEndpoint{
			{
				Type: "blutgang",
				Clients: []string{
					"el-full-nethermind-0",
					"el-full-reth-1",
					"el-full-geth-3",
					// "el-full-erigon-3",
					// Besu causing flakey tests.
					// "el-full-besu-4",
				},
			},
		},
	}
}

// MustMarshalJSON marshals the E2ETestConfig to JSON, panicking if an error.
func (c *E2ETestConfig) MustMarshalJSON() []byte {
	jsonBytes, err := json.Marshal(c)
	if err != nil {
		panic(err)
	}

	return jsonBytes
}<|MERGE_RESOLUTION|>--- conflicted
+++ resolved
@@ -84,12 +84,7 @@
 	return &E2ETestConfig{
 		AdditionalServices: []AdditionalService{
 			{
-<<<<<<< HEAD
-				Name:     "tx-fuzz",
-				Replicas: 3,
-=======
 				Name: "tx-fuzz",
->>>>>>> 8ea484bc
 			},
 		},
 		Validators: []Node{
