// SPDX-License-Identifier: BUSL-1.1
//
// Copyright (C) 2025, Berachain Foundation. All rights reserved.
// Use of this software is governed by the Business Source License included
// in the LICENSE file of this repository and at www.mariadb.com/bsl11.
//
// ANY USE OF THE LICENSED WORK IN VIOLATION OF THIS LICENSE WILL AUTOMATICALLY
// TERMINATE YOUR RIGHTS UNDER THIS LICENSE FOR THE CURRENT AND ALL OTHER
// VERSIONS OF THE LICENSED WORK.
//
// THIS LICENSE DOES NOT GRANT YOU ANY RIGHT IN ANY TRADEMARK OR LOGO OF
// LICENSOR OR ITS AFFILIATES (PROVIDED THAT YOU MAY USE A TRADEMARK OR LOGO OF
// LICENSOR AS EXPRESSLY REQUIRED BY THIS LICENSE).
//
// TO THE EXTENT PERMITTED BY APPLICABLE LAW, THE LICENSED WORK IS PROVIDED ON
// AN “AS IS” BASIS. LICENSOR HEREBY DISCLAIMS ALL WARRANTIES AND CONDITIONS,
// EXPRESS OR IMPLIED, INCLUDING (WITHOUT LIMITATION) WARRANTIES OF
// MERCHANTABILITY, FITNESS FOR A PARTICULAR PURPOSE, NON-INFRINGEMENT, AND
// TITLE.

package config

import (
	"github.com/berachain/beacon-kit/beacon/validator"
	cometbft "github.com/berachain/beacon-kit/consensus/cometbft/service"
	"github.com/berachain/beacon-kit/payload/builder"
)

// Consensus clients.
const (
	NumValidators = 5

	ClientValidator0 = "cl-validator-beaconkit-0"
	ClientValidator1 = "cl-validator-beaconkit-1"
	ClientValidator2 = "cl-validator-beaconkit-2"
	ClientValidator3 = "cl-validator-beaconkit-3"
	ClientValidator4 = "cl-validator-beaconkit-4"
)

// DefaultE2ETestConfig provides a default configuration for end-to-end tests,
// pre-populating with a standard set of validators and no additional
// services.
func DefaultE2ETestConfig() *E2ETestConfig {
	return &E2ETestConfig{
		NetworkConfiguration: defaultNetworkConfiguration(),
		NodeSettings:         defaultNodeSettings(),
		EthJSONRPCEndpoints:  defaultEthJSONRPCEndpoints(),
		AdditionalServices:   defaultAdditionalServices(),
	}
}

func defaultNetworkConfiguration() NetworkConfiguration {
	return NetworkConfiguration{
		Validators: defaultValidators(),
		FullNodes:  defaultFullNodes(),
		SeedNodes:  defaultSeedNodes(),
	}
}

func defaultValidators() NodeSet {
	return NodeSet{
		Type: "validator",
		Nodes: []Node{
			{
				ElType:   "geth",
				Replicas: 3, //nolint:mnd // we want 3 replicas here
				KZGImpl:  "crate-crypto/go-kzg-4844",
			},
			{
				ElType:   "reth",
				Replicas: 2, //nolint:mnd // we want 2 replicas here
				KZGImpl:  "crate-crypto/go-kzg-4844",
			},
		},
	}
}

func defaultFullNodes() NodeSet {
	return NodeSet{
		Type: "full",
		Nodes: []Node{
			{
				ElType:   "reth",
				Replicas: 2, //nolint:mnd // we want 2 replicas here
				KZGImpl:  "crate-crypto/go-kzg-4844",
			},
			{
				ElType:   "geth",
				Replicas: 2, //nolint:mnd // we want 2 replicas here
				KZGImpl:  "crate-crypto/go-kzg-4844",
			},
		},
	}
}

func defaultSeedNodes() NodeSet {
	return NodeSet{
		Type: "seed",
		Nodes: []Node{
			{
				ElType:   "geth",
				Replicas: 1,
				KZGImpl:  "crate-crypto/go-kzg-4844",
			},
		},
	}
}

func defaultNodeSettings() NodeSettings {
	return NodeSettings{
		ExecutionSettings: defaultExecutionSettings(),
		ConsensusSettings: defaultConsensusSettings(),
	}
}

func defaultExecutionSettings() ExecutionSettings {
	return ExecutionSettings{
		Specs: NodeSpecs{
			MinCPU:    0,
			MaxCPU:    0,
			MinMemory: 0,
			MaxMemory: 2048, //nolint:mnd // 2 GB
		},
		Images: map[string]string{
<<<<<<< HEAD
			"besu":       "hyperledger/besu:24.5.4",
			"erigon":     "erigontech/erigon:latest",
			"ethereumjs": "ethpandaops/ethereumjs:stable",
			"geth":       "ethereum/client-go:stable",
			"nethermind": "nethermind/nethermind:latest",
			"reth":       "ghcr.io/berachain/bera-reth:nightly",
=======
			"geth": "ethereum/client-go:stable",
			"reth": "ghcr.io/paradigmxyz/reth:latest",
>>>>>>> a6a967dd
		},
	}
}

func defaultConsensusSettings() ConsensusSettings {
	var (
		builderCfg   = builder.DefaultConfig()
		defaultCfg   = cometbft.DefaultConfig()
		validatorCfg = validator.DefaultConfig()
		consensus    = defaultCfg.Consensus
		p2p          = defaultCfg.P2P
	)

	return ConsensusSettings{
		Specs: NodeSpecs{
			MinCPU:    0,
			MaxCPU:    2000, //nolint:mnd // 2 vCPUs
			MinMemory: 0,
			MaxMemory: 2048, //nolint:mnd // 2 GB
		},
		Images: map[string]string{
			"beaconkit": "beacond:kurtosis-local",
		},
		Config: ConsensusConfig{
			TimeoutPropose:      consensus.TimeoutPropose.String(),
			TimeoutPrevote:      consensus.TimeoutPrevote.String(),
			TimeoutPrecommit:    consensus.TimeoutPrecommit.String(),
			TimeoutCommit:       consensus.TimeoutCommit.String(),
			MaxNumInboundPeers:  p2p.MaxNumInboundPeers,
			MaxNumOutboundPeers: p2p.MaxNumOutboundPeers,
		},
		AppConfig: AppConfig{
			PayloadTimeout:                builderCfg.PayloadTimeout.String(),
			EnableOptimisticPayloadBuilds: validatorCfg.EnableOptimisticPayloadBuilds,
		},
	}
}

func defaultEthJSONRPCEndpoints() []EthJSONRPCEndpoint {
	return []EthJSONRPCEndpoint{
		{
			Type: "blutgang",
			Clients: []string{
				"el-full-geth-2",
			},
		},
	}
}

func defaultAdditionalServices() []AdditionalService {
	return []AdditionalService{}
}<|MERGE_RESOLUTION|>--- conflicted
+++ resolved
@@ -122,17 +122,8 @@
 			MaxMemory: 2048, //nolint:mnd // 2 GB
 		},
 		Images: map[string]string{
-<<<<<<< HEAD
-			"besu":       "hyperledger/besu:24.5.4",
-			"erigon":     "erigontech/erigon:latest",
-			"ethereumjs": "ethpandaops/ethereumjs:stable",
-			"geth":       "ethereum/client-go:stable",
-			"nethermind": "nethermind/nethermind:latest",
-			"reth":       "ghcr.io/berachain/bera-reth:nightly",
-=======
 			"geth": "ethereum/client-go:stable",
-			"reth": "ghcr.io/paradigmxyz/reth:latest",
->>>>>>> a6a967dd
+			"reth": "ghcr.io/berachain/bera-reth:nightly",
 		},
 	}
 }
