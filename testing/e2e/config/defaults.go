// SPDX-License-Identifier: BUSL-1.1
//
// Copyright (C) 2025, Berachain Foundation. All rights reserved.
// Use of this software is governed by the Business Source License included
// in the LICENSE file of this repository and at www.mariadb.com/bsl11.
//
// ANY USE OF THE LICENSED WORK IN VIOLATION OF THIS LICENSE WILL AUTOMATICALLY
// TERMINATE YOUR RIGHTS UNDER THIS LICENSE FOR THE CURRENT AND ALL OTHER
// VERSIONS OF THE LICENSED WORK.
//
// THIS LICENSE DOES NOT GRANT YOU ANY RIGHT IN ANY TRADEMARK OR LOGO OF
// LICENSOR OR ITS AFFILIATES (PROVIDED THAT YOU MAY USE A TRADEMARK OR LOGO OF
// LICENSOR AS EXPRESSLY REQUIRED BY THIS LICENSE).
//
// TO THE EXTENT PERMITTED BY APPLICABLE LAW, THE LICENSED WORK IS PROVIDED ON
// AN “AS IS” BASIS. LICENSOR HEREBY DISCLAIMS ALL WARRANTIES AND CONDITIONS,
// EXPRESS OR IMPLIED, INCLUDING (WITHOUT LIMITATION) WARRANTIES OF
// MERCHANTABILITY, FITNESS FOR A PARTICULAR PURPOSE, NON-INFRINGEMENT, AND
// TITLE.

package config

import (
	"github.com/berachain/beacon-kit/beacon/validator"
	cometbft "github.com/berachain/beacon-kit/consensus/cometbft/service"
	"github.com/berachain/beacon-kit/payload/builder"
)

// Consensus clients.
const (
	NumValidators = 5

	ClientValidator0 = "cl-validator-beaconkit-0"
	ClientValidator1 = "cl-validator-beaconkit-1"
	ClientValidator2 = "cl-validator-beaconkit-2"
	ClientValidator3 = "cl-validator-beaconkit-3"
	ClientValidator4 = "cl-validator-beaconkit-4"
)

// DefaultE2ETestConfig provides a default configuration for end-to-end tests,
// pre-populating with a standard set of validators and no additional
// services.
func DefaultE2ETestConfig() *E2ETestConfig {
	return &E2ETestConfig{
		NetworkConfiguration: defaultNetworkConfiguration(),
		NodeSettings:         defaultNodeSettings(),
		EthJSONRPCEndpoints:  defaultEthJSONRPCEndpoints(),
		AdditionalServices:   defaultAdditionalServices(),
	}
}

func defaultNetworkConfiguration() NetworkConfiguration {
	return NetworkConfiguration{
		Validators: defaultValidators(),
		FullNodes:  defaultFullNodes(),
		SeedNodes:  defaultSeedNodes(),
	}
}

func defaultValidators() NodeSet {
	return NodeSet{
		Type: "validator",
		Nodes: []Node{
			{
				ElType:   "geth",
				Replicas: 3, //nolint:mnd // we want 3 replicas here
				KZGImpl:  "crate-crypto/go-kzg-4844",
			},
			{
				ElType:   "reth",
				Replicas: 2, //nolint:mnd // we want 2 replicas here
				KZGImpl:  "crate-crypto/go-kzg-4844",
			},
		},
	}
}

func defaultFullNodes() NodeSet {
	return NodeSet{
		Type: "full",
		Nodes: []Node{
			{
				ElType:   "reth",
				Replicas: 2, //nolint:mnd // we want 2 replicas here
				KZGImpl:  "crate-crypto/go-kzg-4844",
			},
			{
				ElType:   "geth",
				Replicas: 2, //nolint:mnd // we want 2 replicas here
				KZGImpl:  "crate-crypto/go-kzg-4844",
			},
		},
	}
}

func defaultSeedNodes() NodeSet {
	return NodeSet{
		Type: "seed",
		Nodes: []Node{
			{
				ElType:   "geth",
				Replicas: 1,
				KZGImpl:  "crate-crypto/go-kzg-4844",
			},
		},
	}
}

func defaultNodeSettings() NodeSettings {
	return NodeSettings{
		ExecutionSettings: defaultExecutionSettings(),
		ConsensusSettings: defaultConsensusSettings(),
	}
}

func defaultExecutionSettings() ExecutionSettings {
	return ExecutionSettings{
		Specs: NodeSpecs{
			MinCPU:    0,
			MaxCPU:    0,
			MinMemory: 0,
			MaxMemory: 2048, //nolint:mnd // 2 GB
		},
		Images: map[string]string{
<<<<<<< HEAD
			"geth": "ghcr.io/berachain/bera-geth:v1.011511.0-rc2",
			"reth": "ghcr.io/berachain/bera-reth:nightly",
=======
			"geth": "ghcr.io/berachain/bera-geth:latest",
			"reth": "ghcr.io/berachain/bera-reth:v1.0.0-rc.1",
>>>>>>> 294e8756
		},
	}
}

func defaultConsensusSettings() ConsensusSettings {
	var (
		builderCfg   = builder.DefaultConfig()
		defaultCfg   = cometbft.DefaultConfig()
		validatorCfg = validator.DefaultConfig()
		consensus    = defaultCfg.Consensus
		p2p          = defaultCfg.P2P
	)

	return ConsensusSettings{
		Specs: NodeSpecs{
			MinCPU:    0,
			MaxCPU:    2000, //nolint:mnd // 2 vCPUs
			MinMemory: 0,
			MaxMemory: 2048, //nolint:mnd // 2 GB
		},
		Images: map[string]string{
			"beaconkit": "beacond:kurtosis-local",
		},
		Config: ConsensusConfig{
			TimeoutPropose:   consensus.TimeoutPropose.String(),
			TimeoutPrevote:   consensus.TimeoutPrevote.String(),
			TimeoutPrecommit: consensus.TimeoutPrecommit.String(),

			//nolint:staticcheck // setting to zero because it's deprecated
			TimeoutCommit:       consensus.TimeoutCommit.String(),
			MaxNumInboundPeers:  p2p.MaxNumInboundPeers,
			MaxNumOutboundPeers: p2p.MaxNumOutboundPeers,
		},
		AppConfig: AppConfig{
			PayloadTimeout:                builderCfg.PayloadTimeout.String(),
			EnableOptimisticPayloadBuilds: validatorCfg.EnableOptimisticPayloadBuilds,
		},
	}
}

func defaultEthJSONRPCEndpoints() []EthJSONRPCEndpoint {
	return []EthJSONRPCEndpoint{
		{
			Type: "blutgang",
			Clients: []string{
				"el-full-geth-2",
			},
		},
	}
}

func defaultAdditionalServices() []AdditionalService {
	return []AdditionalService{}
}<|MERGE_RESOLUTION|>--- conflicted
+++ resolved
@@ -122,13 +122,8 @@
 			MaxMemory: 2048, //nolint:mnd // 2 GB
 		},
 		Images: map[string]string{
-<<<<<<< HEAD
 			"geth": "ghcr.io/berachain/bera-geth:v1.011511.0-rc2",
-			"reth": "ghcr.io/berachain/bera-reth:nightly",
-=======
-			"geth": "ghcr.io/berachain/bera-geth:latest",
 			"reth": "ghcr.io/berachain/bera-reth:v1.0.0-rc.1",
->>>>>>> 294e8756
 		},
 	}
 }
