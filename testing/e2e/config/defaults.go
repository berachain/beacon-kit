// SPDX-License-Identifier: BUSL-1.1
//
// Copyright (C) 2025, Berachain Foundation. All rights reserved.
// Use of this software is governed by the Business Source License included
// in the LICENSE file of this repository and at www.mariadb.com/bsl11.
//
// ANY USE OF THE LICENSED WORK IN VIOLATION OF THIS LICENSE WILL AUTOMATICALLY
// TERMINATE YOUR RIGHTS UNDER THIS LICENSE FOR THE CURRENT AND ALL OTHER
// VERSIONS OF THE LICENSED WORK.
//
// THIS LICENSE DOES NOT GRANT YOU ANY RIGHT IN ANY TRADEMARK OR LOGO OF
// LICENSOR OR ITS AFFILIATES (PROVIDED THAT YOU MAY USE A TRADEMARK OR LOGO OF
// LICENSOR AS EXPRESSLY REQUIRED BY THIS LICENSE).
//
// TO THE EXTENT PERMITTED BY APPLICABLE LAW, THE LICENSED WORK IS PROVIDED ON
// AN “AS IS” BASIS. LICENSOR HEREBY DISCLAIMS ALL WARRANTIES AND CONDITIONS,
// EXPRESS OR IMPLIED, INCLUDING (WITHOUT LIMITATION) WARRANTIES OF
// MERCHANTABILITY, FITNESS FOR A PARTICULAR PURPOSE, NON-INFRINGEMENT, AND
// TITLE.

package config

import (
	"github.com/berachain/beacon-kit/beacon/validator"
	cometbft "github.com/berachain/beacon-kit/consensus/cometbft/service"
	"github.com/berachain/beacon-kit/payload/builder"
)

// Consensus clients.
const (
	NumValidators = 5

	ClientValidator0 = "cl-validator-beaconkit-0"
	ClientValidator1 = "cl-validator-beaconkit-1"
	ClientValidator2 = "cl-validator-beaconkit-2"
	ClientValidator3 = "cl-validator-beaconkit-3"
	ClientValidator4 = "cl-validator-beaconkit-4"
)

// DefaultE2ETestConfig provides a default configuration for end-to-end tests,
// pre-populating with a standard set of validators and no additional
// services.
func DefaultE2ETestConfig() *E2ETestConfig {
	return &E2ETestConfig{
		NetworkConfiguration: defaultNetworkConfiguration(),
		NodeSettings:         defaultNodeSettings(),
		EthJSONRPCEndpoints:  defaultEthJSONRPCEndpoints(),
		AdditionalServices:   defaultAdditionalServices(),
	}
}

func defaultNetworkConfiguration() NetworkConfiguration {
	return NetworkConfiguration{
		Validators: defaultValidators(),
		FullNodes:  defaultFullNodes(),
		SeedNodes:  defaultSeedNodes(),
	}
}

func defaultValidators() NodeSet {
	return NodeSet{
		Type: "validator",
		Nodes: []Node{
			{
				ElType: "nethermind",
				// TODO: restore once we solve https://github.com/berachain/beacon-kit/issues/2177
				Replicas: 0, // nethermind cannot keep up with deposits checks
				KZGImpl:  "crate-crypto/go-kzg-4844",
			},
			{
				ElType:   "geth",
				Replicas: 2, //nolint:mnd // we want two replicas here
				KZGImpl:  "crate-crypto/go-kzg-4844",
			},
			{
				ElType:   "reth",
				Replicas: 2, //nolint:mnd // we want two replicas here
				KZGImpl:  "crate-crypto/go-kzg-4844",
			},
			{
				ElType:   "erigon",
				Replicas: 1,
				KZGImpl:  "crate-crypto/go-kzg-4844",
			},
			{
				ElType:   "besu",
				Replicas: 0, // Besu causing flakey tests.
				KZGImpl:  "crate-crypto/go-kzg-4844",
			},
		},
	}
}

func defaultFullNodes() NodeSet {
	return NodeSet{
		Type: "full",
		Nodes: []Node{
			{
				ElType:   "nethermind",
				Replicas: 1,
				KZGImpl:  "crate-crypto/go-kzg-4844",
			},
			{
				ElType:   "reth",
				Replicas: 1,
				KZGImpl:  "crate-crypto/go-kzg-4844",
			},
			{
				ElType:   "geth",
				Replicas: 1,
				KZGImpl:  "crate-crypto/go-kzg-4844",
			},
			{
				ElType:   "erigon",
				Replicas: 1,
				KZGImpl:  "crate-crypto/go-kzg-4844",
			},
			{
				ElType:   "besu",
				Replicas: 1,
				KZGImpl:  "crate-crypto/go-kzg-4844",
			},
		},
	}
}

func defaultSeedNodes() NodeSet {
	return NodeSet{
		Type: "seed",
		Nodes: []Node{
			{
				ElType:   "geth",
				Replicas: 1,
				KZGImpl:  "crate-crypto/go-kzg-4844",
			},
		},
	}
}

func defaultNodeSettings() NodeSettings {
	return NodeSettings{
		ExecutionSettings: defaultExecutionSettings(),
		ConsensusSettings: defaultConsensusSettings(),
	}
}

func defaultExecutionSettings() ExecutionSettings {
	return ExecutionSettings{
		Specs: NodeSpecs{
			MinCPU:    0,
			MaxCPU:    0,
			MinMemory: 0,
			MaxMemory: 2048, //nolint:mnd // 2 GB
		},
		Images: map[string]string{
			"besu":       "hyperledger/besu:24.5.4",
<<<<<<< HEAD
			"erigon":     "erigontech/erigon:v2.60.9",
=======
			"erigon":     "erigontech/erigon:latest",
			"ethereumjs": "ethpandaops/ethereumjs:stable",
>>>>>>> 1e7e0821
			"geth":       "ethereum/client-go:stable",
			"nethermind": "nethermind/nethermind:latest",
			"reth":       "ghcr.io/paradigmxyz/reth:latest",
		},
	}
}

func defaultConsensusSettings() ConsensusSettings {
	var (
		builderCfg   = builder.DefaultConfig()
		defaultCfg   = cometbft.DefaultConfig()
		validatorCfg = validator.DefaultConfig()
		consensus    = defaultCfg.Consensus
		p2p          = defaultCfg.P2P
	)

	return ConsensusSettings{
		Specs: NodeSpecs{
			MinCPU:    0,
			MaxCPU:    2000, //nolint:mnd // 2 vCPUs
			MinMemory: 0,
			MaxMemory: 2048, //nolint:mnd // 2 GB
		},
		Images: map[string]string{
			"beaconkit": "beacond:kurtosis-local",
		},
		Config: ConsensusConfig{
			TimeoutPropose:      consensus.TimeoutPropose.String(),
			TimeoutPrevote:      consensus.TimeoutPrevote.String(),
			TimeoutPrecommit:    consensus.TimeoutPrecommit.String(),
			TimeoutCommit:       consensus.TimeoutCommit.String(),
			MaxNumInboundPeers:  p2p.MaxNumInboundPeers,
			MaxNumOutboundPeers: p2p.MaxNumOutboundPeers,
		},
		AppConfig: AppConfig{
			PayloadTimeout:                builderCfg.PayloadTimeout.String(),
			EnableOptimisticPayloadBuilds: validatorCfg.EnableOptimisticPayloadBuilds,
		},
	}
}

func defaultEthJSONRPCEndpoints() []EthJSONRPCEndpoint {
	return []EthJSONRPCEndpoint{
		{
			Type: "blutgang",
			Clients: []string{
				// "el-full-nethermind-0",
				// "el-full-reth-0",
				"el-full-geth-2",
				// "el-full-erigon-3",
				// "el-full-erigon-3",
				// Besu causing flakey tests.
				// "el-full-besu-4",
			},
		},
	}
}

func defaultAdditionalServices() []AdditionalService {
	return []AdditionalService{}
}<|MERGE_RESOLUTION|>--- conflicted
+++ resolved
@@ -154,12 +154,7 @@
 		},
 		Images: map[string]string{
 			"besu":       "hyperledger/besu:24.5.4",
-<<<<<<< HEAD
-			"erigon":     "erigontech/erigon:v2.60.9",
-=======
 			"erigon":     "erigontech/erigon:latest",
-			"ethereumjs": "ethpandaops/ethereumjs:stable",
->>>>>>> 1e7e0821
 			"geth":       "ethereum/client-go:stable",
 			"nethermind": "nethermind/nethermind:latest",
 			"reth":       "ghcr.io/paradigmxyz/reth:latest",
