--- conflicted
+++ resolved
@@ -123,11 +123,7 @@
 		},
 		Images: map[string]string{
 			"geth": "ethereum/client-go:stable",
-<<<<<<< HEAD
-			"reth": "ghcr.io/paradigmxyz/reth:latest",
-=======
 			"reth": "ghcr.io/berachain/bera-reth:nightly",
->>>>>>> 085bdaf2
 		},
 	}
 }
