--- conflicted
+++ resolved
@@ -27,10 +27,7 @@
 	"github.com/berachain/beacon-kit/node-api/handlers/utils"
 	"github.com/berachain/beacon-kit/testing/e2e/config"
 	"github.com/berachain/beacon-kit/testing/e2e/suite/types"
-<<<<<<< HEAD
 	"github.com/ethereum/go-ethereum/common"
-=======
->>>>>>> 30a666e7
 )
 
 // initBeaconTest initializes the any tests for the beacon node api.
@@ -121,14 +118,7 @@
 		True(validator.Balance <= 32e9, "Validator balance should not exceed 32 ETH")
 }
 
-<<<<<<< HEAD
-// TestValidatorsEmptyIndices tests that querying validators with empty indices returns all validators.
-func (s *BeaconKitE2ESuite) TestValidatorsEmptyIndices() {
-	client := s.initBeaconTest()
-
-	// Query validators with empty indices
-	emptyIndices := []phase0.ValidatorIndex{}
-=======
+
 // TestValidatorsEmptyIndicesAndStatuses tests that querying validators with empty indices and empty statuses returns all validators.
 // Empty indices and statuses is same as not populating the indices and statuses. Basically, querying by State.
 func (s *BeaconKitE2ESuite) TestValidatorsEmptyIndicesAndStatuses() {
@@ -137,14 +127,13 @@
 	// Query validators with empty indices and empty statuses
 	emptyIndices := []phase0.ValidatorIndex{}
 	emptyStatuses := []apiv1.ValidatorState{}
->>>>>>> 30a666e7
 
 	validatorsResp, err := client.Validators(
 		s.Ctx(),
 		&beaconapi.ValidatorsOpts{
-<<<<<<< HEAD
-			State:   utils.StateIDHead,
-			Indices: emptyIndices,
+			State:           utils.StateIDHead,
+			Indices:         emptyIndices,
+			ValidatorStates: emptyStatuses,
 		},
 	)
 
@@ -155,7 +144,7 @@
 	validatorData := validatorsResp.Data
 	s.Require().NotNil(validatorData, "Validator data should not be nil")
 	s.Require().Equal(config.NumValidators, len(validatorData),
-		"Should return all validators when using empty indices")
+		"Should return all validators when using empty statuses and empty indices")
 
 	// Verify each validator has required fields
 	for _, validator := range validatorData {
@@ -171,51 +160,6 @@
 	}
 }
 
-// TestValidatorsEmptyStatuses tests that querying validators with empty statuses returns all validators.
-func (s *BeaconKitE2ESuite) TestValidatorsEmptyStatuses() {
-	client := s.initBeaconTest()
-
-	// Query validators with empty statuses
-	validatorsResp, err := client.Validators(
-		s.Ctx(),
-		&beaconapi.ValidatorsOpts{
-			State:           utils.StateIDHead,
-			ValidatorStates: []apiv1.ValidatorState{}, // empty statuses
-=======
-			State:           utils.StateIDHead,
-			Indices:         emptyIndices,
-			ValidatorStates: emptyStatuses,
->>>>>>> 30a666e7
-		},
-	)
-
-	s.Require().NoError(err)
-	s.Require().NotNil(validatorsResp)
-
-	// Verify we got all validators
-	validatorData := validatorsResp.Data
-	s.Require().NotNil(validatorData, "Validator data should not be nil")
-	s.Require().Equal(config.NumValidators, len(validatorData),
-<<<<<<< HEAD
-		"Should return all validators when using empty statuses")
-=======
-		"Should return all validators when using empty indices")
->>>>>>> 30a666e7
-
-	// Verify each validator has required fields
-	for _, validator := range validatorData {
-		s.Require().NotNil(validator, "Validator should not be nil")
-		s.Require().NotEmpty(validator.Validator.PublicKey, "Validator public key should not be empty")
-		s.Require().Len(validator.Validator.PublicKey, 48, "Validator public key should be 48 bytes long")
-		s.Require().NotEmpty(validator.Validator.WithdrawalCredentials,
-			"Withdrawal credentials should not be empty")
-		s.Require().Len(validator.Validator.WithdrawalCredentials, 32,
-			"Withdrawal credentials should be 32 bytes long")
-		s.Require().True(validator.Validator.EffectiveBalance > 0,
-			"Effective balance should be positive")
-	}
-}
-
 // TestValidatorsWithMultipleIndices tests querying multiple specific validator indices.
 func (s *BeaconKitE2ESuite) TestValidatorsWithMultipleIndices() {
 	client := s.initBeaconTest()
@@ -262,7 +206,6 @@
 	for _, validator := range validatorsResp.Data {
 		s.Require().Equal(apiv1.ValidatorStateActiveOngoing, validator.Status)
 	}
-<<<<<<< HEAD
 }
 
 // TestValidatorBalances tests querying validator balances.
@@ -448,6 +391,4 @@
 	s.Require().NotNil(balancesResp)
 	// Should return an empty list of balances
 	s.Require().Len(balancesResp.Data, 0)
-=======
->>>>>>> 30a666e7
 }