--- conflicted
+++ resolved
@@ -84,13 +84,8 @@
 		s.Require().NoError(err)
 
 		expectedBalance := new(big.Int).Mul(
-<<<<<<< HEAD
-			big.NewInt(int64(postForkInflation)),
+			new(big.Int).SetUint64(postForkInflation*math.GweiPerWei),
 			big.NewInt(int64(blkNum-(deneb1ForkSlot-1))),
-=======
-			new(big.Int).SetUint64(postForkInflation*math.GweiPerWei),
-			big.NewInt(int64(blkNum-deneb1ForkSlot)),
->>>>>>> bc9dec2f
 		)
 
 		var balance *big.Int
