--- conflicted
+++ resolved
@@ -85,34 +85,24 @@
 	dc, err := deposit.NewDepositContract(depositContractAddress, s.JSONRPCBalancer())
 	s.Require().NoError(err)
 
-<<<<<<< HEAD
 	// Check deposit count at genesis
-=======
-	// Enforce the deposit count at genesis is equal to the number of validators.
->>>>>>> dddd9d20
 	depositCount, err := dc.DepositCount(&bind.CallOpts{
 		BlockNumber: big.NewInt(0),
 	})
 	s.Require().NoError(err)
 
+	// Enforce the deposit count at genesis is equal to the number of validators.
 	s.Require().Equal(uint64(config.NumValidators), depositCount,
 		"initial deposit count should match number of validators")
 
-<<<<<<< HEAD
-	// Check genesis deposits root
-=======
 	// Check that the genesis deposits root is not empty. It is important that this value is
 	// consistent across all EL nodes to ensure the EL has a consistent view of the CL deposits
 	// at genesis. If the EL chain progresses past the genesis block, this is guaranteed.
->>>>>>> dddd9d20
 	genesisRoot, err := dc.GenesisDepositsRoot(&bind.CallOpts{
 		BlockNumber: big.NewInt(0),
 	})
 	s.Require().NoError(err)
-<<<<<<< HEAD
-	s.Require().Len(genesisRoot[:], 32, "deposits root should be 32 bytes")
-
-	// TODO: Compare with HashTreeRoot of genesis deposits
+	s.Require().False(genesisRoot == [32]byte{})
 
 	apiClient := s.ConsensusClients()[config.ClientValidator0]
 
@@ -150,21 +140,6 @@
 		}
 		idx++
 	}
-=======
-	s.Require().False(genesisRoot == [32]byte{})
-
-	// Get the consensus clients.
-	client0 := s.ConsensusClients()[config.ClientValidator0]
-	s.Require().NotNil(client0)
-	client1 := s.ConsensusClients()[config.ClientValidator1]
-	s.Require().NotNil(client1)
-	client2 := s.ConsensusClients()[config.ClientValidator2]
-	s.Require().NotNil(client2)
-	client3 := s.ConsensusClients()[config.ClientValidator3]
-	s.Require().NotNil(client3)
-	client4 := s.ConsensusClients()[config.ClientValidator4]
-	s.Require().NotNil(client4)
->>>>>>> dddd9d20
 
 	// Sender account
 	sender := s.TestAccounts()[0]
@@ -178,10 +153,7 @@
 		s.Ctx(), sender.Address(), new(big.Int).SetUint64(blkNum),
 	)
 	s.Require().NoError(err)
-<<<<<<< HEAD
-
-=======
->>>>>>> dddd9d20
+
 	// Get the nonce.
 	nonce, err := s.JSONRPCBalancer().NonceAt(
 		s.Ctx(), sender.Address(), new(big.Int).SetUint64(blkNum),
