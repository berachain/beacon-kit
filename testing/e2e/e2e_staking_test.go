--- conflicted
+++ resolved
@@ -57,13 +57,9 @@
 // TODO:
 // 1) Add staking tests for adding a new validator to the network.
 // 2) Add staking tests for hitting the validator set cap and eviction.
-<<<<<<< HEAD
 func (s *BeaconKitE2ESuite) runDepositRobustness() {
-	s.Logger().Info("Running Deposit Robustness")
-=======
-func (s *BeaconKitE2ESuite) TestDepositRobustness() {
+  s.Logger().Info("Running Deposit Robustness")
 	// TODO: make test use configurable chain spec.
->>>>>>> f87d1d53
 	chainspec, err := spec.DevnetChainSpec()
 	s.Require().NoError(err)
 
