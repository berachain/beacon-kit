// SPDX-License-Identifier: BUSL-1.1
//
// Copyright (C) 2025, Berachain Foundation. All rights reserved.
// Use of this software is governed by the Business Source License included
// in the LICENSE file of this repository and at www.mariadb.com/bsl11.
//
// ANY USE OF THE LICENSED WORK IN VIOLATION OF THIS LICENSE WILL AUTOMATICALLY
// TERMINATE YOUR RIGHTS UNDER THIS LICENSE FOR THE CURRENT AND ALL OTHER
// VERSIONS OF THE LICENSED WORK.
//
// THIS LICENSE DOES NOT GRANT YOU ANY RIGHT IN ANY TRADEMARK OR LOGO OF
// LICENSOR OR ITS AFFILIATES (PROVIDED THAT YOU MAY USE A TRADEMARK OR LOGO OF
// LICENSOR AS EXPRESSLY REQUIRED BY THIS LICENSE).
//
// TO THE EXTENT PERMITTED BY APPLICABLE LAW, THE LICENSED WORK IS PROVIDED ON
// AN “AS IS” BASIS. LICENSOR HEREBY DISCLAIMS ALL WARRANTIES AND CONDITIONS,
// EXPRESS OR IMPLIED, INCLUDING (WITHOUT LIMITATION) WARRANTIES OF
// MERCHANTABILITY, FITNESS FOR A PARTICULAR PURPOSE, NON-INFRINGEMENT, AND
// TITLE.

package types

import (
	"context"
	"fmt"

	beaconapi "github.com/attestantio/go-eth2-client/api"
	apiv1 "github.com/attestantio/go-eth2-client/api/v1"
	beaconhttp "github.com/attestantio/go-eth2-client/http"
	"github.com/attestantio/go-eth2-client/spec/deneb"
	"github.com/attestantio/go-eth2-client/spec/phase0"
	"github.com/berachain/beacon-kit/errors"
	ptypes "github.com/berachain/beacon-kit/node-api/handlers/proof/types"
	rpcclient "github.com/cometbft/cometbft/rpc/client"
	httpclient "github.com/cometbft/cometbft/rpc/client/http"
	ctypes "github.com/cometbft/cometbft/rpc/core/types"
	"github.com/kurtosis-tech/kurtosis/api/golang/core/lib/enclaves"
	"github.com/rs/zerolog"
)

// ConsensusClient represents a consensus client.
type ConsensusClient struct {
	*WrappedServiceContext

	// Comet JSON-RPC client
	cometClient rpcclient.Client

	// Beacon node-api client
	beaconClient BeaconKitNodeClient

	// Cancel function for the context
	cancelFunc context.CancelFunc
}

// NewConsensusClient creates a new consensus client.
func NewConsensusClient(serviceCtx *WrappedServiceContext) *ConsensusClient {
	return &ConsensusClient{
		WrappedServiceContext: serviceCtx,
	}
}

// Connect connects the consensus client to the consensus client.
func (cc *ConsensusClient) Connect(ctx context.Context) error {
	// Start by trying to get the public port for the comet JSON-RPC.
	cometPort, ok := cc.WrappedServiceContext.GetPublicPorts()["cometbft-rpc"]
	if !ok {
		panic("Couldn't find the public port for the comet JSON-RPC")
	}
	clientURL := fmt.Sprintf("http://0.0.0.0:%d", cometPort.GetNumber())
	client, err := httpclient.New(clientURL)
	if err != nil {
		return err
	}
	cc.cometClient = client

	// Then try to get the public port for the node API.
	nodePort, ok := cc.WrappedServiceContext.GetPublicPorts()["node-api"]
	if !ok {
		panic("Couldn't find the public port for the node API")
	}
	cancelCtx, cancel := context.WithCancel(ctx)

	cc.beaconClient, err = NewBeaconKitNodeClient(
		cancelCtx,
		beaconhttp.WithAddress(
			fmt.Sprintf("http://0.0.0.0:%d", nodePort.GetNumber()),
		),
		beaconhttp.WithLogLevel(zerolog.DebugLevel),
	)
	if err != nil {
		cancel()
		return err
	}
	cc.cancelFunc = cancel

	return nil
}

// Start starts the consensus client.
//
// TODO: Debug wrapped service context failing to start.
func (cc *ConsensusClient) Start(
	ctx context.Context, _ *enclaves.EnclaveContext,
) (*enclaves.StarlarkRunResult, error) {
	// res, err := cc.WrappedServiceContext.Start(ctx, enclaveContext)
	// if err != nil {
	// 	return nil, err
	// }

	return &enclaves.StarlarkRunResult{}, cc.Connect(ctx)
}

// Stop stops the consensus client.
//
// TODO: Debug wrapped service context failing to stop.
func (cc *ConsensusClient) Stop(context.Context) (*enclaves.StarlarkRunResult, error) {
	cc.cancelFunc()
	// return cc.WrappedServiceContext.Stop(ctx)

	return &enclaves.StarlarkRunResult{}, nil
}

// GetPubKey returns the public key of the validator running on this node.
func (cc *ConsensusClient) GetPubKey(ctx context.Context) ([]byte, error) {
	res, err := cc.cometClient.Status(ctx)
	if err != nil {
		return nil, err
	} else if res.ValidatorInfo.PubKey == nil {
		return nil, errors.New("node public key is nil")
	}

	return res.ValidatorInfo.PubKey.Bytes(), nil
}

// GetConsensusPower returns the consensus power of the node.
func (cc *ConsensusClient) GetConsensusPower(ctx context.Context) (uint64, error) {
	res, err := cc.cometClient.Status(ctx)
	if err != nil {
		return 0, err
	}

	// #nosec G115 -- VotingPower won't ever be negative.
	return uint64(res.ValidatorInfo.VotingPower), nil
}

// IsActive returns true if the node is an active validator.
func (cc *ConsensusClient) IsActive(ctx context.Context) (bool, error) {
	res, err := cc.cometClient.Status(ctx)
	if err != nil {
		return false, err
	}

	return res.ValidatorInfo.VotingPower > 0, nil
}

// ABCIInfo returns the ABCI info of the node.
func (cc ConsensusClient) ABCIInfo(
	ctx context.Context,
) (*ctypes.ResultABCIInfo, error) {
	return cc.cometClient.ABCIInfo(ctx)
}

// BeaconStateRoot returns the beacon state root of the node.
func (cc ConsensusClient) BeaconStateRoot(
	ctx context.Context,
	opts *beaconapi.BeaconStateRootOpts,
) (*beaconapi.Response[*phase0.Root], error) {
	if cc.beaconClient == nil {
		return nil, errors.New("beacon client is not initialized")
	}
	return cc.beaconClient.BeaconStateRoot(ctx, opts)
}

// Validators returns the validator.
func (cc ConsensusClient) Validators(
	ctx context.Context,
	opts *beaconapi.ValidatorsOpts,
) (*beaconapi.Response[map[phase0.ValidatorIndex]*apiv1.Validator], error) {
	if cc.beaconClient == nil {
		return nil, errors.New("beacon client is not initialized")
	}
	return cc.beaconClient.Validators(ctx, opts)
}

// BlobSidecars returns the blob sidecars for a given block.
func (cc ConsensusClient) BlobSidecars(
	ctx context.Context,
	opts *beaconapi.BlobSidecarsOpts,
) (*beaconapi.Response[[]*deneb.BlobSidecar], error) {
	if cc.beaconClient == nil {
		return nil, errors.New("beacon client is not initialized")
	}
	return cc.beaconClient.BlobSidecars(ctx, opts)
}

// ValidatorBalances returns the validator balances for a given state.
func (cc ConsensusClient) ValidatorBalances(
	ctx context.Context,
	opts *beaconapi.ValidatorBalancesOpts,
) (*beaconapi.Response[map[phase0.ValidatorIndex]phase0.Gwei], error) {
	if cc.beaconClient == nil {
		return nil, errors.New("beacon client is not initialized")
	}
	return cc.beaconClient.ValidatorBalances(ctx, opts)
}

// Genesis returns the genesis of the beacon node.
func (cc ConsensusClient) Genesis(
	ctx context.Context,
	opts *beaconapi.GenesisOpts,
) (*beaconapi.Response[*apiv1.Genesis], error) {
	if cc.beaconClient == nil {
		return nil, errors.New("beacon client is not initialized")
	}
	return cc.beaconClient.Genesis(ctx, opts)
}

// Spec returns the spec of the beacon node.
func (cc ConsensusClient) Spec(
	ctx context.Context,
	opts *beaconapi.SpecOpts,
) (*beaconapi.Response[map[string]any], error) {
	if cc.beaconClient == nil {
		return nil, errors.New("beacon client is not initialized")
	}
	return cc.beaconClient.Spec(ctx, opts)
}

<<<<<<< HEAD
// BeaconBlockHeader returns the beacon block header for a given block ID.
func (cc ConsensusClient) BeaconBlockHeader(
	ctx context.Context,
	opts *beaconapi.BeaconBlockHeaderOpts,
) (*beaconapi.Response[*apiv1.BeaconBlockHeader], error) {
	if cc.beaconClient == nil {
		return nil, errors.New("beacon client is not initialized")
	}
	return cc.beaconClient.BeaconBlockHeader(ctx, opts)
=======
// BlockProposerProof returns the block proposer proof for a given timestamp id.
func (cc ConsensusClient) BlockProposerProof(
	ctx context.Context,
	timestampID string,
) (*ptypes.BlockProposerResponse, error) {
	if cc.beaconClient == nil {
		return nil, errors.New("beacon client is not initialized")
	}
	return cc.beaconClient.BlockProposerProof(ctx, timestampID)
>>>>>>> dc4f13f4
}

// TODO: Add helpers for the beacon node-api client (converting from
// go-eth2-client types to beacon-kit consensus types).<|MERGE_RESOLUTION|>--- conflicted
+++ resolved
@@ -226,7 +226,6 @@
 	return cc.beaconClient.Spec(ctx, opts)
 }
 
-<<<<<<< HEAD
 // BeaconBlockHeader returns the beacon block header for a given block ID.
 func (cc ConsensusClient) BeaconBlockHeader(
 	ctx context.Context,
@@ -236,7 +235,8 @@
 		return nil, errors.New("beacon client is not initialized")
 	}
 	return cc.beaconClient.BeaconBlockHeader(ctx, opts)
-=======
+}
+
 // BlockProposerProof returns the block proposer proof for a given timestamp id.
 func (cc ConsensusClient) BlockProposerProof(
 	ctx context.Context,
@@ -246,7 +246,6 @@
 		return nil, errors.New("beacon client is not initialized")
 	}
 	return cc.beaconClient.BlockProposerProof(ctx, timestampID)
->>>>>>> dc4f13f4
 }
 
 // TODO: Add helpers for the beacon node-api client (converting from
