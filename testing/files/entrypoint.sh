--- conflicted
+++ resolved
@@ -36,7 +36,7 @@
     echo "$abs_path"
 }
 
-CHAINID="beacond-2062"
+CHAINID="beacond-2061"
 MONIKER="localtestnet"
 LOGLEVEL="info"
 CONSENSUS_KEY_ALGO="bls12_381"
@@ -46,9 +46,6 @@
 GENESIS=$HOMEDIR/config/genesis.json
 TMP_GENESIS=$HOMEDIR/config/tmp_genesis.json
 ETH_GENESIS=$(resolve_path "./testing/files/eth-genesis.json")
-PERSISTENT_PEERS="834419a275ea8584d9e0d62be054517fb28d6b82@10.0.2.106:26656,d1a215e21aec12057b2f195f472f065326ce331e@10.0.13.254:26656,3987bb7be4024fbc04cbf21b54935be3fe90ecc2@10.0.1.173:26656,8a6ab87c7c550f5fa84e3b641371523b352db264@10.0.15.167:26656"
-
-sudo chmod 777 -R ./.tmp
 
 # used to exit on first error (any non-zero exit code)
 set -e
@@ -58,47 +55,25 @@
 
 overwrite="N"
 if [ -d $HOMEDIR ]; then
-  if [ $1 == "1" ]; then
-    printf "\nAn existing folder at '%s' was found. skip overwrite\n" $HOMEDIR
-  else
-    printf "\nAn existing folder at '%s' was found. You can choose to delete this folder and start a new local node with new keys from genesis. When declined, the existing local node is started. \n" $HOMEDIR
-    echo "Overwrite the existing configuration and start a new local node? [y/n]"
-    read -r overwrite
-  fi
-else
+	printf "\nAn existing folder at '%s' was found. You can choose to delete this folder and start a new local node with new keys from genesis. When declined, the existing local node is started. \n" $HOMEDIR
+	echo "Overwrite the existing configuration and start a new local node? [y/n]"
+	read -r overwrite
+else	
 overwrite="Y"
 fi
 
 export CHAIN_SPEC="devnet"
 
 # Setup local node if overwrite is set to Yes, otherwise skip setup
-if [[ $overwrite == "y" || $overwrite == "Y" || $3 == "onlyInit" ]]; then
+if [[ $overwrite == "y" || $overwrite == "Y" ]]; then
 	rm -rf $HOMEDIR
-
-	if [[ $2 == "validator" && $3 != "locally" ]]; then
-  	cp -rf "./testing/files/beacond-validator-$3" $HOMEDIR/
-  else
-    ./build/bin/beacond init $MONIKER \
-    --chain-id $CHAINID \
-    --home $HOMEDIR \
-    --consensus-key-algo $CONSENSUS_KEY_ALGO
-  fi
-
-	if [[ $3 == "onlyInit" ]]; then
-	  cp -rf ./testing/files/genesis.json $HOMEDIR/config/genesis.json
-	  exit 0
-	fi
-
-  if [[ $3 == "locally" ]]; then
-    ./build/bin/beacond genesis add-premined-deposit --home $HOMEDIR
-  fi
-
-  ./build/bin/beacond genesis collect-premined-deposits --home $HOMEDIR
-  ./build/bin/beacond genesis execution-payload "$ETH_GENESIS" --home $HOMEDIR
-
-	if [[ $3 != "locally" ]]; then
-	  cp -rf ./testing/files/genesis.json $HOMEDIR/config/genesis.json
-	fi
+	./build/bin/beacond init $MONIKER \
+		--chain-id $CHAINID \
+		--home $HOMEDIR \
+		--consensus-key-algo $CONSENSUS_KEY_ALGO
+	./build/bin/beacond genesis add-premined-deposit --home $HOMEDIR
+	./build/bin/beacond genesis collect-premined-deposits --home $HOMEDIR 
+	./build/bin/beacond genesis execution-payload "$ETH_GENESIS" --home $HOMEDIR
 fi
 
 
@@ -106,14 +81,9 @@
 BEACON_START_CMD="./build/bin/beacond start --pruning=nothing "$TRACE" \
 --beacon-kit.logger.log-level $LOGLEVEL --api.enabled-unsafe-cors \
 --api.enable --api.swagger --minimum-gas-prices=0.0001abgt \
-<<<<<<< HEAD
---p2p.persistent_peers $PERSISTENT_PEERS \
---home $HOMEDIR --beacon-kit.engine.jwt-secret-path ${JWT_SECRET_PATH}"
-=======
 --home $HOMEDIR --beacon-kit.engine.jwt-secret-path ${JWT_SECRET_PATH} \
 --beacon-kit.block-store-service.enabled --beacon-kit.block-store-service.pruner-enabled \
 --beacon-kit.node-api.enabled --beacon-kit.node-api.logging" 
->>>>>>> 73254644
 
 # Conditionally add the rpc-dial-url flag if RPC_DIAL_URL is not empty
 if [ -n "$RPC_DIAL_URL" ]; then
@@ -123,10 +93,4 @@
 	BEACON_START_CMD="$BEACON_START_CMD --beacon-kit.engine.rpc-dial-url ${RPC_PREFIX}${RPC_DIAL_URL}"
 fi
 
-<<<<<<< HEAD
-echo $BEACON_START_CMD
-
-# run the beacon node
-=======
->>>>>>> 73254644
 eval $BEACON_START_CMD