#!/bin/bash
# SPDX-License-Identifier: MIT
#
# Copyright (c) 2024 Berachain Foundation
#
# Permission is hereby granted, free of charge, to any person
# obtaining a copy of this software and associated documentation
# files (the "Software"), to deal in the Software without
# restriction, including without limitation the rights to use,
# copy, modify, merge, publish, distribute, sublicense, and/or sell
# copies of the Software, and to permit persons to whom the
# Software is furnished to do so, subject to the following
# conditions:
#
# The above copyright notice and this permission notice shall be
# included in all copies or substantial portions of the Software.
#
# THE SOFTWARE IS PROVIDED "AS IS", WITHOUT WARRANTY OF ANY KIND,
# EXPRESS OR IMPLIED, INCLUDING BUT NOT LIMITED TO THE WARRANTIES
# OF MERCHANTABILITY, FITNESS FOR A PARTICULAR PURPOSE AND
# NONINFRINGEMENT. IN NO EVENT SHALL THE AUTHORS OR COPYRIGHT
# HOLDERS BE LIABLE FOR ANY CLAIM, DAMAGES OR OTHER LIABILITY,
# WHETHER IN AN ACTION OF CONTRACT, TORT OR OTHERWISE, ARISING
# FROM, OUT OF OR IN CONNECTION WITH THE SOFTWARE OR THE USE OR
# OTHER DEALINGS IN THE SOFTWARE.

# function to resolve absolute path from relative
resolve_path() {
	if [[ "$1" =~ : ]]; then
        # treat as an address or url, return as is
        echo "$1"
	fi
    cd "$(dirname "$1")"
    local abs_path
    abs_path="$(pwd -P)/$(basename "$1")"
    echo "$abs_path"
}

CHAINID="beacond-2061"
MONIKER="localtestnet"
LOGLEVEL="info"
CONSENSUS_KEY_ALGO="bls12_381"
HOMEDIR="./.tmp/beacond"

# Path variables
GENESIS=$HOMEDIR/config/genesis.json
TMP_GENESIS=$HOMEDIR/config/tmp_genesis.json
ETH_GENESIS=$(resolve_path "./testing/files/eth-genesis.json")

# used to exit on first error (any non-zero exit code)
set -e

# Reinstall daemon
make build

overwrite="N"
if [ -d $HOMEDIR ]; then
	printf "\nAn existing folder at '%s' was found. You can choose to delete this folder and start a new local node with new keys from genesis. When declined, the existing local node is started. \n" $HOMEDIR
	echo "Overwrite the existing configuration and start a new local node? [y/n]"
	read -r overwrite
else	
overwrite="Y"
fi

<<<<<<< HEAD
export CHAIN_SPEC="testnet"

=======
>>>>>>> b32ae500
# Setup local node if overwrite is set to Yes, otherwise skip setup
if [[ $overwrite == "y" || $overwrite == "Y" ]]; then
	rm -rf $HOMEDIR
	./build/bin/beacond init $MONIKER \
		--chain-id $CHAINID \
		--home $HOMEDIR \
		--consensus-key-algo $CONSENSUS_KEY_ALGO
	
	if [ "$CHAIN_SPEC" == "testnet" ]; then
		cp -f testing/networks/80084/*.toml testing/networks/80084/genesis.json ${HOMEDIR}/config
	else
		./build/bin/beacond genesis add-premined-deposit --home $HOMEDIR
		./build/bin/beacond genesis collect-premined-deposits --home $HOMEDIR 
		./build/bin/beacond genesis execution-payload "$ETH_GENESIS" --home $HOMEDIR
	fi
fi

# Start the node (remove the --pruning=nothing flag if historical queries are not needed)
BEACON_START_CMD="./build/bin/beacond start --pruning=nothing "$TRACE" \
--beacon-kit.logger.log-level $LOGLEVEL --api.enabled-unsafe-cors \
--api.enable --api.swagger --minimum-gas-prices=0.0001abgt \
--home $HOMEDIR --beacon-kit.engine.jwt-secret-path ${JWT_SECRET_PATH} \
--beacon-kit.block-store-service.enabled --beacon-kit.block-store-service.pruner-enabled \
--beacon-kit.node-api.enabled --beacon-kit.node-api.logging" 

# Conditionally add the rpc-dial-url flag if RPC_DIAL_URL is not empty
if [ -n "$RPC_DIAL_URL" ]; then
	# this will overwrite the default dial url
	RPC_DIAL_URL=$(resolve_path "$RPC_DIAL_URL")
	echo "Overwriting the default dial url with $RPC_DIAL_URL"
	BEACON_START_CMD="$BEACON_START_CMD --beacon-kit.engine.rpc-dial-url ${RPC_PREFIX}${RPC_DIAL_URL}"
fi

eval $BEACON_START_CMD<|MERGE_RESOLUTION|>--- conflicted
+++ resolved
@@ -62,11 +62,6 @@
 overwrite="Y"
 fi
 
-<<<<<<< HEAD
-export CHAIN_SPEC="testnet"
-
-=======
->>>>>>> b32ae500
 # Setup local node if overwrite is set to Yes, otherwise skip setup
 if [[ $overwrite == "y" || $overwrite == "Y" ]]; then
 	rm -rf $HOMEDIR
