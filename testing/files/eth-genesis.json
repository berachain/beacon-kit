--- conflicted
+++ resolved
@@ -39,13 +39,8 @@
       "prague1": {
         "time": 0,
         "baseFeeChangeDenominator": 48,
-<<<<<<< HEAD
         "minimumBaseFeeWei": 10000000000,
         "polDistributorAddress": "0xD2f19a79b026Fb636A7c300bF5947df113940761"
-=======
-        "minimumBaseFeeWei": 1000000000,
-        "polDistributorAddress": "0x4200000000000000000000000000000000000042"
->>>>>>> bcdeb082
       }
     }
   },
