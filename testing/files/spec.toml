# Devnet Chain Spec Configuration

# Gwei value constants
max-effective-balance = 4_000_000_000_000
effective-balance-increment = 1_000_000_000

# Hysteresis parameters
hysteresis-quotient = 4
hysteresis-downward-multiplier = 1
hysteresis-upward-multiplier = 5

# Time parameters
slots-per-epoch = 32
slots-per-historical-root = 8
min-epochs-to-inactivity-penalty = 4

# Signature domains
domain-type-beacon-proposer = "0x00000000"
domain-type-beacon-attester = "0x01000000"
domain-type-randao = "0x02000000"
domain-type-deposit = "0x03000000"
domain-type-voluntary-exit = "0x04000000"
domain-type-selection-proof = "0x05000000"
domain-type-aggregate-and-proof = "0x06000000"
domain-type-application-mask = "0x00000001"

# Eth1-related values
deposit-contract-address = "0x4242424242424242424242424242424242424242"
max-deposits-per-block = 16
deposit-eth1-chain-id = 80087
eth1-follow-distance = 1
target-seconds-per-eth1-block = 2

# Fork-related values
genesis-time = 0
deneb-one-fork-time = 0
electra-fork-time = 0
<<<<<<< HEAD
electra-one-fork-time = 9_999_999_999_999_999
=======
electra-one-fork-time = 0
>>>>>>> cb4e9ea4

# State list lengths
epochs-per-historical-vector = 8
epochs-per-slashings-vector = 8
historical-roots-limit = 8
validator-registry-limit = 1_099_511_627_776

# Capella values
max-withdrawals-per-payload = 16
max-validators-per-withdrawals-sweep = 31

# Deneb values
min-epochs-for-blobs-sidecars-request = 4096
max-blob-commitments-per-block = 4096
max-blobs-per-block = 6
field-elements-per-blob = 4096
bytes-per-blob = 131072

# Berachain genesis values
validator-set-cap = 69
evm-inflation-address = "0x6942069420694206942069420694206942069420"
evm-inflation-per-block = 10_000_000_000

# Deneb1 value changes
evm-inflation-address-deneb-one = "0x4206942069420694206942069420694206942069"
evm-inflation-per-block-deneb-one = 11_000_000_000

# Electra values
min-activation-balance = 32_000_000_000
min-validator-withdrawability-delay = 32

[block-delay-configuration]
max-block-delay = 300_000_000_000
target-block-time = 2_000_000_000
const-block-delay = 500_000_000
consensus-update-height = 1
consensus-enable-height = 2<|MERGE_RESOLUTION|>--- conflicted
+++ resolved
@@ -35,11 +35,7 @@
 genesis-time = 0
 deneb-one-fork-time = 0
 electra-fork-time = 0
-<<<<<<< HEAD
-electra-one-fork-time = 9_999_999_999_999_999
-=======
 electra-one-fork-time = 0
->>>>>>> cb4e9ea4
 
 # State list lengths
 epochs-per-historical-vector = 8
