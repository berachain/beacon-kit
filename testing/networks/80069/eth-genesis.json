--- conflicted
+++ resolved
@@ -95,9 +95,7 @@
         "baseFeeUpdateFraction": 3338477
       }
     },
-<<<<<<< HEAD
-    "depositContractAddress": "0x4242424242424242424242424242424242424242"
-=======
+    "depositContractAddress": "0x4242424242424242424242424242424242424242",
     "berachain": {
       "prague1": {
         "time": 1754496000,
@@ -106,7 +104,6 @@
         "polDistributorAddress": "0xD2f19a79b026Fb636A7c300bF5947df113940761"
       }
     }
->>>>>>> cb4e9ea4
   },
   "difficulty": "0x01",
   "extraData": "",
