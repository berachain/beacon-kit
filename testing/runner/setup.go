--- conflicted
+++ resolved
@@ -385,13 +385,7 @@
       --pre-fund-sending-addresses
       --summarize
 `, gethDir)
-<<<<<<< HEAD
-=======
-	/* When polycli v0.1.80 is released, these additional parameters should be added:
-	   --sending-address-count 10
-	   --pre-fund-sending-addresses
-	*/
->>>>>>> bc63d858
+
 	updated := bytes.Replace(compose, []byte("services:\n"), []byte(gethService), 1)
 	err = os.WriteFile(path, updated, 0o644)
 	if err != nil {
