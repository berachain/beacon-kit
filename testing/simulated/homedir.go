--- conflicted
+++ resolved
@@ -67,11 +67,7 @@
 	depositAmount := chainSpec.MaxEffectiveBalance()
 	// Define an arbitrary withdrawal address.
 	withdrawalAddress, err := common.NewExecutionAddressFromHex(WithdrawalExecutionAddress)
-<<<<<<< HEAD
-	require.NoError(t, err, "failed to retrieve withdrawal execution address")
-=======
 	require.NoError(t, err, "failed to create withdrawal address")
->>>>>>> cb4e9ea4
 
 	// Add a genesis deposit.
 	err = genesis.AddGenesisDeposit(chainSpec, cometConfig, blsSigner, depositAmount, withdrawalAddress, "")
