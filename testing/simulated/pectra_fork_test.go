--- conflicted
+++ resolved
@@ -375,28 +375,17 @@
 // to propose the valid pre-fork block.
 func (s *PectraForkSuite) TestValidProposer_ProposesPostForkBlockIsNotFinalized_IsSuccessful() {
 	// Initialize the chain state.
-<<<<<<< HEAD
 	s.Geth.InitializeChain2Validators(s.T())
 	gethNodeAddress, err := s.Geth.SimComet.GetNodeAddress()
 	s.Require().NoError(err)
 	s.Reth.InitializeChain2Validators(s.T())
 	rethNodeAddress, err := s.Reth.SimComet.GetNodeAddress()
-=======
-	s.Geth.InitializeChain(s.T())
-	s.Reth.InitializeChain(s.T()) // helper to build "invalid" blocks
-	helperBuilder := s.Reth
-
-	// Retrieve the BLS signer and proposer address.
-	blsSigner := simulated.GetBlsSigner(s.Geth.HomeDir)
-	pubkey, err := blsSigner.GetPubKey()
->>>>>>> 4e22e990
 	s.Require().NoError(err)
 
 	nextBlockHeight := int64(1)
 	// Both reth and geth prepare and propose a post-fork block without finalizing.
 	{
 		consensusTime := time.Unix(int64(s.Geth.TestNode.ChainSpec.ElectraForkTime()), 0)
-<<<<<<< HEAD
 
 		// Geth builds.
 		proposal, prepareErr := s.Geth.SimComet.Comet.PrepareProposal(s.Geth.CtxComet, &types.PrepareProposalRequest{
@@ -404,14 +393,6 @@
 			Time:            consensusTime,
 			ProposerAddress: gethNodeAddress,
 		})
-=======
-		prepareReq := &types.PrepareProposalRequest{
-			Height:          nextBlockHeight,
-			Time:            consensusTime,
-			ProposerAddress: pubkey.Address(),
-		}
-		proposal, prepareErr := helperBuilder.SimComet.Comet.PrepareProposal(s.Geth.CtxComet, prepareReq)
->>>>>>> 4e22e990
 		s.Require().NoError(prepareErr)
 		s.Require().Len(proposal.Txs, 2)
 
@@ -428,7 +409,6 @@
 		processResp, respErr := s.Geth.SimComet.Comet.ProcessProposal(s.Geth.CtxComet, processRequest)
 		s.Require().NoError(respErr)
 		s.Require().Equal(types.PROCESS_PROPOSAL_STATUS_ACCEPT.String(), processResp.Status.String())
-<<<<<<< HEAD
 
 		// Reth also builds.
 		proposal, prepareErr = s.Reth.SimComet.Comet.PrepareProposal(s.Reth.CtxComet, &types.PrepareProposalRequest{
@@ -452,15 +432,12 @@
 		processResp, respErr = s.Reth.SimComet.Comet.ProcessProposal(s.Reth.CtxComet, processRequest)
 		s.Require().NoError(respErr)
 		s.Require().Equal(types.PROCESS_PROPOSAL_STATUS_ACCEPT.String(), processResp.Status.String())
-=======
->>>>>>> 4e22e990
 	}
 
 	time.Sleep(50 * time.Millisecond) // Next round.
 	// The proposer prepares a pre-fork block with finalization. The first pre-fork block it proposes will be rejected
 	// As it will propose a post-fork block due to retrieving an Execution Payload in the PayloadCache.
 	{
-<<<<<<< HEAD
 		// Get the same already built payload from cache.
 		consensusTime := time.Unix(int64(s.Reth.TestNode.ChainSpec.ElectraForkTime())-4, 0)
 		proposal, prepareErr := s.Reth.SimComet.Comet.PrepareProposal(s.Reth.CtxComet, &types.PrepareProposalRequest{
@@ -468,15 +445,6 @@
 			Time:            consensusTime,
 			ProposerAddress: rethNodeAddress,
 		})
-=======
-		consensusTime := time.Unix(int64(s.Geth.TestNode.ChainSpec.ElectraForkTime())-2, 0)
-		prepareReq := &types.PrepareProposalRequest{
-			Height:          nextBlockHeight,
-			Time:            consensusTime,
-			ProposerAddress: pubkey.Address(),
-		}
-		proposal, prepareErr := helperBuilder.SimComet.Comet.PrepareProposal(s.Geth.CtxComet, prepareReq)
->>>>>>> 4e22e990
 		s.Require().NoError(prepareErr)
 		s.Require().Len(proposal.Txs, 2)
 
@@ -512,7 +480,6 @@
 	time.Sleep(50 * time.Millisecond) // Next round.
 	// Geth now proposes a post-fork block from its cache, which should also be invalid.
 	{
-<<<<<<< HEAD
 		// Get the same already built payload from cache.
 		consensusTime := time.Unix(int64(s.Geth.TestNode.ChainSpec.ElectraForkTime())-3, 0)
 		proposal, prepareErr := s.Geth.SimComet.Comet.PrepareProposal(s.Geth.CtxComet, &types.PrepareProposalRequest{
@@ -520,15 +487,6 @@
 			Time:            consensusTime,
 			ProposerAddress: gethNodeAddress,
 		})
-=======
-		consensusTime := time.Unix(int64(s.Geth.TestNode.ChainSpec.ElectraForkTime())-2, 0)
-		prepareReq := &types.PrepareProposalRequest{
-			Height:          nextBlockHeight,
-			Time:            consensusTime,
-			ProposerAddress: pubkey.Address(),
-		}
-		proposal, prepareErr := helperBuilder.SimComet.Comet.PrepareProposal(s.Geth.CtxComet, prepareReq)
->>>>>>> 4e22e990
 		s.Require().NoError(prepareErr)
 		s.Require().Len(proposal.Txs, 2)
 
@@ -554,15 +512,11 @@
 		s.Geth.LogBuffer.Reset()
 		processResp, processErr = s.Geth.SimComet.Comet.ProcessProposal(s.Geth.CtxComet, processRequest)
 		s.Require().NoError(processErr)
-<<<<<<< HEAD
 		s.Require().Equal(types.PROCESS_PROPOSAL_STATUS_REJECT, processResp.Status)
 		s.Require().Contains(
 			s.Geth.LogBuffer.String(),
 			"failed decoding *types.SignedBeaconBlock: ssz: offset smaller than previous",
 		)
-=======
-		s.Require().Equal(types.PROCESS_PROPOSAL_STATUS_ACCEPT.String(), processResp.Status.String())
->>>>>>> 4e22e990
 	}
 
 	time.Sleep(10 * time.Millisecond) // Next round.
@@ -576,14 +530,9 @@
 		prepareReq := &types.PrepareProposalRequest{
 			Height:          nextBlockHeight,
 			Time:            consensusTime,
-<<<<<<< HEAD
 			ProposerAddress: gethNodeAddress,
-		})
-=======
-			ProposerAddress: pubkey.Address(),
-		}
-		proposal, prepareErr := helperBuilder.SimComet.Comet.PrepareProposal(s.Geth.CtxComet, prepareReq)
->>>>>>> 4e22e990
+		}
+		proposal, prepareErr := s.Geth.SimComet.Comet.PrepareProposal(s.Geth.CtxComet, prepareReq)
 		s.Require().NoError(prepareErr)
 		s.Require().Len(proposal.Txs, 0) // Geth returns an empty proposal.
 	}
@@ -650,22 +599,12 @@
 	nextBlockHeight++
 	time.Sleep(100 * time.Millisecond) // The optimistic build for next height should have completed by now.
 	{
-<<<<<<< HEAD
 		consensusTime := time.Unix(int64(s.Geth.TestNode.ChainSpec.ElectraForkTime()), 0)
 		proposal, prepareErr := s.Geth.SimComet.Comet.PrepareProposal(s.Geth.CtxComet, &types.PrepareProposalRequest{
 			Height:          nextBlockHeight,
 			Time:            consensusTime,
 			ProposerAddress: gethNodeAddress,
 		})
-=======
-		consensusTime := time.Unix(int64(s.Geth.TestNode.ChainSpec.ElectraForkTime())+2, 0)
-		prepareReq := &types.PrepareProposalRequest{
-			Height:          nextBlockHeight,
-			Time:            consensusTime,
-			ProposerAddress: pubkey.Address(),
-		}
-		proposal, prepareErr := s.Geth.SimComet.Comet.PrepareProposal(s.Geth.CtxComet, prepareReq)
->>>>>>> 4e22e990
 		s.Require().NoError(prepareErr)
 		s.Require().Len(proposal.Txs, 2)
 
