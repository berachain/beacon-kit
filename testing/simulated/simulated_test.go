//go:build simulated

// SPDX-License-Identifier: BUSL-1.1
//
// Copyright (C) 2025, Berachain Foundation. All rights reserved.
// Use of this software is governed by the Business Source License included
// in the LICENSE file of this repository and at www.mariadb.com/bsl11.
//
// ANY USE OF THE LICENSED WORK IN VIOLATION OF THIS LICENSE WILL AUTOMATICALLY
// TERMINATE YOUR RIGHTS UNDER THIS LICENSE FOR THE CURRENT AND ALL OTHER
// VERSIONS OF THE LICENSED WORK.
//
// THIS LICENSE DOES NOT GRANT YOU ANY RIGHT IN ANY TRADEMARK OR LOGO OF
// LICENSOR OR ITS AFFILIATES (PROVIDED THAT YOU MAY USE A TRADEMARK OR LOGO OF
// LICENSOR AS EXPRESSLY REQUIRED BY THIS LICENSE).
//
// TO THE EXTENT PERMITTED BY APPLICABLE LAW, THE LICENSED WORK IS PROVIDED ON
// AN “AS IS” BASIS. LICENSOR HEREBY DISCLAIMS ALL WARRANTIES AND CONDITIONS,
// EXPRESS OR IMPLIED, INCLUDING (WITHOUT LIMITATION) WARRANTIES OF
// MERCHANTABILITY, FITNESS FOR A PARTICULAR PURPOSE, NON-INFRINGEMENT, AND
// TITLE.

package simulated_test

import (
	"bytes"
	"context"
	"strings"
	"testing"
	"time"

	"github.com/berachain/beacon-kit/errors"
	"github.com/berachain/beacon-kit/log/phuslu"
	"github.com/berachain/beacon-kit/node-core/components/signer"
	"github.com/berachain/beacon-kit/primitives/common"
	"github.com/berachain/beacon-kit/primitives/constants"
	"github.com/berachain/beacon-kit/testing/simulated"
	"github.com/berachain/beacon-kit/testing/simulated/execution"
	"github.com/cometbft/cometbft/abci/types"
	genutiltypes "github.com/cosmos/cosmos-sdk/x/genutil/types"
	"github.com/spf13/viper"
	"github.com/stretchr/testify/suite"
)

// SimulatedSuite defines our test suite for the simulated Comet component.
type SimulatedSuite struct {
	suite.Suite
	// Embedded shared accessors for convenience.
	simulated.SharedAccessors

	SimComet              *simulated.SimComet
	LogBuffer             *bytes.Buffer
	GenesisValidatorsRoot common.Root
	SimulationClient      *execution.SimulationClient
}

// TestSimulatedCometComponent runs the test suite.
func TestSimulatedCometComponent(t *testing.T) {
	suite.Run(t, new(SimulatedSuite))
}

// SetupTest initializes the test environment.
func (s *SimulatedSuite) SetupTest() {
	// Create a cancellable context for the duration of the test.
	s.CtxApp, s.CtxAppCancelFn = context.WithCancel(context.Background())

	// CometBFT uses context.TODO() for all ABCI calls, so we replicate that.
	s.CtxComet = context.TODO()

	s.HomeDir = s.T().TempDir()

	// Initialize the home directory, Comet configuration, and genesis info.
	cometConfig, genesisValidatorsRoot := simulated.InitializeHomeDir(s.T(), s.HomeDir)
	s.GenesisValidatorsRoot = genesisValidatorsRoot

	// Start the EL (execution layer) Geth node.
	elNode := execution.NewGethNode(s.HomeDir, execution.ValidGethImageWithSimulate())
	elHandle, authRPC := elNode.Start(s.T())
	s.ElHandle = elHandle

	// Prepare a logger backed by a buffer to capture logs for assertions.
	s.LogBuffer = new(bytes.Buffer)
	logger := phuslu.NewLogger(s.LogBuffer, nil)

	// Build the Beacon node with the simulated Comet component.
	components := simulated.FixedComponents(s.T())
	components = append(components, simulated.ProvideSimComet)
	s.TestNode = simulated.NewTestNode(s.T(), simulated.TestNodeInput{
		TempHomeDir: s.HomeDir,
		CometConfig: cometConfig,
		AuthRPC:     authRPC,
		Logger:      logger,
		AppOpts:     viper.New(),
		Components:  components,
	})

	s.SimComet = s.TestNode.SimComet

	// Start the Beacon node in a separate goroutine.
	go func() {
		_ = s.TestNode.Start(s.CtxApp)
	}()
<<<<<<< HEAD

	s.SimulationClient = execution.NewSimulationClient(s.TestNode.EngineClient)
	// Allow a short period for services to fully initialize.
	time.Sleep(5 * time.Second)
=======
	timeOut := 10 * time.Second
	interval := 50 * time.Millisecond
	err := s.waitTillServicesStarted(timeOut, interval)
	s.Require().NoError(err)
>>>>>>> f02dd106
}

// TearDownTest cleans up the test environment.
func (s *SimulatedSuite) TearDownTest() {
	if err := s.ElHandle.Close(); err != nil {
		s.T().Error("Error closing EL handle:", err)
	}
	// mimics the behaviour of shutdown func
	s.CtxAppCancelFn()
	s.TestNode.ServiceRegistry.StopAll()
}

// initializeChain sets up the chain using the genesis file.
func (s *SimulatedSuite) initializeChain() {
	// Load the genesis state.
	appGenesis, err := genutiltypes.AppGenesisFromFile(s.HomeDir + "/config/genesis.json")
	s.Require().NoError(err)

	// Initialize the chain.
	initResp, err := s.SimComet.Comet.InitChain(s.CtxComet, &types.InitChainRequest{
		ChainId:       simulated.TestnetBeaconChainID,
		AppStateBytes: appGenesis.AppState,
	})
	s.Require().NoError(err)
	s.Require().Len(initResp.Validators, 1, "Expected 1 validator")

	// Verify that the deposit store contains the expected deposits.
	deposits, err := s.TestNode.StorageBackend.DepositStore().GetDepositsByIndex(
		s.CtxApp,
		constants.FirstDepositIndex,
		constants.FirstDepositIndex+s.TestNode.ChainSpec.MaxDepositsPerBlock(),
	)
	s.Require().NoError(err)
	s.Require().Len(deposits, 1, "Expected 1 deposit")
}

// waitTillServicesStarted waits until the log buffer contains "All services started".
// It checks periodically with a timeout to prevent indefinite waiting.
// If there is a better way to determine the services have started, e.g. readiness probe, replace this.
func (s *SimulatedSuite) waitTillServicesStarted(timeout time.Duration, interval time.Duration) error {
	deadline := time.After(timeout)
	ticker := time.NewTicker(interval)
	defer ticker.Stop()

	for {
		select {
		case <-deadline:
			return errors.New("timeout waiting for services to start")
		case <-ticker.C:
			if strings.Contains(s.LogBuffer.String(), "All services started") {
				return nil
			}
		}
	}
}

// moveChainToHeight will iterate through the core loop `iterations` times, i.e. Propose, Process, Finalize and Commit.
// Returns the list of proposed comet blocks.
func (s *SimulatedSuite) moveChainToHeight(startHeight, iterations int64, proposer *signer.BLSSigner) []*types.PrepareProposalResponse {
	// Prepare a block proposal.
	pubkey, err := proposer.GetPubKey()
	s.Require().NoError(err)

	var proposedCometBlocks []*types.PrepareProposalResponse

	for currentHeight := startHeight; currentHeight < startHeight+iterations; currentHeight++ {
		proposalTime := time.Now()
		proposal, err := s.SimComet.Comet.PrepareProposal(s.CtxComet, &types.PrepareProposalRequest{
			Height:          currentHeight,
			Time:            proposalTime,
			ProposerAddress: pubkey.Address(),
		})
		s.Require().NoError(err)
		s.Require().NotEmpty(proposal)

		// Process the proposal.
		processResp, err := s.SimComet.Comet.ProcessProposal(s.CtxComet, &types.ProcessProposalRequest{
			Txs:             proposal.Txs,
			Height:          currentHeight,
			ProposerAddress: pubkey.Address(),
			Time:            proposalTime,
		})
		s.Require().NoError(err)
		s.Require().Equal(types.PROCESS_PROPOSAL_STATUS_ACCEPT, processResp.Status)

		// Finalize the block.
		finalizeResp, err := s.SimComet.Comet.FinalizeBlock(s.CtxComet, &types.FinalizeBlockRequest{
			Txs:             proposal.Txs,
			Height:          currentHeight,
			ProposerAddress: pubkey.Address(),
		})
		s.Require().NoError(err)
		s.Require().NotEmpty(finalizeResp)

		// Commit the block.
		_, err = s.SimComet.Comet.Commit(s.CtxComet, &types.CommitRequest{})
		s.Require().NoError(err)

		// Record the Commit Block
		proposedCometBlocks = append(proposedCometBlocks, proposal)
	}
	return proposedCometBlocks
}<|MERGE_RESOLUTION|>--- conflicted
+++ resolved
@@ -100,17 +100,12 @@
 	go func() {
 		_ = s.TestNode.Start(s.CtxApp)
 	}()
-<<<<<<< HEAD
 
 	s.SimulationClient = execution.NewSimulationClient(s.TestNode.EngineClient)
-	// Allow a short period for services to fully initialize.
-	time.Sleep(5 * time.Second)
-=======
 	timeOut := 10 * time.Second
 	interval := 50 * time.Millisecond
 	err := s.waitTillServicesStarted(timeOut, interval)
 	s.Require().NoError(err)
->>>>>>> f02dd106
 }
 
 // TearDownTest cleans up the test environment.
