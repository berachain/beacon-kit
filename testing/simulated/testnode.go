--- conflicted
+++ resolved
@@ -62,15 +62,13 @@
 
 type TestNode struct {
 	nodetypes.Node
-<<<<<<< HEAD
-	StorageBackend blockchain.StorageBackend
-	ChainSpec      chain.Spec
-	APIBackend     nodecomponents.NodeAPIBackend
-	SimComet       *SimComet
-	EngineClient   *client.EngineClient
-	StateProcessor *core.StateProcessor
-	KZGVerifier    kzg.BlobProofVerifier
-=======
+	StorageBackend  blockchain.StorageBackend
+	ChainSpec       chain.Spec
+	APIBackend      nodecomponents.NodeAPIBackend
+	SimComet        *SimComet
+	EngineClient    *client.EngineClient
+	StateProcessor  *core.StateProcessor
+	KZGVerifier     kzg.BlobProofVerifier
 	StorageBackend  blockchain.StorageBackend
 	ChainSpec       chain.Spec
 	APIBackend      nodecomponents.NodeAPIBackend
@@ -78,7 +76,7 @@
 	EngineClient    *client.EngineClient
 	StateProcessor  *core.StateProcessor
 	ServiceRegistry *service.Registry
->>>>>>> 1ea6ce12
+	KZGVerifier     kzg.BlobProofVerifier
 }
 
 // NewTestNode Uses the testnet chainspec.
@@ -119,17 +117,15 @@
 ) TestNode {
 	// variables to hold the components needed to set up BeaconApp
 	var (
-<<<<<<< HEAD
-		apiBackend     nodecomponents.NodeAPIBackend
-		beaconNode     nodetypes.Node
-		simComet       *SimComet
-		config         *config.Config
-		storageBackend blockchain.StorageBackend
-		chainSpec      chain.Spec
-		engineClient   *client.EngineClient
-		stateProcessor *core.StateProcessor
-		kzgVerifier    kzg.BlobProofVerifier
-=======
+		apiBackend      nodecomponents.NodeAPIBackend
+		beaconNode      nodetypes.Node
+		simComet        *SimComet
+		config          *config.Config
+		storageBackend  blockchain.StorageBackend
+		chainSpec       chain.Spec
+		engineClient    *client.EngineClient
+		stateProcessor  *core.StateProcessor
+		kzgVerifier     kzg.BlobProofVerifier
 		apiBackend      nodecomponents.NodeAPIBackend
 		beaconNode      nodetypes.Node
 		simComet        *SimComet
@@ -139,7 +135,7 @@
 		engineClient    *client.EngineClient
 		stateProcessor  *core.StateProcessor
 		serviceRegistry *service.Registry
->>>>>>> 1ea6ce12
+		kzgVerifier     kzg.BlobProofVerifier
 	)
 
 	// build all node components using depinject
@@ -163,11 +159,8 @@
 		&chainSpec,
 		&engineClient,
 		&stateProcessor,
-<<<<<<< HEAD
+		&serviceRegistry,
 		&kzgVerifier,
-=======
-		&serviceRegistry,
->>>>>>> 1ea6ce12
 	); err != nil {
 		panic(err)
 	}
@@ -181,16 +174,14 @@
 	logger.WithConfig(config.GetLogger())
 	apiBackend.AttachQueryBackend(simComet)
 	return TestNode{
-<<<<<<< HEAD
-		Node:           beaconNode,
-		StorageBackend: storageBackend,
-		ChainSpec:      chainSpec,
-		APIBackend:     apiBackend,
-		SimComet:       simComet,
-		EngineClient:   engineClient,
-		StateProcessor: stateProcessor,
-		KZGVerifier:    kzgVerifier,
-=======
+		Node:            beaconNode,
+		StorageBackend:  storageBackend,
+		ChainSpec:       chainSpec,
+		APIBackend:      apiBackend,
+		SimComet:        simComet,
+		EngineClient:    engineClient,
+		StateProcessor:  stateProcessor,
+		KZGVerifier:     kzgVerifier,
 		Node:            beaconNode,
 		StorageBackend:  storageBackend,
 		ChainSpec:       chainSpec,
@@ -199,7 +190,7 @@
 		EngineClient:    engineClient,
 		StateProcessor:  stateProcessor,
 		ServiceRegistry: serviceRegistry,
->>>>>>> 1ea6ce12
+		KZGVerifier:     kzgVerifier,
 	}
 }
 
