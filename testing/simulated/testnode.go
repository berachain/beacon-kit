//go:build simulated

// SPDX-License-Identifier: BUSL-1.1
//
// Copyright (C) 2025, Berachain Foundation. All rights reserved.
// Use of this software is governed by the Business Source License included
// in the LICENSE file of this repository and at www.mariadb.com/bsl11.
//
// ANY USE OF THE LICENSED WORK IN VIOLATION OF THIS LICENSE WILL AUTOMATICALLY
// TERMINATE YOUR RIGHTS UNDER THIS LICENSE FOR THE CURRENT AND ALL OTHER
// VERSIONS OF THE LICENSED WORK.
//
// THIS LICENSE DOES NOT GRANT YOU ANY RIGHT IN ANY TRADEMARK OR LOGO OF
// LICENSOR OR ITS AFFILIATES (PROVIDED THAT YOU MAY USE A TRADEMARK OR LOGO OF
// LICENSOR AS EXPRESSLY REQUIRED BY THIS LICENSE).
//
// TO THE EXTENT PERMITTED BY APPLICABLE LAW, THE LICENSED WORK IS PROVIDED ON
// AN “AS IS” BASIS. LICENSOR HEREBY DISCLAIMS ALL WARRANTIES AND CONDITIONS,
// EXPRESS OR IMPLIED, INCLUDING (WITHOUT LIMITATION) WARRANTIES OF
// MERCHANTABILITY, FITNESS FOR A PARTICULAR PURPOSE, NON-INFRINGEMENT, AND
// TITLE.

package simulated

import (
	"io"
	"os"
	"path/filepath"
	"testing"

	"cosmossdk.io/depinject"
	"github.com/berachain/beacon-kit/beacon/blockchain"
	"github.com/berachain/beacon-kit/chain"
	servertypes "github.com/berachain/beacon-kit/cli/commands/server/types"
	"github.com/berachain/beacon-kit/cli/flags"
	"github.com/berachain/beacon-kit/config"
	"github.com/berachain/beacon-kit/da/kzg"
	"github.com/berachain/beacon-kit/execution/client"
	"github.com/berachain/beacon-kit/log/phuslu"
	nodecomponents "github.com/berachain/beacon-kit/node-core/components"
	nodetypes "github.com/berachain/beacon-kit/node-core/types"
	"github.com/berachain/beacon-kit/primitives/common"
	"github.com/berachain/beacon-kit/primitives/net/url"
	"github.com/berachain/beacon-kit/state-transition/core"
	"github.com/berachain/beacon-kit/storage/db"
	cmtcfg "github.com/cometbft/cometbft/config"
	dbm "github.com/cosmos/cosmos-db"
	"github.com/spf13/viper"
	"github.com/stretchr/testify/require"
)

// TestNodeInput takes the input for building and starting a node
type TestNodeInput struct {
	TempHomeDir string
	CometConfig *cmtcfg.Config
	AuthRPC     *url.ConnectionURL
	Logger      *phuslu.Logger
	AppOpts     *viper.Viper
	Components  []any
}

type TestNode struct {
	nodetypes.Node
	StorageBackend blockchain.StorageBackend
	ChainSpec      chain.Spec
	APIBackend     nodecomponents.NodeAPIBackend
<<<<<<< HEAD
	EngineClient   *client.EngineClient
	StateProcessor *core.StateProcessor
=======
	SimComet       *SimComet
>>>>>>> 2904f3d0
}

// NewTestNode Uses the testnet chainspec.
func NewTestNode(
	t *testing.T,
	input TestNodeInput,
) TestNode {
	t.Helper()

	beaconKitConfig := createBeaconKitConfig(t)
	beaconKitConfig.Engine.RPCDialURL = input.AuthRPC
	appOpts := getAppOptions(t, input.AppOpts, beaconKitConfig, input.TempHomeDir)

	// Create a database
	database, err := db.OpenDB(input.TempHomeDir, dbm.PebbleDBBackend)
	require.NoError(t, err)

	// Build a node
	node := buildNode(
		input.Logger,
		database,
		os.Stdout, // or some other writer
		input.CometConfig,
		appOpts,
		input.Components,
	)
	return node
}

// buildNode run the same logic as primary build, but it returns the components allowing us to query them.
func buildNode(
	logger *phuslu.Logger,
	db dbm.DB,
	_ io.Writer,
	cmtCfg *cmtcfg.Config,
	appOpts servertypes.AppOptions,
	components []any,
) TestNode {
	// variables to hold the components needed to set up BeaconApp
	var (
		apiBackend     nodecomponents.NodeAPIBackend
		beaconNode     nodetypes.Node
		simComet       *SimComet
		config         *config.Config
		storageBackend blockchain.StorageBackend
		chainSpec      chain.Spec
		engineClient   *client.EngineClient
		stateProcessor *core.StateProcessor
	)

	// build all node components using depinject
	if err := depinject.Inject(
		depinject.Configs(
			depinject.Provide(
				components...,
			),
			depinject.Supply(
				appOpts,
				logger,
				db,
				cmtCfg,
			),
		),
		&apiBackend,
		&beaconNode,
		&simComet,
		&config,
		&storageBackend,
		&chainSpec,
		&engineClient,
		&stateProcessor,
	); err != nil {
		panic(err)
	}
	if config == nil {
		panic("config is nil")
	}
	if apiBackend == nil {
		panic("node or api backend is nil")
	}

	logger.WithConfig(config.GetLogger())
	apiBackend.AttachQueryBackend(simComet)
	return TestNode{
		Node:           beaconNode,
		StorageBackend: storageBackend,
		ChainSpec:      chainSpec,
		APIBackend:     apiBackend,
<<<<<<< HEAD
		EngineClient:   engineClient,
		StateProcessor: stateProcessor,
=======
		SimComet:       simComet,
>>>>>>> 2904f3d0
	}
}

// getAppOptions returns the Application Options we need to set for the Node Builder.
// Ideally we can avoid having to set the flags like this and just directly modify a config type.
func getAppOptions(t *testing.T, appOpts *viper.Viper, beaconKitConfig *config.Config, tempHomeDir string) *viper.Viper {
	t.Helper()
	// Execution Client Config
	relativePathJwt := "../files/jwt.hex"
	jwtPath, err := filepath.Abs(relativePathJwt)
	require.NoError(t, err)
	appOpts.Set(flags.JWTSecretPath, jwtPath)
	appOpts.Set(flags.RPCJWTRefreshInterval, beaconKitConfig.GetEngine().RPCJWTRefreshInterval.String())
	appOpts.Set(flags.RPCStartupCheckInterval, beaconKitConfig.GetEngine().RPCStartupCheckInterval.String())
	appOpts.Set(flags.RPCDialURL, beaconKitConfig.GetEngine().RPCDialURL.String())
	appOpts.Set(flags.RPCTimeout, beaconKitConfig.GetEngine().RPCTimeout.String())

	appOpts.Set(flags.LogLevel, "debug")

	// BLS Config
	appOpts.Set(flags.PrivValidatorKeyFile, "./config/priv_validator_key.json")
	appOpts.Set(flags.PrivValidatorStateFile, "./data/priv_validator_state.json")

	// Beacon Config
	appOpts.Set(flags.BlockStoreServiceAvailabilityWindow, beaconKitConfig.GetBlockStoreService().AvailabilityWindow)
	appOpts.Set(flags.BlockStoreServiceEnabled, beaconKitConfig.GetBlockStoreService().Enabled)
	appOpts.Set(flags.KZGTrustedSetupPath, "../files/kzg-trusted-setup.json")
	appOpts.Set(flags.KZGImplementation, kzg.DefaultConfig().Implementation)

	// Payload Builder Config
	beaconKitConfig.GetPayloadBuilder().SuggestedFeeRecipient = common.NewExecutionAddressFromHex("0x981114102592310C347E61368342DDA67017bf84")
	appOpts.Set(flags.BuilderEnabled, beaconKitConfig.GetPayloadBuilder().Enabled)
	appOpts.Set(flags.BuildPayloadTimeout, beaconKitConfig.GetPayloadBuilder().PayloadTimeout)
	appOpts.Set(flags.SuggestedFeeRecipient, beaconKitConfig.GetPayloadBuilder().SuggestedFeeRecipient)

	// TODO: Cleanup this Set
	appOpts.Set("pruning", "default")
	appOpts.Set("home", tempHomeDir)
	return appOpts
}

func createBeaconKitConfig(_ *testing.T) *config.Config {
	return config.DefaultConfig()
}<|MERGE_RESOLUTION|>--- conflicted
+++ resolved
@@ -64,12 +64,9 @@
 	StorageBackend blockchain.StorageBackend
 	ChainSpec      chain.Spec
 	APIBackend     nodecomponents.NodeAPIBackend
-<<<<<<< HEAD
+	SimComet       *SimComet
 	EngineClient   *client.EngineClient
 	StateProcessor *core.StateProcessor
-=======
-	SimComet       *SimComet
->>>>>>> 2904f3d0
 }
 
 // NewTestNode Uses the testnet chainspec.
@@ -158,12 +155,9 @@
 		StorageBackend: storageBackend,
 		ChainSpec:      chainSpec,
 		APIBackend:     apiBackend,
-<<<<<<< HEAD
+		SimComet:       simComet,
 		EngineClient:   engineClient,
 		StateProcessor: stateProcessor,
-=======
-		SimComet:       simComet,
->>>>>>> 2904f3d0
 	}
 }
 
