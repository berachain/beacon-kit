//go:build simulated

// SPDX-License-Identifier: BUSL-1.1
//
// Copyright (C) 2025, Berachain Foundation. All rights reserved.
// Use of this software is governed by the Business Source License included
// in the LICENSE file of this repository and at www.mariadb.com/bsl11.
//
// ANY USE OF THE LICENSED WORK IN VIOLATION OF THIS LICENSE WILL AUTOMATICALLY
// TERMINATE YOUR RIGHTS UNDER THIS LICENSE FOR THE CURRENT AND ALL OTHER
// VERSIONS OF THE LICENSED WORK.
//
// THIS LICENSE DOES NOT GRANT YOU ANY RIGHT IN ANY TRADEMARK OR LOGO OF
// LICENSOR OR ITS AFFILIATES (PROVIDED THAT YOU MAY USE A TRADEMARK OR LOGO OF
// LICENSOR AS EXPRESSLY REQUIRED BY THIS LICENSE).
//
// TO THE EXTENT PERMITTED BY APPLICABLE LAW, THE LICENSED WORK IS PROVIDED ON
// AN “AS IS” BASIS. LICENSOR HEREBY DISCLAIMS ALL WARRANTIES AND CONDITIONS,
// EXPRESS OR IMPLIED, INCLUDING (WITHOUT LIMITATION) WARRANTIES OF
// MERCHANTABILITY, FITNESS FOR A PARTICULAR PURPOSE, NON-INFRINGEMENT, AND
// TITLE.

package simulated

import (
	"io"
	"os"
	"path/filepath"
	"testing"

	"cosmossdk.io/depinject"
	"github.com/berachain/beacon-kit/beacon/blockchain"
	"github.com/berachain/beacon-kit/chain"
	servertypes "github.com/berachain/beacon-kit/cli/commands/server/types"
	"github.com/berachain/beacon-kit/cli/flags"
	"github.com/berachain/beacon-kit/config"
	"github.com/berachain/beacon-kit/da/kzg"
	"github.com/berachain/beacon-kit/execution/client"
	"github.com/berachain/beacon-kit/log/phuslu"
	nodecomponents "github.com/berachain/beacon-kit/node-core/components"
	service "github.com/berachain/beacon-kit/node-core/services/registry"
	nodetypes "github.com/berachain/beacon-kit/node-core/types"
	"github.com/berachain/beacon-kit/primitives/common"
	"github.com/berachain/beacon-kit/primitives/net/url"
	"github.com/berachain/beacon-kit/state-transition/core"
	"github.com/berachain/beacon-kit/storage/db"
	cmtcfg "github.com/cometbft/cometbft/config"
	dbm "github.com/cosmos/cosmos-db"
	"github.com/spf13/viper"
	"github.com/stretchr/testify/require"
)

// TestNodeInput takes the input for building and starting a node
type TestNodeInput struct {
	TempHomeDir string
	CometConfig *cmtcfg.Config
	AuthRPC     *url.ConnectionURL
	Logger      *phuslu.Logger
	AppOpts     *viper.Viper
	Components  []any
}

type TestNode struct {
	nodetypes.Node
<<<<<<< HEAD
	StorageBackend blockchain.StorageBackend
	ChainSpec      chain.Spec
	APIBackend     nodecomponents.NodeAPIBackend
	SimComet       *SimComet
	EngineClient   *client.EngineClient
	StateProcessor *core.StateProcessor
=======
	StorageBackend  blockchain.StorageBackend
	ChainSpec       chain.Spec
	APIBackend      nodecomponents.NodeAPIBackend
	SimComet        *SimComet
	ServiceRegistry *service.Registry
>>>>>>> f02dd106
}

// NewTestNode Uses the testnet chainspec.
func NewTestNode(
	t *testing.T,
	input TestNodeInput,
) TestNode {
	t.Helper()

	beaconKitConfig := createBeaconKitConfig(t)
	beaconKitConfig.Engine.RPCDialURL = input.AuthRPC
	appOpts := getAppOptions(t, input.AppOpts, beaconKitConfig, input.TempHomeDir)

	// Create a database
	database, err := db.OpenDB(input.TempHomeDir, dbm.PebbleDBBackend)
	require.NoError(t, err)

	// Build a node
	node := buildNode(
		input.Logger,
		database,
		os.Stdout, // or some other writer
		input.CometConfig,
		appOpts,
		input.Components,
	)
	return node
}

// buildNode run the same logic as primary build, but it returns the components allowing us to query them.
func buildNode(
	logger *phuslu.Logger,
	db dbm.DB,
	_ io.Writer,
	cmtCfg *cmtcfg.Config,
	appOpts servertypes.AppOptions,
	components []any,
) TestNode {
	// variables to hold the components needed to set up BeaconApp
	var (
<<<<<<< HEAD
		apiBackend     nodecomponents.NodeAPIBackend
		beaconNode     nodetypes.Node
		simComet       *SimComet
		config         *config.Config
		storageBackend blockchain.StorageBackend
		chainSpec      chain.Spec
		engineClient   *client.EngineClient
		stateProcessor *core.StateProcessor
=======
		apiBackend      nodecomponents.NodeAPIBackend
		beaconNode      nodetypes.Node
		simComet        *SimComet
		config          *config.Config
		storageBackend  blockchain.StorageBackend
		chainSpec       chain.Spec
		serviceRegistry *service.Registry
>>>>>>> f02dd106
	)

	// build all node components using depinject
	if err := depinject.Inject(
		depinject.Configs(
			depinject.Provide(
				components...,
			),
			depinject.Supply(
				appOpts,
				logger,
				db,
				cmtCfg,
			),
		),
		&apiBackend,
		&beaconNode,
		&simComet,
		&config,
		&storageBackend,
		&chainSpec,
<<<<<<< HEAD
		&engineClient,
		&stateProcessor,
=======
		&serviceRegistry,
>>>>>>> f02dd106
	); err != nil {
		panic(err)
	}
	if config == nil {
		panic("config is nil")
	}
	if apiBackend == nil {
		panic("node or api backend is nil")
	}

	logger.WithConfig(config.GetLogger())
	apiBackend.AttachQueryBackend(simComet)
	return TestNode{
<<<<<<< HEAD
		Node:           beaconNode,
		StorageBackend: storageBackend,
		ChainSpec:      chainSpec,
		APIBackend:     apiBackend,
		SimComet:       simComet,
		EngineClient:   engineClient,
		StateProcessor: stateProcessor,
=======
		Node:            beaconNode,
		StorageBackend:  storageBackend,
		ChainSpec:       chainSpec,
		APIBackend:      apiBackend,
		SimComet:        simComet,
		ServiceRegistry: serviceRegistry,
>>>>>>> f02dd106
	}
}

// getAppOptions returns the Application Options we need to set for the Node Builder.
// Ideally we can avoid having to set the flags like this and just directly modify a config type.
func getAppOptions(t *testing.T, appOpts *viper.Viper, beaconKitConfig *config.Config, tempHomeDir string) *viper.Viper {
	t.Helper()
	// Execution Client Config
	relativePathJwt := "../files/jwt.hex"
	jwtPath, err := filepath.Abs(relativePathJwt)
	require.NoError(t, err)
	appOpts.Set(flags.JWTSecretPath, jwtPath)
	appOpts.Set(flags.RPCJWTRefreshInterval, beaconKitConfig.GetEngine().RPCJWTRefreshInterval.String())
	appOpts.Set(flags.RPCStartupCheckInterval, beaconKitConfig.GetEngine().RPCStartupCheckInterval.String())
	appOpts.Set(flags.RPCDialURL, beaconKitConfig.GetEngine().RPCDialURL.String())
	appOpts.Set(flags.RPCTimeout, beaconKitConfig.GetEngine().RPCTimeout.String())

	appOpts.Set(flags.LogLevel, "debug")

	// BLS Config
	appOpts.Set(flags.PrivValidatorKeyFile, "./config/priv_validator_key.json")
	appOpts.Set(flags.PrivValidatorStateFile, "./data/priv_validator_state.json")

	// Beacon Config
	appOpts.Set(flags.BlockStoreServiceAvailabilityWindow, beaconKitConfig.GetBlockStoreService().AvailabilityWindow)
	appOpts.Set(flags.BlockStoreServiceEnabled, beaconKitConfig.GetBlockStoreService().Enabled)
	appOpts.Set(flags.KZGTrustedSetupPath, "../files/kzg-trusted-setup.json")
	appOpts.Set(flags.KZGImplementation, kzg.DefaultConfig().Implementation)

	// Payload Builder Config
	beaconKitConfig.GetPayloadBuilder().SuggestedFeeRecipient = common.NewExecutionAddressFromHex("0x981114102592310C347E61368342DDA67017bf84")
	appOpts.Set(flags.BuilderEnabled, beaconKitConfig.GetPayloadBuilder().Enabled)
	appOpts.Set(flags.BuildPayloadTimeout, beaconKitConfig.GetPayloadBuilder().PayloadTimeout)
	appOpts.Set(flags.SuggestedFeeRecipient, beaconKitConfig.GetPayloadBuilder().SuggestedFeeRecipient)

	// TODO: Cleanup this Set
	appOpts.Set("pruning", "default")
	appOpts.Set("home", tempHomeDir)
	return appOpts
}

func createBeaconKitConfig(_ *testing.T) *config.Config {
	return config.DefaultConfig()
}<|MERGE_RESOLUTION|>--- conflicted
+++ resolved
@@ -62,20 +62,13 @@
 
 type TestNode struct {
 	nodetypes.Node
-<<<<<<< HEAD
-	StorageBackend blockchain.StorageBackend
-	ChainSpec      chain.Spec
-	APIBackend     nodecomponents.NodeAPIBackend
-	SimComet       *SimComet
-	EngineClient   *client.EngineClient
-	StateProcessor *core.StateProcessor
-=======
 	StorageBackend  blockchain.StorageBackend
 	ChainSpec       chain.Spec
 	APIBackend      nodecomponents.NodeAPIBackend
 	SimComet        *SimComet
+	EngineClient    *client.EngineClient
+	StateProcessor  *core.StateProcessor
 	ServiceRegistry *service.Registry
->>>>>>> f02dd106
 }
 
 // NewTestNode Uses the testnet chainspec.
@@ -116,24 +109,15 @@
 ) TestNode {
 	// variables to hold the components needed to set up BeaconApp
 	var (
-<<<<<<< HEAD
-		apiBackend     nodecomponents.NodeAPIBackend
-		beaconNode     nodetypes.Node
-		simComet       *SimComet
-		config         *config.Config
-		storageBackend blockchain.StorageBackend
-		chainSpec      chain.Spec
-		engineClient   *client.EngineClient
-		stateProcessor *core.StateProcessor
-=======
 		apiBackend      nodecomponents.NodeAPIBackend
 		beaconNode      nodetypes.Node
 		simComet        *SimComet
 		config          *config.Config
 		storageBackend  blockchain.StorageBackend
 		chainSpec       chain.Spec
+		engineClient    *client.EngineClient
+		stateProcessor  *core.StateProcessor
 		serviceRegistry *service.Registry
->>>>>>> f02dd106
 	)
 
 	// build all node components using depinject
@@ -155,12 +139,9 @@
 		&config,
 		&storageBackend,
 		&chainSpec,
-<<<<<<< HEAD
 		&engineClient,
 		&stateProcessor,
-=======
 		&serviceRegistry,
->>>>>>> f02dd106
 	); err != nil {
 		panic(err)
 	}
@@ -174,22 +155,14 @@
 	logger.WithConfig(config.GetLogger())
 	apiBackend.AttachQueryBackend(simComet)
 	return TestNode{
-<<<<<<< HEAD
-		Node:           beaconNode,
-		StorageBackend: storageBackend,
-		ChainSpec:      chainSpec,
-		APIBackend:     apiBackend,
-		SimComet:       simComet,
-		EngineClient:   engineClient,
-		StateProcessor: stateProcessor,
-=======
 		Node:            beaconNode,
 		StorageBackend:  storageBackend,
 		ChainSpec:       chainSpec,
 		APIBackend:      apiBackend,
 		SimComet:        simComet,
+		EngineClient:    engineClient,
+		StateProcessor:  stateProcessor,
 		ServiceRegistry: serviceRegistry,
->>>>>>> f02dd106
 	}
 }
 
