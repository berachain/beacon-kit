//go:build simulated

// SPDX-License-Identifier: BUSL-1.1
//
// Copyright (C) 2025, Berachain Foundation. All rights reserved.
// Use of this software is governed by the Business Source License included
// in the LICENSE file of this repository and at www.mariadb.com/bsl11.
//
// ANY USE OF THE LICENSED WORK IN VIOLATION OF THIS LICENSE WILL AUTOMATICALLY
// TERMINATE YOUR RIGHTS UNDER THIS LICENSE FOR THE CURRENT AND ALL OTHER
// VERSIONS OF THE LICENSED WORK.
//
// THIS LICENSE DOES NOT GRANT YOU ANY RIGHT IN ANY TRADEMARK OR LOGO OF
// LICENSOR OR ITS AFFILIATES (PROVIDED THAT YOU MAY USE A TRADEMARK OR LOGO OF
// LICENSOR AS EXPRESSLY REQUIRED BY THIS LICENSE).
//
// TO THE EXTENT PERMITTED BY APPLICABLE LAW, THE LICENSED WORK IS PROVIDED ON
// AN “AS IS” BASIS. LICENSOR HEREBY DISCLAIMS ALL WARRANTIES AND CONDITIONS,
// EXPRESS OR IMPLIED, INCLUDING (WITHOUT LIMITATION) WARRANTIES OF
// MERCHANTABILITY, FITNESS FOR A PARTICULAR PURPOSE, NON-INFRINGEMENT, AND
// TITLE.

package simulated

import (
	"fmt"
	"math/big"
	"unsafe"

	ctypes "github.com/berachain/beacon-kit/consensus-types/types"
	engineprimitives "github.com/berachain/beacon-kit/engine-primitives/engine-primitives"
	gethprimitives "github.com/berachain/beacon-kit/geth-primitives"
	libcommon "github.com/berachain/beacon-kit/primitives/common"
	"github.com/berachain/beacon-kit/primitives/constants"
	"github.com/berachain/beacon-kit/primitives/math"
	"github.com/berachain/beacon-kit/primitives/version"
	"github.com/berachain/beacon-kit/testing/simulated/execution"
	"github.com/ethereum/go-ethereum/common"
	gethtypes "github.com/ethereum/go-ethereum/core/types"
)

// transformSimulatedBlockToGethBlock converts a simulated execution block into a Geth-style block.
// It uses the provided transactions and parent beacon root to construct a new execution block header.
func transformSimulatedBlockToGethBlock(
	simBlock *execution.SimulatedBlock,
	txs []*gethtypes.Transaction,
	parentBeaconRoot libcommon.Root,
) *gethtypes.Block {
	// Convert numeric fields.
	excessBlobGas := simBlock.ExcessBlobGas.ToInt().Uint64()
	blobGasUsed := simBlock.BlobGasUsed.ToInt().Uint64()
	baseFeePerGas := simBlock.BaseFeePerGas.ToInt()

	// Compute the withdrawals hash from the simulated block's withdrawals.
	withdrawalsHash := gethprimitives.DeriveSha(simBlock.Withdrawals, gethprimitives.NewStackTrie(nil))

	// Create a new header using values from the simulated block.
	header := &gethprimitives.Header{
		ParentHash: simBlock.ParentHash,
		UncleHash:  gethprimitives.EmptyUncleHash,
		Coinbase:   simBlock.Miner,
		Root:       simBlock.StateRoot,
		// TxHash is computed from the provided transactions since simulation does not have signatures
		// which is required for correct hash calculation.
		TxHash:           gethprimitives.DeriveSha(gethprimitives.Transactions(txs), gethprimitives.NewStackTrie(nil)),
		ReceiptHash:      simBlock.ReceiptsRoot,
		Bloom:            gethtypes.Bloom(simBlock.LogsBloom),
		Difficulty:       big.NewInt(0),
		Number:           (*big.Int)(simBlock.Number),
		GasLimit:         (uint64)(*simBlock.GasLimit),
		GasUsed:          (uint64)(*simBlock.GasUsed),
		Time:             (uint64)(*simBlock.Timestamp),
		BaseFee:          baseFeePerGas,
		Extra:            simBlock.ExtraData,
		MixDigest:        simBlock.MixHash,
		WithdrawalsHash:  &withdrawalsHash,
		ExcessBlobGas:    &excessBlobGas,
		BlobGasUsed:      &blobGasUsed,
		ParentBeaconRoot: (*common.Hash)(&parentBeaconRoot),
	}

	// Create the block body using the transactions and withdrawals from the simulation.
	body := gethprimitives.Body{
		Transactions: txs,
		Uncles:       nil,
		Withdrawals:  simBlock.Withdrawals,
	}

	return gethprimitives.NewBlockWithHeader(header).WithBody(body)
}

// transformExecutableDataToExecutionPayload converts Ethereum executable data into a beacon execution payload.
// This function supports fork versions prior to Deneb1. For unsupported fork versions, it returns an error.
func transformExecutableDataToExecutionPayload(
	forkVersion libcommon.Version,
	data *gethprimitives.ExecutableData,
) (*ctypes.ExecutionPayload, error) {
	// Check that the fork version is supported (pre-Deneb1).
<<<<<<< HEAD
	// TODO(pectra): Extended simulated test support for pectra
	if !version.IsBefore(forkVersion, version.Deneb1()) {
=======
	if version.EqualsOrIsAfter(forkVersion, version.Deneb1()) {
>>>>>>> 7330e06c
		return nil, ctypes.ErrForkVersionNotSupported
	}

	// Convert withdrawals
	withdrawals := *(*engineprimitives.Withdrawals)(unsafe.Pointer(&data.Withdrawals))

	// Truncate ExtraData if it exceeds the allowed length.
	if len(data.ExtraData) > constants.ExtraDataLength {
		data.ExtraData = data.ExtraData[:constants.ExtraDataLength]
	}

	// Safely dereference optional fields.
	var blobGasUsed, excessBlobGas uint64
	if data.BlobGasUsed != nil {
		blobGasUsed = *data.BlobGasUsed
	}
	if data.ExcessBlobGas != nil {
		excessBlobGas = *data.ExcessBlobGas
	}

	// Convert BaseFeePerGas into a U256 value.
	baseFeePerGas, err := math.NewU256FromBigInt(data.BaseFeePerGas)
	if err != nil {
		return nil, fmt.Errorf("failed baseFeePerGas conversion: %w", err)
	}

	// Construct the execution payload.
	executionPayload := &ctypes.ExecutionPayload{
		Versionable:   ctypes.NewVersionable(forkVersion),
		ParentHash:    libcommon.ExecutionHash(data.ParentHash),
		FeeRecipient:  libcommon.ExecutionAddress(data.FeeRecipient),
		StateRoot:     libcommon.Bytes32(data.StateRoot),
		ReceiptsRoot:  libcommon.Bytes32(data.ReceiptsRoot),
		LogsBloom:     [256]byte(data.LogsBloom),
		Random:        libcommon.Bytes32(data.Random),
		Number:        math.U64(data.Number),
		GasLimit:      math.U64(data.GasLimit),
		GasUsed:       math.U64(data.GasUsed),
		Timestamp:     math.U64(data.Timestamp),
		Withdrawals:   withdrawals,
		ExtraData:     data.ExtraData,
		BaseFeePerGas: baseFeePerGas,
		BlockHash:     libcommon.ExecutionHash(data.BlockHash),
		Transactions:  data.Transactions,
		BlobGasUsed:   math.U64(blobGasUsed),
		ExcessBlobGas: math.U64(excessBlobGas),
	}
	return executionPayload, nil
}

// splitTxs separates transactions into two slices:
// 1. Transactions with blob sidecars removed.
// 2. The extracted blob sidecars, if any.
func splitTxs(txs []*gethtypes.Transaction) (txsWithoutSidecars []*gethtypes.Transaction, txSidecars []*gethtypes.BlobTxSidecar) {
	txsWithoutSidecars = make([]*gethtypes.Transaction, 0, len(txs))
	txSidecars = make([]*gethtypes.BlobTxSidecar, 0, len(txs))

	for _, tx := range txs {
		// Append the transaction with its blob sidecar removed.
		txsWithoutSidecars = append(txsWithoutSidecars, tx.WithoutBlobTxSidecar())
		// If a blob sidecar exists, collect it.
		if sidecar := tx.BlobTxSidecar(); sidecar != nil {
			txSidecars = append(txSidecars, sidecar)
		}
	}
	return
}<|MERGE_RESOLUTION|>--- conflicted
+++ resolved
@@ -96,12 +96,7 @@
 	data *gethprimitives.ExecutableData,
 ) (*ctypes.ExecutionPayload, error) {
 	// Check that the fork version is supported (pre-Deneb1).
-<<<<<<< HEAD
-	// TODO(pectra): Extended simulated test support for pectra
-	if !version.IsBefore(forkVersion, version.Deneb1()) {
-=======
 	if version.EqualsOrIsAfter(forkVersion, version.Deneb1()) {
->>>>>>> 7330e06c
 		return nil, ctypes.ErrForkVersionNotSupported
 	}
 
