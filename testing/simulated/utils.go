--- conflicted
+++ resolved
@@ -37,12 +37,8 @@
 	"github.com/berachain/beacon-kit/node-core/components/signer"
 	"github.com/berachain/beacon-kit/primitives/common"
 	mathpkg "github.com/berachain/beacon-kit/primitives/math"
-<<<<<<< HEAD
 	"github.com/berachain/beacon-kit/primitives/transition"
 	"github.com/berachain/beacon-kit/state-transition/core"
-=======
-	"github.com/berachain/beacon-kit/primitives/version"
->>>>>>> 9a7f1f4f
 	"github.com/berachain/beacon-kit/testing/simulated/execution"
 	gethcommon "github.com/ethereum/go-ethereum/common"
 	"github.com/ethereum/go-ethereum/common/hexutil"
@@ -134,7 +130,6 @@
 	return setExecutionPayload(t, latestBlock, forkVersion, execBlock, sidecars)
 }
 
-<<<<<<< HEAD
 // ComputeAndSetValidExecutionBlock simulates a new execution payload based on the provided transactions,
 // transforms the simulated block into a Geth-style execution block, and updates the given beacon block
 // with the new execution payload. This will correctly set the Execution Block State and Receipts Root using simulation.
@@ -161,66 +156,6 @@
 	// Transform the simulated block into a Geth block.
 	execBlock := transformSimulatedBlockToGethBlock(simBlock, txsNoSidecar, origParent)
 	return setExecutionPayload(t, latestBlock, forkVersion, execBlock, sidecars)
-=======
-	// Create a test key - copied from go-ethereum.
-	testKey, err := crypto.HexToECDSA("b71c71a67e1177ad4e901695e1b4b9ee17ae16c6668d313eac2f96dbcda3f291")
-	t.NoError(err, "failed to create test key for malicious transaction")
-
-	// Sign a malicious transaction that is expected to fail.
-	maliciousTx, err := gethtypes.SignNewTx(
-		testKey,
-		gethtypes.NewCancunSigner(big.NewInt(int64(chainSpec.DepositEth1ChainID()))),
-		&gethtypes.DynamicFeeTx{
-			Nonce:     0,
-			To:        &gethcommon.Address{1},
-			Value:     big.NewInt(100000000000),
-			Gas:       100,
-			GasTipCap: big.NewInt(10000000),
-			GasFeeCap: big.NewInt(10000000),
-			Data:      []byte{},
-		},
-	)
-	t.NoError(err, "failed to sign malicious transaction")
-
-	payload := signedBeaconBlock.GetMessage().GetBody().ExecutionPayload
-	parentRoot := signedBeaconBlock.GetMessage().GetParentBlockRoot()
-
-	// Update the ExecutionPayload with the malicious transaction
-	maliciousTxBytes, err := maliciousTx.MarshalBinary()
-	t.NoError(err, "failed to marshal malicious transaction")
-	payload.Transactions = [][]byte{maliciousTxBytes}
-
-	executionBlock, _, err := ctypes.MakeEthBlock(payload, &parentRoot)
-	t.NoError(err, "failed to make execution block")
-
-	// Convert the execution block into executable data.
-	newExecutionData := gethprimitives.BlockToExecutableData(
-		executionBlock,
-		nil,
-		nil,
-		nil,
-	)
-
-	// Convert the executable data into an ExecutionPayload.
-	executionPayload, err := executableDataToExecutionPayload(forkVersion, newExecutionData.ExecutionPayload)
-	t.NoError(err, "failed to convert executable data to execution payload")
-
-	// Replace the original payload with the malicious payload.
-	signedBeaconBlock.GetMessage().GetBody().ExecutionPayload = executionPayload
-
-	// Update the signature over the new payload.
-	maliciousBlock, err := ctypes.NewSignedBeaconBlock(
-		signedBeaconBlock.GetMessage(),
-		&ctypes.ForkData{
-			CurrentVersion:        chainSpec.ActiveForkVersionForSlot(signedBeaconBlock.GetMessage().Slot),
-			GenesisValidatorsRoot: genesisValidatorsRoot,
-		},
-		chainSpec,
-		blsSigner,
-	)
-	t.NoError(err, "failed to update signature over the new payload")
-	return maliciousBlock
->>>>>>> 9a7f1f4f
 }
 
 // ComputeAndSetStateRoot applies a state transition to the given beacon block.
