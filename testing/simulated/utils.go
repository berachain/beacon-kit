//go:build simulated

// SPDX-License-Identifier: BUSL-1.1
//
// Copyright (C) 2025, Berachain Foundation. All rights reserved.
// Use of this software is governed by the Business Source License included
// in the LICENSE file of this repository and at www.mariadb.com/bsl11.
//
// ANY USE OF THE LICENSED WORK IN VIOLATION OF THIS LICENSE WILL AUTOMATICALLY
// TERMINATE YOUR RIGHTS UNDER THIS LICENSE FOR THE CURRENT AND ALL OTHER
// VERSIONS OF THE LICENSED WORK.
//
// THIS LICENSE DOES NOT GRANT YOU ANY RIGHT IN ANY TRADEMARK OR LOGO OF
// LICENSOR OR ITS AFFILIATES (PROVIDED THAT YOU MAY USE A TRADEMARK OR LOGO OF
// LICENSOR AS EXPRESSLY REQUIRED BY THIS LICENSE).
//
// TO THE EXTENT PERMITTED BY APPLICABLE LAW, THE LICENSED WORK IS PROVIDED ON
// AN “AS IS” BASIS. LICENSOR HEREBY DISCLAIMS ALL WARRANTIES AND CONDITIONS,
// EXPRESS OR IMPLIED, INCLUDING (WITHOUT LIMITATION) WARRANTIES OF
// MERCHANTABILITY, FITNESS FOR A PARTICULAR PURPOSE, NON-INFRINGEMENT, AND
// TITLE.

package simulated

import (
	"context"
	"crypto/ecdsa"
	"fmt"
	"path/filepath"
	"testing"
	"time"
	"unsafe"

	"github.com/berachain/beacon-kit/beacon/blockchain"
	"github.com/berachain/beacon-kit/chain"
	ctypes "github.com/berachain/beacon-kit/consensus-types/types"
<<<<<<< HEAD
	"github.com/berachain/beacon-kit/da/kzg"
	"github.com/berachain/beacon-kit/da/kzg/gokzg"
	gethprimitives "github.com/berachain/beacon-kit/geth-primitives"
	"github.com/berachain/beacon-kit/node-core/components/signer"
	"github.com/berachain/beacon-kit/primitives/common"
	"github.com/berachain/beacon-kit/primitives/eip4844"
=======
	gethprimitives "github.com/berachain/beacon-kit/geth-primitives"
	"github.com/berachain/beacon-kit/node-core/components/signer"
	"github.com/berachain/beacon-kit/primitives/common"
>>>>>>> 7294e76e
	"github.com/berachain/beacon-kit/primitives/math"
	"github.com/berachain/beacon-kit/primitives/transition"
	"github.com/berachain/beacon-kit/state-transition/core"
	"github.com/berachain/beacon-kit/testing/simulated/execution"
	gokzg4844 "github.com/crate-crypto/go-kzg-4844"
	gethcommon "github.com/ethereum/go-ethereum/common"
	"github.com/ethereum/go-ethereum/common/hexutil"
	gethtypes "github.com/ethereum/go-ethereum/core/types"
	"github.com/ethereum/go-ethereum/crypto"
	"github.com/stretchr/testify/require"
)

// testPkey corresponds to address 0x20f33ce90a13a4b5e7697e3544c3083b8f8a51d4 which is prefunded in genesis
const testPkey = "fffdbb37105441e14b0ee6330d855d8504ff39e705c3afa8f859ac9865f99306"

// SharedAccessors holds references to common utilities required in tests.
type SharedAccessors struct {
	CtxApp         context.Context
	CtxAppCancelFn context.CancelFunc
	CtxComet       context.Context
	HomeDir    string
	TestNode   TestNode

	// ElHandle is a dockertest resource handle that should be closed in teardown.
	ElHandle *execution.Resource
}

func GetTestKey(t *testing.T) *ecdsa.PrivateKey {
	t.Helper()
	// Create a test key - copied from go-ethereum.
	testKey, err := crypto.HexToECDSA(testPkey)
	require.NoError(t, err, "failed to create test key for malicious transaction")
	return testKey
}

// GetBlsSigner returns a new BLSSigner using the configuration files in the provided home directory.
func GetBlsSigner(tempHomeDir string) *signer.BLSSigner {
	privValKeyFile := filepath.Join(tempHomeDir, "config", "priv_validator_key.json")
	privValStateFile := filepath.Join(tempHomeDir, "data", "priv_validator_state.json")
	return signer.NewBLSSigner(privValKeyFile, privValStateFile)
}

func DefaultSimulationInput(t *testing.T, chainSpec chain.Spec, origBlock *ctypes.BeaconBlock, txs []*gethprimitives.Transaction) *execution.SimOpts {
	t.Helper()
	overrideTime := hexutil.Uint64(origBlock.GetTimestamp().Unwrap())
	overrideGasLimit := hexutil.Uint64(30000000)
	overrideFeeRecipient := origBlock.GetBody().GetExecutionPayload().GetFeeRecipient()
	overridePrevRandao := gethcommon.Hash(origBlock.GetBody().GetExecutionPayload().GetPrevRandao())
	overrideBaseFeePerGas := origBlock.GetBody().GetExecutionPayload().GetBaseFeePerGas().ToBig()
	overrideBeaconRoot := gethcommon.HexToHash(origBlock.GetParentBlockRoot().Hex())
	origWithdrawls := origBlock.GetBody().GetExecutionPayload().GetWithdrawals()
	overrideWithdrawals := *(*gethtypes.Withdrawals)(unsafe.Pointer(&origWithdrawls))
<<<<<<< HEAD

	calls, err := execution.TxsToTransactionArgs(chainSpec.DepositEth1ChainID(), txs)
	require.NoError(t, err)
	simulationInput := &execution.SimOpts{
		BlockStateCalls: []*execution.SimBlock{
			{
				Calls: calls,
				BlockOverrides: &execution.BlockOverrides{
					Time:          &overrideTime,
					GasLimit:      &overrideGasLimit,
					FeeRecipient:  (*gethcommon.Address)(&overrideFeeRecipient),
					PrevRandao:    &overridePrevRandao,
					BaseFeePerGas: (*hexutil.Big)(overrideBaseFeePerGas),
					BeaconRoot:    &overrideBeaconRoot,
					Withdrawals:   overrideWithdrawals,
					// TODO: Do we need to override blob base fee?
				},
			},
		},
		Validation:     true,
		TraceTransfers: false,
	}
	return simulationInput
}

// ComputeAndSetInvalidExecutionBlock transforms the current execution payload of latestBlock
// into a new payload (using the invalid transformation) and updates latestBlock with it.
// This will make sure all the fields validated by the CL, i.e. Execution Block Hash, are valid, but does not set
// correct values for fields like the Execution Block StateRoot and ReceiptsRoot as that requires simulation and
// is not validated in the CL.
func ComputeAndSetInvalidExecutionBlock(
	t *testing.T,
	latestBlock *ctypes.BeaconBlock,
	chainSpec chain.Spec,
	txs []*gethprimitives.Transaction,
) *ctypes.BeaconBlock {
	t.Helper()
	forkVersion := chainSpec.ActiveForkVersionForSlot(latestBlock.GetSlot())
	_, sidecars := splitTxs(txs)
	// Use the current execution payload (e.g. for an invalid block, no simulation is done).
	executionPayload := latestBlock.GetBody().GetExecutionPayload()
	// Transform the payload into a Geth block.
	txsBytesArray := make([][]byte, len(txs))
	for i, tx := range txs {
		txBytes, err := tx.MarshalBinary()
		require.NoError(t, err)
		txsBytesArray[i] = txBytes
	}
	executionPayload.Transactions = txsBytesArray
	parentBlockRoot := latestBlock.GetParentBlockRoot()
	execBlock, _, err := ctypes.MakeEthBlock(executionPayload, &parentBlockRoot)
	require.NoError(t, err)
	return setExecutionPayload(t, latestBlock, forkVersion, execBlock, sidecars)
}

// ComputeAndSetValidExecutionBlock simulates a new execution payload based on the provided transactions,
// transforms the simulated block into a Geth-style execution block, and updates the given beacon block
// with the new execution payload. This will correctly set the Execution Block State and Receipts Root using simulation.
// Note: The returned block's state root is not finalized and must be updated via a state transition (see ComputeAndSetStateRoot).
func ComputeAndSetValidExecutionBlock(
	t *testing.T,
	latestBlock *ctypes.BeaconBlock,
	simClient *execution.SimulationClient,
	chainSpec chain.Spec,
	txs []*gethprimitives.Transaction,
) *ctypes.BeaconBlock {
	// Run simulation to get a simulated block.
	baseHeight := int64(latestBlock.GetSlot().Unwrap()) - 1
	simInput := DefaultSimulationInput(t, chainSpec, latestBlock, txs)
	simulatedBlocks, err := simClient.Simulate(context.TODO(), baseHeight, simInput)
	require.NoError(t, err)
	require.Len(t, simulatedBlocks, 1)
	simBlock := simulatedBlocks[0]

	forkVersion := chainSpec.ActiveForkVersionForSlot(latestBlock.GetSlot())
	txsNoSidecar, sidecars := splitTxs(txs)
	origParent := latestBlock.GetParentBlockRoot()

	// Transform the simulated block into a Geth block.
	execBlock := transformSimulatedBlockToGethBlock(simBlock, txsNoSidecar, origParent)
	return setExecutionPayload(t, latestBlock, forkVersion, execBlock, sidecars)
}

=======

	calls, err := execution.TxsToTransactionArgs(chainSpec.DepositEth1ChainID(), txs)
	require.NoError(t, err)
	simulationInput := &execution.SimOpts{
		BlockStateCalls: []*execution.SimBlock{
			{
				Calls: calls,
				BlockOverrides: &execution.BlockOverrides{
					Time:          &overrideTime,
					GasLimit:      &overrideGasLimit,
					FeeRecipient:  (*gethcommon.Address)(&overrideFeeRecipient),
					PrevRandao:    &overridePrevRandao,
					BaseFeePerGas: (*hexutil.Big)(overrideBaseFeePerGas),
					BeaconRoot:    &overrideBeaconRoot,
					Withdrawals:   overrideWithdrawals,
					// TODO: Do we need to override blob base fee?
				},
			},
		},
		Validation:     true,
		TraceTransfers: false,
	}
	return simulationInput
}

// ComputeAndSetInvalidExecutionBlock transforms the current execution payload of latestBlock
// into a new payload (using the invalid transformation) and updates latestBlock with it.
// This will make sure all the fields validated by the CL, i.e. Execution Block Hash, are valid, but does not set
// correct values for fields like the Execution Block StateRoot and ReceiptsRoot as that requires simulation and
// is not validated in the CL.
func ComputeAndSetInvalidExecutionBlock(
	t *testing.T,
	latestBlock *ctypes.BeaconBlock,
	chainSpec chain.Spec,
	txs []*gethprimitives.Transaction,
) *ctypes.BeaconBlock {
	t.Helper()
	forkVersion := chainSpec.ActiveForkVersionForSlot(latestBlock.GetSlot())
	_, sidecars := splitTxs(txs)
	// Use the current execution payload (e.g. for an invalid block, no simulation is done).
	executionPayload := latestBlock.GetBody().GetExecutionPayload()
	// Transform the payload into a Geth block.
	txsBytesArray := make([][]byte, len(txs))
	for i, tx := range txs {
		txBytes, err := tx.MarshalBinary()
		require.NoError(t, err)
		txsBytesArray[i] = txBytes
	}
	executionPayload.Transactions = txsBytesArray
	parentBlockRoot := latestBlock.GetParentBlockRoot()
	execBlock, _, err := ctypes.MakeEthBlock(executionPayload, &parentBlockRoot)
	require.NoError(t, err)
	return setExecutionPayload(t, latestBlock, forkVersion, execBlock, sidecars)
}

// ComputeAndSetValidExecutionBlock simulates a new execution payload based on the provided transactions,
// transforms the simulated block into a Geth-style execution block, and updates the given beacon block
// with the new execution payload. This will correctly set the Execution Block State and Receipts Root using simulation.
// Note: The returned block's state root is not finalized and must be updated via a state transition (see ComputeAndSetStateRoot).
func ComputeAndSetValidExecutionBlock(
	t *testing.T,
	latestBlock *ctypes.BeaconBlock,
	simClient *execution.SimulationClient,
	chainSpec chain.Spec,
	txs []*gethprimitives.Transaction,
) *ctypes.BeaconBlock {
	// Run simulation to get a simulated block.
	baseHeight := int64(latestBlock.GetSlot().Unwrap()) - 1
	simInput := DefaultSimulationInput(t, chainSpec, latestBlock, txs)
	simulatedBlocks, err := simClient.Simulate(context.TODO(), baseHeight, simInput)
	require.NoError(t, err)
	require.Len(t, simulatedBlocks, 1)
	simBlock := simulatedBlocks[0]

	forkVersion := chainSpec.ActiveForkVersionForSlot(latestBlock.GetSlot())
	txsNoSidecar, sidecars := splitTxs(txs)
	origParent := latestBlock.GetParentBlockRoot()

	// Transform the simulated block into a Geth block.
	execBlock := transformSimulatedBlockToGethBlock(simBlock, txsNoSidecar, origParent)
	return setExecutionPayload(t, latestBlock, forkVersion, execBlock, sidecars)
}

>>>>>>> 7294e76e
// ComputeAndSetStateRoot applies a state transition to the given beacon block.
// It creates a copy of the current state (from the provided storage backend and query context),
// constructs a transition context using the consensus time and proposer address,
// runs the state transition, and then updates the block’s state root based on the new state.
// Returns the updated block or an error.
<<<<<<< HEAD
// This should only be used if you know the block is valid. Otherwise use ComputeAndSetValidExecutionBlock.
=======
>>>>>>> 7294e76e
// TODO: Can we use a mocked execution client for the StateProcessor to avoid doing an unnecessary NewPayload?
func ComputeAndSetStateRoot(
	queryCtx context.Context,
	consensusTime time.Time,
	proposerAddress []byte,
	stateProcessor *core.StateProcessor,
	storageBackend blockchain.StorageBackend,
	block *ctypes.BeaconBlock,
) (*ctypes.BeaconBlock, error) {

	// Copy the current state from the storage backend.
	stateDBCopy := storageBackend.StateFromContext(queryCtx).Copy(queryCtx)

	// Create a transition context with the provided consensus time and proposer address.
	txCtx := transition.NewTransitionCtx(
		queryCtx,
		math.U64(consensusTime.Unix()),
		proposerAddress,
	).WithVerifyPayload(false).
		WithVerifyRandao(false).
		WithVerifyResult(false).
		WithMeterGas(false)

	// Run the state transition.
	_, err := stateProcessor.Transition(txCtx, stateDBCopy, block)
	if err != nil {
		return nil, fmt.Errorf("state transition failed: %w", err)
	}

	// Compute the new state root from the updated state.
	newStateRoot := stateDBCopy.HashTreeRoot()
	block.SetStateRoot(newStateRoot)
	return block, nil
}

<<<<<<< HEAD
// GetProofAndCommitmentsForBlobs will create a commitment and proof for each blob. Technically
func GetProofAndCommitmentsForBlobs(t *require.Assertions, blobs []*eip4844.Blob, verifier kzg.BlobProofVerifier) ([]eip4844.KZGProof, []eip4844.KZGCommitment) {
	if verifier.GetImplementation() != gokzg.Implementation {
		t.Fail("test expects gokzg implementation")
	}
	gokzgVerifier, ok := verifier.(*gokzg.Verifier)
	if !ok {
		t.Fail("verifier is not of type *gokzg.Verifier")
	}
	commitments := make([]eip4844.KZGCommitment, len(blobs))
	proofs := make([]eip4844.KZGProof, len(blobs))
	for i, blob := range blobs {
		ckzgBlob := (*gokzg4844.Blob)(blob)
		commitment, err := gokzgVerifier.BlobToKZGCommitment(ckzgBlob, 1)
		t.NoError(err)
		proof, err := gokzgVerifier.ComputeBlobKZGProof(ckzgBlob, commitment, 1)
		t.NoError(err)
		commitments[i] = eip4844.KZGCommitment(commitment)
		proofs[i] = eip4844.KZGProof(proof)
	}
	return proofs, commitments
}

=======
>>>>>>> 7294e76e
// setExecutionPayload converts the given Geth-style block into executable data,
// converts that into an ExecutionPayload using the given fork version, and then
// sets that payload into latestBlock. It returns the updated block.
func setExecutionPayload(
	t *testing.T,
	latestBlock *ctypes.BeaconBlock,
	forkVersion common.Version,
	execBlock *gethtypes.Block,
	sidecars []*gethtypes.BlobTxSidecar, // adjust type as needed
) *ctypes.BeaconBlock {
	// Convert the Geth block into ExecutableData.
	execData := gethprimitives.BlockToExecutableData(execBlock, nil, sidecars, nil)
	// Convert the ExecutableData into our internal ExecutionPayload type.
	execPayload, err := transformExecutableDataToExecutionPayload(forkVersion, execData.ExecutionPayload)
	require.NoError(t, err, "failed to convert executable data")
	// Update the beacon block with the new execution payload.
	latestBlock.GetBody().SetExecutionPayload(execPayload)
	return latestBlock
}<|MERGE_RESOLUTION|>--- conflicted
+++ resolved
@@ -34,18 +34,12 @@
 	"github.com/berachain/beacon-kit/beacon/blockchain"
 	"github.com/berachain/beacon-kit/chain"
 	ctypes "github.com/berachain/beacon-kit/consensus-types/types"
-<<<<<<< HEAD
 	"github.com/berachain/beacon-kit/da/kzg"
 	"github.com/berachain/beacon-kit/da/kzg/gokzg"
 	gethprimitives "github.com/berachain/beacon-kit/geth-primitives"
 	"github.com/berachain/beacon-kit/node-core/components/signer"
 	"github.com/berachain/beacon-kit/primitives/common"
 	"github.com/berachain/beacon-kit/primitives/eip4844"
-=======
-	gethprimitives "github.com/berachain/beacon-kit/geth-primitives"
-	"github.com/berachain/beacon-kit/node-core/components/signer"
-	"github.com/berachain/beacon-kit/primitives/common"
->>>>>>> 7294e76e
 	"github.com/berachain/beacon-kit/primitives/math"
 	"github.com/berachain/beacon-kit/primitives/transition"
 	"github.com/berachain/beacon-kit/state-transition/core"
@@ -66,8 +60,8 @@
 	CtxApp         context.Context
 	CtxAppCancelFn context.CancelFunc
 	CtxComet       context.Context
-	HomeDir    string
-	TestNode   TestNode
+	HomeDir        string
+	TestNode       TestNode
 
 	// ElHandle is a dockertest resource handle that should be closed in teardown.
 	ElHandle *execution.Resource
@@ -98,7 +92,6 @@
 	overrideBeaconRoot := gethcommon.HexToHash(origBlock.GetParentBlockRoot().Hex())
 	origWithdrawls := origBlock.GetBody().GetExecutionPayload().GetWithdrawals()
 	overrideWithdrawals := *(*gethtypes.Withdrawals)(unsafe.Pointer(&origWithdrawls))
-<<<<<<< HEAD
 
 	calls, err := execution.TxsToTransactionArgs(chainSpec.DepositEth1ChainID(), txs)
 	require.NoError(t, err)
@@ -182,100 +175,12 @@
 	return setExecutionPayload(t, latestBlock, forkVersion, execBlock, sidecars)
 }
 
-=======
-
-	calls, err := execution.TxsToTransactionArgs(chainSpec.DepositEth1ChainID(), txs)
-	require.NoError(t, err)
-	simulationInput := &execution.SimOpts{
-		BlockStateCalls: []*execution.SimBlock{
-			{
-				Calls: calls,
-				BlockOverrides: &execution.BlockOverrides{
-					Time:          &overrideTime,
-					GasLimit:      &overrideGasLimit,
-					FeeRecipient:  (*gethcommon.Address)(&overrideFeeRecipient),
-					PrevRandao:    &overridePrevRandao,
-					BaseFeePerGas: (*hexutil.Big)(overrideBaseFeePerGas),
-					BeaconRoot:    &overrideBeaconRoot,
-					Withdrawals:   overrideWithdrawals,
-					// TODO: Do we need to override blob base fee?
-				},
-			},
-		},
-		Validation:     true,
-		TraceTransfers: false,
-	}
-	return simulationInput
-}
-
-// ComputeAndSetInvalidExecutionBlock transforms the current execution payload of latestBlock
-// into a new payload (using the invalid transformation) and updates latestBlock with it.
-// This will make sure all the fields validated by the CL, i.e. Execution Block Hash, are valid, but does not set
-// correct values for fields like the Execution Block StateRoot and ReceiptsRoot as that requires simulation and
-// is not validated in the CL.
-func ComputeAndSetInvalidExecutionBlock(
-	t *testing.T,
-	latestBlock *ctypes.BeaconBlock,
-	chainSpec chain.Spec,
-	txs []*gethprimitives.Transaction,
-) *ctypes.BeaconBlock {
-	t.Helper()
-	forkVersion := chainSpec.ActiveForkVersionForSlot(latestBlock.GetSlot())
-	_, sidecars := splitTxs(txs)
-	// Use the current execution payload (e.g. for an invalid block, no simulation is done).
-	executionPayload := latestBlock.GetBody().GetExecutionPayload()
-	// Transform the payload into a Geth block.
-	txsBytesArray := make([][]byte, len(txs))
-	for i, tx := range txs {
-		txBytes, err := tx.MarshalBinary()
-		require.NoError(t, err)
-		txsBytesArray[i] = txBytes
-	}
-	executionPayload.Transactions = txsBytesArray
-	parentBlockRoot := latestBlock.GetParentBlockRoot()
-	execBlock, _, err := ctypes.MakeEthBlock(executionPayload, &parentBlockRoot)
-	require.NoError(t, err)
-	return setExecutionPayload(t, latestBlock, forkVersion, execBlock, sidecars)
-}
-
-// ComputeAndSetValidExecutionBlock simulates a new execution payload based on the provided transactions,
-// transforms the simulated block into a Geth-style execution block, and updates the given beacon block
-// with the new execution payload. This will correctly set the Execution Block State and Receipts Root using simulation.
-// Note: The returned block's state root is not finalized and must be updated via a state transition (see ComputeAndSetStateRoot).
-func ComputeAndSetValidExecutionBlock(
-	t *testing.T,
-	latestBlock *ctypes.BeaconBlock,
-	simClient *execution.SimulationClient,
-	chainSpec chain.Spec,
-	txs []*gethprimitives.Transaction,
-) *ctypes.BeaconBlock {
-	// Run simulation to get a simulated block.
-	baseHeight := int64(latestBlock.GetSlot().Unwrap()) - 1
-	simInput := DefaultSimulationInput(t, chainSpec, latestBlock, txs)
-	simulatedBlocks, err := simClient.Simulate(context.TODO(), baseHeight, simInput)
-	require.NoError(t, err)
-	require.Len(t, simulatedBlocks, 1)
-	simBlock := simulatedBlocks[0]
-
-	forkVersion := chainSpec.ActiveForkVersionForSlot(latestBlock.GetSlot())
-	txsNoSidecar, sidecars := splitTxs(txs)
-	origParent := latestBlock.GetParentBlockRoot()
-
-	// Transform the simulated block into a Geth block.
-	execBlock := transformSimulatedBlockToGethBlock(simBlock, txsNoSidecar, origParent)
-	return setExecutionPayload(t, latestBlock, forkVersion, execBlock, sidecars)
-}
-
->>>>>>> 7294e76e
 // ComputeAndSetStateRoot applies a state transition to the given beacon block.
 // It creates a copy of the current state (from the provided storage backend and query context),
 // constructs a transition context using the consensus time and proposer address,
 // runs the state transition, and then updates the block’s state root based on the new state.
 // Returns the updated block or an error.
-<<<<<<< HEAD
 // This should only be used if you know the block is valid. Otherwise use ComputeAndSetValidExecutionBlock.
-=======
->>>>>>> 7294e76e
 // TODO: Can we use a mocked execution client for the StateProcessor to avoid doing an unnecessary NewPayload?
 func ComputeAndSetStateRoot(
 	queryCtx context.Context,
@@ -311,7 +216,6 @@
 	return block, nil
 }
 
-<<<<<<< HEAD
 // GetProofAndCommitmentsForBlobs will create a commitment and proof for each blob. Technically
 func GetProofAndCommitmentsForBlobs(t *require.Assertions, blobs []*eip4844.Blob, verifier kzg.BlobProofVerifier) ([]eip4844.KZGProof, []eip4844.KZGCommitment) {
 	if verifier.GetImplementation() != gokzg.Implementation {
@@ -335,8 +239,6 @@
 	return proofs, commitments
 }
 
-=======
->>>>>>> 7294e76e
 // setExecutionPayload converts the given Geth-style block into executable data,
 // converts that into an ExecutionPayload using the given fork version, and then
 // sets that payload into latestBlock. It returns the updated block.
