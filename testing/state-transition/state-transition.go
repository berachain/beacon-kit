// SPDX-License-Identifier: BUSL-1.1
//
// Copyright (C) 2025, Berachain Foundation. All rights reserved.
// Use of this software is governed by the Business Source License included
// in the LICENSE file of this repository and at www.mariadb.com/bsl11.
//
// ANY USE OF THE LICENSED WORK IN VIOLATION OF THIS LICENSE WILL AUTOMATICALLY
// TERMINATE YOUR RIGHTS UNDER THIS LICENSE FOR THE CURRENT AND ALL OTHER
// VERSIONS OF THE LICENSED WORK.
//
// THIS LICENSE DOES NOT GRANT YOU ANY RIGHT IN ANY TRADEMARK OR LOGO OF
// LICENSOR OR ITS AFFILIATES (PROVIDED THAT YOU MAY USE A TRADEMARK OR LOGO OF
// LICENSOR AS EXPRESSLY REQUIRED BY THIS LICENSE).
//
// TO THE EXTENT PERMITTED BY APPLICABLE LAW, THE LICENSED WORK IS PROVIDED ON
// AN “AS IS” BASIS. LICENSOR HEREBY DISCLAIMS ALL WARRANTIES AND CONDITIONS,
// EXPRESS OR IMPLIED, INCLUDING (WITHOUT LIMITATION) WARRANTIES OF
// MERCHANTABILITY, FITNESS FOR A PARTICULAR PURPOSE, NON-INFRINGEMENT, AND
// TITLE.
//go:build test
// +build test

package statetransition

import (
	"context"
	"fmt"
	"testing"

	corestore "cosmossdk.io/core/store"
	"cosmossdk.io/log"
	"cosmossdk.io/store"
	"cosmossdk.io/store/metrics"
	storetypes "cosmossdk.io/store/types"
	"github.com/berachain/beacon-kit/chain"
	"github.com/berachain/beacon-kit/consensus-types/types"
	"github.com/berachain/beacon-kit/log/noop"
	nodemetrics "github.com/berachain/beacon-kit/node-core/components/metrics"
	"github.com/berachain/beacon-kit/primitives/bytes"
	cryptomocks "github.com/berachain/beacon-kit/primitives/crypto/mocks"
	"github.com/berachain/beacon-kit/primitives/transition"
	"github.com/berachain/beacon-kit/state-transition/core"
	"github.com/berachain/beacon-kit/state-transition/core/mocks"
	statedb "github.com/berachain/beacon-kit/state-transition/core/state"
	"github.com/berachain/beacon-kit/storage"
	"github.com/berachain/beacon-kit/storage/beacondb"
	"github.com/berachain/beacon-kit/storage/db"
	depositstore "github.com/berachain/beacon-kit/storage/deposit"
	dbm "github.com/cosmos/cosmos-db"
	sdk "github.com/cosmos/cosmos-sdk/types"
	"github.com/stretchr/testify/mock"
	"github.com/stretchr/testify/require"
)

type (
	TestBeaconStateMarshallableT = types.BeaconState
	TestBeaconStateT             = statedb.StateDB
	TestStateProcessorT          = core.StateProcessor
)

type testKVStoreService struct{}

func (kvs *testKVStoreService) OpenKVStore(ctx context.Context) corestore.KVStore {
	store := sdk.UnwrapSDKContext(ctx).KVStore(testStoreKey)
	return storage.NewKVStore(store)
}

<<<<<<< HEAD
var (
	//nolint:gochecknoglobals // unexported and used only in tests
	testStoreKey = storetypes.NewKVStoreKey("state-transition-tests")

	//nolint:gochecknoglobals // exported but used only in tests
	DummyProposerAddr = []byte{0xff}
)

func initTestStores() (
=======
//nolint:gochecknoglobals // unexported and used only in tests
var testStoreKey = storetypes.NewKVStoreKey("state-transition-tests")

func BuildTestStores() (
>>>>>>> 5e3edfae
	storetypes.CommitMultiStore,
	*beacondb.KVStore,
	*depositstore.KVStore,
	error,
) {
	db, err := db.OpenDB("", dbm.MemDBBackend)
	if err != nil {
		return nil, nil, nil, fmt.Errorf("failed opening mem db: %w", err)
	}
	var (
		nopLog        = log.NewNopLogger()
		noopCloseFunc = func() error { return nil }
		nopMetrics    = metrics.NewNoOpMetrics()
	)

	cms := store.NewCommitMultiStore(
		db,
		nopLog,
		nopMetrics,
	)

	cms.MountStoreWithDB(testStoreKey, storetypes.StoreTypeIAVL, nil)
	if err = cms.LoadLatestVersion(); err != nil {
		return nil, nil, nil, fmt.Errorf("failed to load latest version: %w", err)
	}

	testStoreService := &testKVStoreService{}
	return cms,
		beacondb.New(testStoreService),
		depositstore.NewStore(testStoreService, noopCloseFunc, nopLog),
		nil
}

func SetupTestState(t *testing.T, cs chain.Spec) (
	*TestStateProcessorT,
	*TestBeaconStateT,
	*depositstore.KVStore,
	core.ReadOnlyContext,
	storetypes.CommitMultiStore,
	*mocks.ExecutionEngine,
) {
	t.Helper()

	execEngine := mocks.NewExecutionEngine(t)

	mocksSigner := &cryptomocks.BLSSigner{}
	mocksSigner.On(
		"VerifySignature",
		mock.Anything, mock.Anything, mock.Anything,
	).Return(nil)

<<<<<<< HEAD
	cms, kvStore, depositStore, err := initTestStores()
	require.NoError(t, err)

	ms := sdk.NewContext(cms.CacheMultiStore(), true, log.NewNopLogger())
	beaconState := statedb.NewBeaconStateFromDB(kvStore.WithContext(ms), cs)
=======
	dummyProposerAddr := []byte{0xff}

	cms, kvStore, depositStore, err := BuildTestStores()
	require.NoError(t, err)

	sdkCtx := sdk.NewContext(cms.CacheMultiStore(), true, log.NewNopLogger())
	beaconState := statedb.NewBeaconStateFromDB(kvStore.WithContext(sdkCtx), cs)
>>>>>>> 5e3edfae

	sp := core.NewStateProcessor(
		noop.NewLogger[any](),
		cs,
		execEngine,
		depositStore,
		mocksSigner,
		func(bytes.B48) ([]byte, error) {
			return DummyProposerAddr, nil
		},
		nodemetrics.NewNoOpTelemetrySink(),
	)

	// by default we keep checks at minimum. It is up
	// to single tests to redefine the ctx along their needs.
	ctx := transition.NewTransitionCtx(
<<<<<<< HEAD
		ms,
=======
		sdkCtx,
>>>>>>> 5e3edfae
		0, // time
		DummyProposerAddr,
	).
		WithVerifyPayload(false).
		WithVerifyRandao(false).
		WithVerifyResult(false).
		WithMeterGas(false).
		WithOptimisticEngine(true)

	return sp, beaconState, depositStore, ctx, cms, execEngine
}<|MERGE_RESOLUTION|>--- conflicted
+++ resolved
@@ -65,7 +65,6 @@
 	return storage.NewKVStore(store)
 }
 
-<<<<<<< HEAD
 var (
 	//nolint:gochecknoglobals // unexported and used only in tests
 	testStoreKey = storetypes.NewKVStoreKey("state-transition-tests")
@@ -74,13 +73,7 @@
 	DummyProposerAddr = []byte{0xff}
 )
 
-func initTestStores() (
-=======
-//nolint:gochecknoglobals // unexported and used only in tests
-var testStoreKey = storetypes.NewKVStoreKey("state-transition-tests")
-
 func BuildTestStores() (
->>>>>>> 5e3edfae
 	storetypes.CommitMultiStore,
 	*beacondb.KVStore,
 	*depositstore.KVStore,
@@ -132,21 +125,11 @@
 		mock.Anything, mock.Anything, mock.Anything,
 	).Return(nil)
 
-<<<<<<< HEAD
-	cms, kvStore, depositStore, err := initTestStores()
-	require.NoError(t, err)
-
-	ms := sdk.NewContext(cms.CacheMultiStore(), true, log.NewNopLogger())
-	beaconState := statedb.NewBeaconStateFromDB(kvStore.WithContext(ms), cs)
-=======
-	dummyProposerAddr := []byte{0xff}
-
 	cms, kvStore, depositStore, err := BuildTestStores()
 	require.NoError(t, err)
 
 	sdkCtx := sdk.NewContext(cms.CacheMultiStore(), true, log.NewNopLogger())
 	beaconState := statedb.NewBeaconStateFromDB(kvStore.WithContext(sdkCtx), cs)
->>>>>>> 5e3edfae
 
 	sp := core.NewStateProcessor(
 		noop.NewLogger[any](),
@@ -163,11 +146,7 @@
 	// by default we keep checks at minimum. It is up
 	// to single tests to redefine the ctx along their needs.
 	ctx := transition.NewTransitionCtx(
-<<<<<<< HEAD
-		ms,
-=======
 		sdkCtx,
->>>>>>> 5e3edfae
 		0, // time
 		DummyProposerAddr,
 	).
