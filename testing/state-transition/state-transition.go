--- conflicted
+++ resolved
@@ -72,12 +72,8 @@
 	storetypes.CommitMultiStore,
 	*beacondb.KVStore,
 	*depositstore.KVStore,
-<<<<<<< HEAD
-	error) {
-=======
 	error,
 ) {
->>>>>>> 99ed0c2a
 	db, err := db.OpenDB("", dbm.MemDBBackend)
 	if err != nil {
 		return nil, nil, nil, fmt.Errorf("failed opening mem db: %w", err)
@@ -128,13 +124,8 @@
 	cms, kvStore, depositStore, err := BuildTestStores()
 	require.NoError(t, err)
 
-<<<<<<< HEAD
-	ms := sdk.NewContext(cms.CacheMultiStore(), true, log.NewNopLogger())
-	beaconState := statedb.NewBeaconStateFromDB(kvStore.WithContext(ms), cs)
-=======
 	sdkCtx := sdk.NewContext(cms.CacheMultiStore(), true, log.NewNopLogger())
 	beaconState := statedb.NewBeaconStateFromDB(kvStore.WithContext(sdkCtx), cs)
->>>>>>> 99ed0c2a
 
 	sp := core.NewStateProcessor(
 		noop.NewLogger[any](),
@@ -149,11 +140,7 @@
 	)
 
 	ctx := transition.NewTransitionCtx(
-<<<<<<< HEAD
-		ms,
-=======
 		sdkCtx,
->>>>>>> 99ed0c2a
 		0, // time
 		dummyProposerAddr,
 	).
