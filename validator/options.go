// SPDX-License-Identifier: MIT
//
// Copyright (c) 2023 Berachain Foundation
//
// Permission is hereby granted, free of charge, to any person
// obtaining a copy of this software and associated documentation
// files (the "Software"), to deal in the Software without
// restriction, including without limitation the rights to use,
// copy, modify, merge, publish, distribute, sublicense, and/or sell
// copies of the Software, and to permit persons to whom the
// Software is furnished to do so, subject to the following
// conditions:
//
// The above copyright notice and this permission notice shall be
// included in all copies or substantial portions of the Software.
//
// THE SOFTWARE IS PROVIDED "AS IS", WITHOUT WARRANTY OF ANY KIND,
// EXPRESS OR IMPLIED, INCLUDING BUT NOT LIMITED TO THE WARRANTIES
// OF MERCHANTABILITY, FITNESS FOR A PARTICULAR PURPOSE AND
// NONINFRINGEMENT. IN NO EVENT SHALL THE AUTHORS OR COPYRIGHT
// HOLDERS BE LIABLE FOR ANY CLAIM, DAMAGES OR OTHER LIABILITY,
// WHETHER IN AN ACTION OF CONTRACT, TORT OR OTHERWISE, ARISING
// FROM, OUT OF OR IN CONNECTION WITH THE SOFTWARE OR THE USE OR
// OTHER DEALINGS IN THE SOFTWARE.

package validator

import (
	"github.com/itsdevbear/bolaris/cache"
<<<<<<< HEAD
	"github.com/itsdevbear/bolaris/engine"
=======
	"github.com/itsdevbear/bolaris/execution/engine"
>>>>>>> e5f93424
)

// Option is a functional option for the validator service.
type Option func(*Service) error

// WithEngineCaller sets the engine caller for the validator service.
func WithEngineCaller(caller engine.Caller) Option {
	return func(s *Service) error {
		s.en = caller
		return nil
	}
}

// WithPayloadCache sets the payload cache for the validator service.
func WithPayloadCache(pc *cache.PayloadIDCache) Option {
	return func(s *Service) error {
		s.payloadCache = pc
		return nil
	}
}<|MERGE_RESOLUTION|>--- conflicted
+++ resolved
@@ -27,11 +27,7 @@
 
 import (
 	"github.com/itsdevbear/bolaris/cache"
-<<<<<<< HEAD
-	"github.com/itsdevbear/bolaris/engine"
-=======
 	"github.com/itsdevbear/bolaris/execution/engine"
->>>>>>> e5f93424
 )
 
 // Option is a functional option for the validator service.
